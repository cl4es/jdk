# Copyright (c) 1997, 2013, Oracle and/or its affiliates. All rights reserved.
# DO NOT ALTER OR REMOVE COPYRIGHT NOTICES OR THIS FILE HEADER.
#
# This code is free software; you can redistribute it and/or modify it
# under the terms of the GNU General Public License version 2 only, as
# published by the Free Software Foundation.  Oracle designates this
# particular file as subject to the "Classpath" exception as provided
# by Oracle in the LICENSE file that accompanied this code.
#
# This code is distributed in the hope that it will be useful, but WITHOUT
# ANY WARRANTY; without even the implied warranty of MERCHANTABILITY or
# FITNESS FOR A PARTICULAR PURPOSE.  See the GNU General Public License
# version 2 for more details (a copy is included in the LICENSE file that
# accompanied this code).
#
# You should have received a copy of the GNU General Public License version
# 2 along with this work; if not, write to the Free Software Foundation,
# Inc., 51 Franklin St, Fifth Floor, Boston, MA 02110-1301 USA.
#
# Please contact Oracle, 500 Oracle Parkway, Redwood Shores, CA 94065 USA
# or visit www.oracle.com if you need additional information or have any
# questions.
#

#
# Definitions for $(DOCSDIR), $(MKDIR), $(BINDIR), etc.
#
BUILDDIR=..
PRODUCT=docs
include $(BUILDDIR)/common/Defs.gmk

# Get CopyrightLine macro and other shared variables
include $(BUILDDIR)/common/shared/Defs-javadoc.gmk

# Url to root of documents
DOCSDIR_URL = {@docroot}/$(GET2DOCSDIR)

# Url to copyright html file
COPYRIGHT_URL-7 = $(DOCSDIR_URL)/legal/cpyr.html
COPYRIGHT_URL = $(COPYRIGHT_URL-$(JDK_MINOR_VERSION))

# Url to bug filing site
BUG_SUBMIT_URL = http://bugreport.sun.com/bugreport/

# Common line for how to submit a bug or rfe
BUG_SUBMIT_LINE = <a href="$(BUG_SUBMIT_URL)">Submit a bug or feature</a>

# Url to devdocs page
#   Was: http://java.sun.com/javase/6/webnotes/devdocs-vs-specs.html
DEV_DOCS_URL-5 = http://java.sun.com/j2se/1.5.0/docs/index.html
DEV_DOCS_URL-6 = http://download.oracle.com/javase/6/docs/index.html
DEV_DOCS_URL-7 = http://download.oracle.com/javase/7/docs/index.html
DEV_DOCS_URL = $(DEV_DOCS_URL-$(JDK_MINOR_VERSION))
DOCS_BASE_URL = http://download.oracle.com/javase/7/docs

# Url to Java Language Spec
#JLS3_URL = http://java.sun.com/docs/books/jls/

# Common Java trademark line
JAVA_TRADEMARK_LINE = Java is a trademark or registered trademark of \
$(FULL_COMPANY_NAME) in the US and other countries.

#
# Definitions for imported components
#
include $(BUILDDIR)/common/internal/ImportComponents.gmk

# We override whatever the max VM memory setting is here.
#    NOTE: javadoc will not complete without these larger settings.
#    WARNING: This could cause thrashing on low memory machines.
ifeq ($(ARCH_DATA_MODEL),64)
  MAX_VM_MEMORY = 1024
else ifeq ($(ARCH),universal)
  MAX_VM_MEMORY = 1024
else
  MAX_VM_MEMORY = 768
endif

# List of all possible directories for javadoc to look for sources
#    NOTE: Quotes are required around sourcepath argument only on Windows.
#          Otherwise, you get "No packages or classes specified." due 
#          to $(CLASSPATH_SEPARATOR) being interpreted as an end of 
#          command (newline or shell ; character)
ALL_SOURCE_DIRS = $(SHARE_SRC)/classes \
                  $(IMPORTSRCDIR) \
                  $(GENSRCDIR) \
                  $(SHARE_SRC)/../solaris/classes \
	          $(SHARE_SRC)/../windows/classes \
		  $(SHARE_SRC)/doc/stub

# List of directories that actually exist
ALL_EXISTING_SOURCE_DIRS := $(wildcard $(ALL_SOURCE_DIRS))

# List with classpath separator between them
EMPTY:=
SPACE:= $(EMPTY) $(EMPTY)
RELEASEDOCS_SOURCEPATH = \
    $(subst $(SPACE),$(CLASSPATH_SEPARATOR),$(strip $(ALL_SOURCE_DIRS)))

# Prep for javadoc creation, assumes $@ is an index.html file
define prep-javadoc
@if [ -f "$@" -a "$?" != "" ] ; then \
  $(ECHO) "# Dependencies have changed: $?"; \
fi
$(RM) -r $(@D)
$(MKDIR) -p $(@D)
endef

# A cache of the directories in ALL_SOURCE_DIRS
DIRECTORY_CACHE = $(DOCSTMPDIR)/directory.cache

# Given a list of packages, return a list of files or dirs to be dependent on
#   (Currently only returning a list of directories)
define PackageDependencies # packages
$(shell							\
  if [ "$1" != "" -a -f $(DIRECTORY_CACHE) ] ; then	\
    for p in $1 ; do 					\
      pd=`$(ECHO) $${p} | $(SED) -e 's@[.]@/@g'`;	\
      $(CAT) $(DIRECTORY_CACHE) | $(GREP) "/$${pd}/" ; 	\
    done; 						\
  fi							\
)
endef

# Given a list of packages, add packages that exist to $@, print summary
define PackageFilter # packages
@if [ "$1" != "" ] ; then 				\
  for p in $1 ; do 					\
    pd=`$(ECHO) $${p} | $(SED) -e 's@[.]@/@g'`; 	\
    found="false"; 					\
    for cp in $(ALL_SOURCE_DIRS) ; do 			\
      if [ -d $${cp}/$${pd} ] ; then 			\
        $(ECHO) "$${p}" >> $@; 				\
	found="true";					\
	break; 						\
      fi; 						\
    done; 						\
    if [ "$${found}" = "false" ] ; then 		\
      $(ECHO) "WARNING: Package not found: $${p}"; 	\
    fi; 						\
  done; 						\
fi
endef

# Print out a summary of the javadoc command about to be run
define JavadocSummary # optionsfile packagesfile
@$(ECHO) "# Summary for $@";\
 $(ECHO) "# Options (`$(BASENAME) $1`):"; $(SED) -e 's@^@#   @' $1; \
 $(ECHO) "# Packages (`$(BASENAME) $2`):";$(SED) -e 's@^@#   @' $2
endef

#
# Temporary directory for javadoc creation
#
DOCSTMPDIR = $(TEMPDIR)/doctmp

#
# Different api directories created from root directory
#
COREAPI_DOCSDIR   = $(DOCSDIR)/api
JDK_API_DOCSDIR   = $(DOCSDIR)/jdk/api
JRE_API_DOCSDIR   = $(DOCSDIR)/jre/api
PLATFORM_DOCSDIR  = $(DOCSDIR)/platform

# The non-core api javadocs need to be able to access the root of the core
#   api directory, so for jdk/api or jre/api to get to the core api/
#   directory we would use this:
JDKJRE2COREAPI    = ../../api

# Common bottom argument
define CommonBottom # year
<font size="-1"><br> $(call CopyrightLine,,$1,)</font>
endef

# Common trademark bottom argument (Not sure why this is used sometimes)
define CommonTrademarkBottom # year
<font size="-1">\
$(BUG_SUBMIT_LINE)<br>$(JAVA_TRADEMARK_LINE)<br>\
$(call CopyrightLine,,$1,$(COMPANY_ADDRESS))\
</font>
endef

# Common echo of option
define OptionOnly # opt
$(PRINTF) "%s\n" "$1"
endef
define OptionPair # opt arg
$(PRINTF) "%s '%s'\n" "$1" '$2'
endef
define OptionTrip # opt arg arg
$(PRINTF) "%s '%s' '%s'\n" "$1" '$2' '$3'
endef

# Core api bottom argument (with special sauce)
COREAPI_BOTTOM = <font size="-1"> $(BUG_SUBMIT_LINE)\
<br>For further API reference and developer documentation, \
see <a href="$(DEV_DOCS_URL)" target="_blank">Java SE Documentation</a>. \
That documentation contains more detailed, developer-targeted descriptions, \
with conceptual overviews, definitions of terms, workarounds, \
and working code examples.<br>\
$(call CopyrightLine,$(COPYRIGHT_URL),$(FIRST_COPYRIGHT_YEAR),)\
</font>

# Common javadoc options used by all
COMMON_JAVADOCFLAGS =					\
                $(NO_PROPRIETARY_API_WARNINGS)          \
		-quiet					\
                -use					\
                -keywords				\
<<<<<<< HEAD
                -Xprofilespath $(JDK_TOPDIR)/makefiles/profile-rtjar-includes.txt \
=======
		-Xdoclint:none				\
>>>>>>> 6b4b68a1
		$(ADDITIONAL_JAVADOCFLAGS)

ifdef OPENJDK
  ADDITIONAL_JAVADOCFLAGS =				\
                -Xdocrootparent $(DOCS_BASE_URL)
else
  ADDITIONAL_JAVADOCFLAGS =
endif

# Draft used for non-fcs documents
JDK_IS_FCS = false
DRAFT_HEADER =
ifeq ($(JDK_MINOR_VERSION),5)
  JDK_IS_FCS = true
endif
ifeq ($(JDK_MINOR_VERSION),6)
  JDK_IS_FCS = true
endif
ifeq ($(JDK_MINOR_VERSION),7)
  JDK_IS_FCS = true
endif
ifeq ($(JDK_IS_FCS),false)
  ifneq ($(MILESTONE), fcs)
    DRAFT_HEADER = <br><strong>DRAFT&nbsp;$(MILESTONE)-$(BUILD_NUMBER)</strong>
    DRAFT_BOTTOM = <br><strong>DRAFT&nbsp;$(MILESTONE)-$(BUILD_NUMBER)</strong>
    DRAFT_WINTITLE = $(BUILD_NUMBER)
    # Early access top text (not used in FCS releases)
    COREAPI_TOP_EARLYACCESS = \
<div style="background-color: \#EEEEEE"> \
<div style="padding: 6px; margin-top: 2px; margin-bottom: 6px; \
margin-left: 6px; margin-right: 6px; text-align: justify; \
font-size: 80%; font-family: Helvetica, Arial, sans-serif; \
font-weight: normal;"> \
Please note that the specifications and other information \
contained herein are not final and are subject to change. \
The information is being made available to you solely for purpose of \
evaluation. \
</div> </div>
  endif
endif

#################################################################

#
# CORE_PKGS environment variable has been moved to the following file
#
include CORE_PKGS.gmk

#
# Load environment variables for API package names that are not part of
# the Java SE platform
#
include NON_CORE_PKGS.gmk

#################################################################

#
# Default target is same as docs target, create core api and all others it can
#

all: docs
docs: coredocs otherdocs

#################################################################
# Production Targets -- USE THESE TARGETS WHEN:
#    a) You're generating docs outside of release engineering's
#       standard control build.
#    b) The docs will be pushed to the web and/or included in
#       the downloaded doc bundle.
#
# See:  Notes.html#releaseTargets
# Note: Spaces precede ifdef/ifndef indents. Tabs precede target commands (!)
#

sanitycheckcoredocs:
	@$(ECHO) ""
	@$(ECHO) "Building core api docs with these values:"
	@$(ECHO) "    BUILD_NUMBER = $(BUILD_NUMBER)"
	@$(ECHO) "    MILESTONE = $(MILESTONE)"
	@$(ECHO) ""
  ifeq ($(BUILD_NUMBER), b00)
	@$(ECHO) "ERROR: Build number must be defined"
	@$(ECHO) "MILESTONE is set to $(MILESTONE)"
	@$(ECHO) ""
	exit 1
  endif

#############################################################
#
# coredocs
#
COREAPI_DOCTITLE  = Java$(TRADEMARK) Platform, Standard Edition \
$(JDK_MINOR_VERSION)<br>API Specification
COREAPI_WINDOWTITLE  = Java Platform SE $(JDK_MINOR_VERSION)
COREAPI_HEADER = \
<strong>Java$(TRADEMARK)&nbsp;Platform<br>Standard&nbsp;Ed.&nbsp;$(JDK_MINOR_VERSION)</strong>

# Java language specification cite
TAG_JLS = jls:a:See <cite> \
The Java&trade; Language Specification</cite>:

# Overview file for core apis
COREAPI_OVERVIEW = $(SHARE_SRC)/classes/overview-core.html

# The index.html, options, and packages files
COREAPI_INDEX_FILE    = $(COREAPI_DOCSDIR)/index.html
COREAPI_OPTIONS_FILE  = $(DOCSTMPDIR)/coredocs.options
COREAPI_PACKAGES_FILE = $(DOCSTMPDIR)/coredocs.packages

coredocs: $(COREAPI_INDEX_FILE)

# Set relative location to core api document root
$(COREAPI_INDEX_FILE): GET2DOCSDIR=..

# Run javadoc if the index file is out of date or missing
$(COREAPI_INDEX_FILE): $(COREAPI_OPTIONS_FILE) $(COREAPI_PACKAGES_FILE)
	$(prep-javadoc)
	$(call JavadocSummary,$(COREAPI_OPTIONS_FILE),$(COREAPI_PACKAGES_FILE))
	$(JAVADOC_CMD) $(JAVADOC_VM_MEMORY_FLAGS) -d $(@D) \
	  @$(COREAPI_OPTIONS_FILE) @$(COREAPI_PACKAGES_FILE)

# Create file with javadoc options in it
$(COREAPI_OPTIONS_FILE): $(COREAPI_OVERVIEW)
	$(prep-target)
	@($(call OptionOnly,$(COMMON_JAVADOCFLAGS))			; \
	  $(call OptionPair,-sourcepath,$(RELEASEDOCS_SOURCEPATH))	; \
	  $(call OptionPair,-encoding,ISO-8859-1)			; \
	  $(call OptionPair,-tag,beaninfo:X)				; \
	  $(call OptionPair,-tag,revised:X)				; \
	  $(call OptionPair,-tag,since.unbundled:X)			; \
	  $(call OptionPair,-tag,spec:X)				; \
	  $(call OptionPair,-tag,specdefault:X)				; \
	  $(call OptionPair,-tag,Note:X)				; \
	  $(call OptionPair,-tag,ToDo:X)				; \
          $(call OptionPair,-tag,$(TAG_JLS)) 				; \
	  $(call OptionOnly,-splitIndex)				; \
	  $(call OptionPair,-overview,$(COREAPI_OVERVIEW))		; \
	  $(call OptionPair,-doctitle,$(COREAPI_DOCTITLE))		; \
	  $(call OptionPair,-windowtitle,$(COREAPI_WINDOWTITLE) $(DRAFT_WINTITLE)) ;\
	  $(call OptionPair,-header,$(COREAPI_HEADER)$(DRAFT_HEADER))	; \
	  $(call OptionPair,-bottom,$(COREAPI_BOTTOM)$(DRAFT_BOTTOM))	; \
        ) >> $@
ifdef COREAPI_TOP_EARLYACCESS
	@$(call OptionPair,-top,$(COREAPI_TOP_EARLYACCESS)) >> $@
endif

# Create a file with the package names in it
$(COREAPI_PACKAGES_FILE): $(DIRECTORY_CACHE) $(call PackageDependencies,$(CORE_PKGS))
	$(prep-target)
	$(call PackageFilter,$(CORE_PKGS))

#############################################################
#
# docletapidocs
#

# Part of langtools
ifdef LANGTOOLS_DIST
  ALL_OTHER_TARGETS += docletapidocs
endif

DOCLETAPI_DOCDIR       := $(JDK_API_DOCSDIR)/javadoc/doclet
DOCLETAPI2COREAPI      := ../../$(JDKJRE2COREAPI)
DOCLETAPI_DOCTITLE     := Doclet API
DOCLETAPI_WINDOWTITLE  := Doclet API
DOCLETAPI_HEADER       := <strong>Doclet API</strong>
DOCLETAPI_BOTTOM       := $(call CommonTrademarkBottom,$(DOCLETAPI_FIRST_COPYRIGHT_YEAR))
DOCLETAPI_GROUPNAME    := Packages
DOCLETAPI_REGEXP       := com.sun.javadoc
# DOCLETAPI_PKGS is located in NON_CORE_PKGS.gmk

# The index.html, options, and packages files
DOCLETAPI_INDEX_FILE    = $(DOCLETAPI_DOCDIR)/index.html
DOCLETAPI_OPTIONS_FILE  = $(DOCSTMPDIR)/docletapi.options
DOCLETAPI_PACKAGES_FILE = $(DOCSTMPDIR)/docletapi.packages

docletapidocs: $(DOCLETAPI_INDEX_FILE)

# Set relative location to core api document root
$(DOCLETAPI_INDEX_FILE): GET2DOCSDIR=$(DOCLETAPI2COREAPI)/..

# Run javadoc if the index file is out of date or missing
$(DOCLETAPI_INDEX_FILE): $(DOCLETAPI_OPTIONS_FILE) $(DOCLETAPI_PACKAGES_FILE)
	$(prep-javadoc)
	$(call JavadocSummary,$(DOCLETAPI_OPTIONS_FILE),$(DOCLETAPI_PACKAGES_FILE))
	$(JAVADOC_CMD) $(JAVADOC_VM_MEMORY_FLAGS) -d $(@D) \
	  @$(DOCLETAPI_OPTIONS_FILE) @$(DOCLETAPI_PACKAGES_FILE)

# Create file with javadoc options in it
$(DOCLETAPI_OPTIONS_FILE):
	$(prep-target)
	@($(call OptionOnly,$(COMMON_JAVADOCFLAGS))			; \
	  $(call OptionPair,-sourcepath,$(RELEASEDOCS_SOURCEPATH))	; \
	  $(call OptionPair,-encoding,ascii)				; \
	  $(call OptionOnly,-breakiterator)				; \
	  $(call OptionPair,-doctitle,$(DOCLETAPI_DOCTITLE))		; \
	  $(call OptionPair,-windowtitle,$(DOCLETAPI_WINDOWTITLE) $(DRAFT_WINTITLE));\
	  $(call OptionPair,-header,$(DOCLETAPI_HEADER)$(DRAFT_HEADER))	; \
	  $(call OptionPair,-bottom,$(DOCLETAPI_BOTTOM)$(DRAFT_BOTTOM))	; \
	  $(call OptionTrip,-group,$(DOCLETAPI_GROUPNAME),$(DOCLETAPI_REGEXP)); \
	  $(call OptionTrip,-linkoffline,$(DOCLETAPI2COREAPI),$(COREAPI_DOCSDIR)/); \
        ) >> $@

# Create a file with the package names in it
$(DOCLETAPI_PACKAGES_FILE): $(DIRECTORY_CACHE) $(call PackageDependencies,$(DOCLETAPI_PKGS))
	$(prep-target)
	$(call PackageFilter,$(DOCLETAPI_PKGS))

#############################################################
#
# tagletapidocs
#

# Part of langtools
ifdef LANGTOOLS_DIST
  ALL_OTHER_TARGETS += tagletapidocs
endif

TAGLETAPI_DOCDIR   := $(JDK_API_DOCSDIR)/javadoc/taglet
TAGLETAPI2COREAPI  := ../../$(JDKJRE2COREAPI)
TAGLETAPI_BOTTOM   := $(call CommonTrademarkBottom,$(TAGLETAPI_FIRST_COPYRIGHT_YEAR))
# TAGLETAPI_FILE is located in NON_CORE_PKGS.gmk

# Temporary directory (special generation rules)
TAGLETAPI_TEMPDIR       = $(DOCSTMPDIR)/taglets_temp

# The index.html, options, and packages files
TAGLETAPI_INDEX_FILE    = $(TAGLETAPI_DOCDIR)/index.html
TAGLETAPI_OPTIONS_FILE  = $(DOCSTMPDIR)/tagletapi.options
TAGLETAPI_PACKAGES_FILE = $(DOCSTMPDIR)/tagletapi.packages

tagletapidocs: $(TAGLETAPI_INDEX_FILE)

# Set relative location to core api document root
$(TAGLETAPI_INDEX_FILE): GET2DOCSDIR=$(TAGLETAPI2COREAPI)/..

# Run javadoc if the index file is out of date or missing
$(TAGLETAPI_INDEX_FILE): $(TAGLETAPI_OPTIONS_FILE) $(TAGLETAPI_PACKAGES_FILE)
	$(prep-javadoc)
	$(RM) -r $(TAGLETAPI_TEMPDIR)
	$(MKDIR) -p $(TAGLETAPI_TEMPDIR)
	$(call JavadocSummary,$(TAGLETAPI_OPTIONS_FILE),$(TAGLETAPI_PACKAGES_FILE))
	$(JAVADOC_CMD) $(JAVADOC_VM_MEMORY_FLAGS) -d $(TAGLETAPI_TEMPDIR) \
	  @$(TAGLETAPI_OPTIONS_FILE) @$(TAGLETAPI_PACKAGES_FILE)
	cp -r $(TAGLETAPI_TEMPDIR)/com $(@D)
	cp $(TAGLETAPI_TEMPDIR)/stylesheet.css $(@D)
	$(RM) -r $(TAGLETAPI_TEMPDIR)

# Create file with javadoc options in it
$(TAGLETAPI_OPTIONS_FILE):
	$(prep-target)
	@($(call OptionOnly,$(COMMON_JAVADOCFLAGS))			; \
	  $(call OptionPair,-sourcepath,$(RELEASEDOCS_SOURCEPATH))	; \
	  $(call OptionPair,-encoding,ascii)				; \
	  $(call OptionOnly,-nonavbar)					; \
	  $(call OptionOnly,-noindex)					; \
	  $(call OptionPair,-bottom,$(TAGLETAPI_BOTTOM)$(DRAFT_BOTTOM))	; \
	  $(call OptionTrip,-linkoffline,$(TAGLETAPI2COREAPI),$(COREAPI_DOCSDIR)/); \
        ) >> $@

# Create a file with the package names in it
$(TAGLETAPI_PACKAGES_FILE): $(IMPORTSRCDIR)/$(TAGLETAPI_FILE)
	$(prep-target)
	@($(ECHO) "$(IMPORTSRCDIR)/$(TAGLETAPI_FILE)" ) > $@

#############################################################
#
# domapidocs
#

ALL_OTHER_TARGETS += domapidocs

DOMAPI_DOCDIR       := $(JRE_API_DOCSDIR)/plugin/dom
DOMAPI2COREAPI      := ../../$(JDKJRE2COREAPI)
DOMAPI_DOCTITLE     := Common DOM API
DOMAPI_WINDOWTITLE  := Common DOM API
DOMAPI_HEADER       := <strong>Common DOM API</strong>
DOMAPI_BOTTOM       := $(call CommonTrademarkBottom,$(DOMAPI_FIRST_COPYRIGHT_YEAR))
DOMAPI_GROUPNAME    := Packages
DOMAPI_REGEXP       := com.sun.java.browser.dom:org.w3c.dom*
# DOMAPI_PKGS is located in NON_CORE_PKGS.gmk

# The index.html, options, and packages files
DOMAPI_INDEX_FILE    = $(DOMAPI_DOCDIR)/index.html
DOMAPI_OPTIONS_FILE  = $(DOCSTMPDIR)/domapi.options
DOMAPI_PACKAGES_FILE = $(DOCSTMPDIR)/domapi.packages

domapidocs: $(DOMAPI_INDEX_FILE)

# Set relative location to core api document root
$(DOMAPI_INDEX_FILE): GET2DOCSDIR=$(DOMAPI2COREAPI)/..

# Run javadoc if the index file is out of date or missing
$(DOMAPI_INDEX_FILE): $(DOMAPI_OPTIONS_FILE) $(DOMAPI_PACKAGES_FILE)
	$(prep-javadoc)
	$(call JavadocSummary,$(DOMAPI_OPTIONS_FILE),$(DOMAPI_PACKAGES_FILE))
	$(JAVADOC_CMD) $(JAVADOC_VM_MEMORY_FLAGS) -d $(@D) \
	  @$(DOMAPI_OPTIONS_FILE) @$(DOMAPI_PACKAGES_FILE)

# Create file with javadoc options in it
$(DOMAPI_OPTIONS_FILE):
	$(prep-target)
	@($(call OptionOnly,$(COMMON_JAVADOCFLAGS))			; \
	  $(call OptionPair,-sourcepath,$(RELEASEDOCS_SOURCEPATH))	; \
	  $(call OptionPair,-encoding,ascii)				; \
	  $(call OptionOnly,-splitIndex)				; \
	  $(call OptionPair,-doctitle,$(DOMAPI_DOCTITLE))		; \
	  $(call OptionPair,-windowtitle,$(DOMAPI_WINDOWTITLE) $(DRAFT_WINTITLE));\
	  $(call OptionPair,-header,$(DOMAPI_HEADER)$(DRAFT_HEADER))	; \
	  $(call OptionPair,-bottom,$(DOMAPI_BOTTOM)$(DRAFT_BOTTOM))	; \
	  $(call OptionTrip,-group,$(DOMAPI_GROUPNAME),$(DOMAPI_REGEXP)); \
	  $(call OptionTrip,-linkoffline,$(DOMAPI2COREAPI),$(COREAPI_DOCSDIR)/); \
        ) >> $@

# Create a file with the package names in it
$(DOMAPI_PACKAGES_FILE): $(DIRECTORY_CACHE) $(call PackageDependencies,$(DOMAPI_PKGS))
	$(prep-target)
	$(call PackageFilter,$(DOMAPI_PKGS))

#############################################################
#
# jpdadocs
#

ALL_OTHER_TARGETS += jpdadocs

jpdadocs: jdidocs jdwpdocs jvmtidocs

#############################################################
#
# jdidocs
#

ALL_OTHER_TARGETS += jdidocs

JDI_DOCDIR      := $(JDK_API_DOCSDIR)/jpda/jdi
JDI2COREAPI     := ../../$(JDKJRE2COREAPI)
JDI_DOCTITLE    := Java$(TRADEMARK) Debug Interface
JDI_WINDOWTITLE := Java Debug Interface
JDI_HEADER      := <strong>Java Debug Interface</strong>
JDI_BOTTOM      := $(call CommonBottom,$(JDI_FIRST_COPYRIGHT_YEAR))
JDI_OVERVIEW    := $(SHARE_SRC)/classes/jdi-overview.html
# JDI_PKGS is located in NON_CORE_PKGS.gmk

# The index.html, options, and packages files
JDI_INDEX_FILE    = $(JDI_DOCDIR)/index.html
JDI_OPTIONS_FILE  = $(DOCSTMPDIR)/jdi.options
JDI_PACKAGES_FILE = $(DOCSTMPDIR)/jdi.packages

jdidocs: $(JDI_INDEX_FILE)

# Set relative location to core api document root
$(JDI_INDEX_FILE): GET2DOCSDIR=$(JDI2COREAPI)/..

# Run javadoc if the index file is out of date or missing
$(JDI_INDEX_FILE): $(JDI_OPTIONS_FILE) $(JDI_PACKAGES_FILE)
	$(prep-javadoc)
	$(call JavadocSummary,$(JDI_OPTIONS_FILE),$(JDI_PACKAGES_FILE))
	$(JAVADOC_CMD) $(JAVADOC_VM_MEMORY_FLAGS) -d $(@D) \
	  @$(JDI_OPTIONS_FILE) @$(JDI_PACKAGES_FILE)

# Create file with javadoc options in it
$(JDI_OPTIONS_FILE): $(JDI_OVERVIEW)
	$(prep-target)
	@($(call OptionOnly,$(COMMON_JAVADOCFLAGS))			; \
	  $(call OptionPair,-sourcepath,$(RELEASEDOCS_SOURCEPATH))	; \
	  $(call OptionPair,-encoding,ascii)				; \
	  $(call OptionPair,-overview,$(JDI_OVERVIEW))			; \
	  $(call OptionPair,-doctitle,$(JDI_DOCTITLE))			; \
	  $(call OptionPair,-windowtitle,$(JDI_WINDOWTITLE) $(DRAFT_WINTITLE)); \
	  $(call OptionPair,-header,$(JDI_HEADER)$(DRAFT_HEADER))	; \
	  $(call OptionPair,-bottom,$(JDI_BOTTOM)$(DRAFT_BOTTOM))	; \
	  $(call OptionTrip,-linkoffline,$(JDI2COREAPI),$(COREAPI_DOCSDIR)/); \
        ) >> $@

# Create a file with the package names in it
$(JDI_PACKAGES_FILE): $(DIRECTORY_CACHE) $(call PackageDependencies,$(JDI_PKGS))
	$(prep-target)
	$(call PackageFilter,$(JDI_PKGS))

#############################################################
#
# jdwpdocs
#

ALL_OTHER_TARGETS += jdwpdocs

JDWP_DOCDIR     = $(PLATFORM_DOCSDIR)/jpda/jdwp
JDWP_SPEC       = $(BUILDDIR)/jpda/jdwp/jdwp.spec
JDWPGEN_JARFILE = $(BUILDTOOLJARDIR)/jdwpgen.jar

jdwpdocs: $(JDWP_DOCDIR)/jdwp-protocol.html
$(JDWP_DOCDIR)/jdwp-protocol.html: $(JDWPGEN_JARFILE) $(JDWP_SPEC)
	$(prep-javadoc)
	$(BOOT_JAVA_CMD) -jar $(JDWPGEN_JARFILE) $(JDWP_SPEC) -doc $@

#############################################################
#
# jvmtidocs
#

ALL_OTHER_TARGETS += jvmtidocs

JVMTI_DOCDIR      = $(PLATFORM_DOCSDIR)/jvmti
JVMTI_HTML        = $(HOTSPOT_DOCS_IMPORT_PATH)/platform/jvmti/jvmti.html

jvmtidocs:  $(JVMTI_DOCDIR)/jvmti.html
$(JVMTI_DOCDIR)/jvmti.html:
	@$(prep-javadoc)
	@if [ -f $(JVMTI_HTML) ] ; then		                           \
	  $(ECHO) "$(CP) $(JVMTI_HTML) $@";                 	           \
	  $(CP) $(JVMTI_HTML) $@; 	                 	           \
	else 						                   \
	  $(ECHO) "WARNING: Generated file does not exist: $(JVMTI_HTML)"; \
	fi

#############################################################
#
# jaasdocs
#

ALL_OTHER_TARGETS += jaasdocs

JAAS_DOCDIR	 := $(JRE_API_DOCSDIR)/security/jaas/spec
JAAS2COREAPI     := ../../../$(JDKJRE2COREAPI)
JAAS_DOCTITLE    := Java$(TRADEMARK) Authentication and Authorization Service
JAAS_WINDOWTITLE := Java Authentication and Authorization Service
JAAS_HEADER      := <strong>Java Authentication and Authorization Service</strong>
JAAS_BOTTOM      := $(call CommonBottom,$(JAAS_FIRST_COPYRIGHT_YEAR))
# JAAS_PKGS is located in NON_CORE_PKGS.gmk
JAAS_OVERVIEW    := $(SHARE_SRC)/classes/com/sun/security/auth/jaas-overview.html

# The index.html, options, and packages files
JAAS_INDEX_FILE    = $(JAAS_DOCDIR)/index.html
JAAS_OPTIONS_FILE  = $(DOCSTMPDIR)/jaas.options
JAAS_PACKAGES_FILE = $(DOCSTMPDIR)/jaas.packages

jaasdocs: $(JAAS_INDEX_FILE)

# Set relative location to core api document root
$(JAAS_INDEX_FILE): GET2DOCSDIR=$(JAAS2COREAPI)/..

# Run javadoc if the index file is out of date or missing
$(JAAS_INDEX_FILE): $(JAAS_OPTIONS_FILE) $(JAAS_PACKAGES_FILE)
	$(prep-javadoc)
	$(call JavadocSummary,$(JAAS_OPTIONS_FILE),$(JAAS_PACKAGES_FILE))
	$(JAVADOC_CMD) $(JAVADOC_VM_MEMORY_FLAGS) -d $(@D) \
	  @$(JAAS_OPTIONS_FILE) @$(JAAS_PACKAGES_FILE)

# Create file with javadoc options in it
$(JAAS_OPTIONS_FILE): $(JAAS_OVERVIEW)
	$(prep-target)
	@($(call OptionOnly,$(COMMON_JAVADOCFLAGS))			; \
	  $(call OptionPair,-sourcepath,$(RELEASEDOCS_SOURCEPATH))	; \
	  $(call OptionPair,-encoding,ascii)				; \
	  $(call OptionPair,-overview,$(JAAS_OVERVIEW))			; \
	  $(call OptionPair,-doctitle,$(JAAS_DOCTITLE))			; \
	  $(call OptionPair,-windowtitle,$(JAAS_WINDOWTITLE) $(DRAFT_WINTITLE)); \
	  $(call OptionPair,-header,$(JAAS_HEADER)$(DRAFT_HEADER))	; \
	  $(call OptionPair,-bottom,$(JAAS_BOTTOM)$(DRAFT_BOTTOM))	; \
	  $(call OptionTrip,-linkoffline,$(JAAS2COREAPI),$(COREAPI_DOCSDIR)/); \
        ) >> $@

# Create a file with the package names in it
$(JAAS_PACKAGES_FILE): $(DIRECTORY_CACHE) $(call PackageDependencies,$(JAAS_PKGS))
	$(prep-target)
	$(call PackageFilter,$(JAAS_PKGS))

#############################################################
#
# jgssdocs
#

ALL_OTHER_TARGETS += jgssdocs

JGSS_DOCDIR	 := $(JRE_API_DOCSDIR)/security/jgss/spec
JGSS2COREAPI     := ../../../$(JDKJRE2COREAPI)
JGSS_DOCTITLE    := Java$(TRADEMARK) GSS-API Utilities
JGSS_WINDOWTITLE := Java GSS-API Utilities
JGSS_HEADER      := <strong>Java GSS-API Utilities</strong>
JGSS_BOTTOM      := $(call CommonBottom,$(JGSS_FIRST_COPYRIGHT_YEAR))
JGSS_OVERVIEW    := $(SHARE_SRC)/classes/com/sun/security/jgss/jgss-overview.html
# JGSS_PKGS is located in NON_CORE_PKGS.gmk

# The index.html, options, and packages files
JGSS_INDEX_FILE    = $(JGSS_DOCDIR)/index.html
JGSS_OPTIONS_FILE  = $(DOCSTMPDIR)/jgss.options
JGSS_PACKAGES_FILE = $(DOCSTMPDIR)/jgss.packages

jgssdocs: $(JGSS_INDEX_FILE)

# Set relative location to core api document root
$(JGSS_INDEX_FILE): GET2DOCSDIR=$(JGSS2COREAPI)/..

# Run javadoc if the index file is out of date or missing
$(JGSS_INDEX_FILE): $(JGSS_OPTIONS_FILE) $(JGSS_PACKAGES_FILE)
	$(prep-javadoc)
	$(call JavadocSummary,$(JGSS_OPTIONS_FILE),$(JGSS_PACKAGES_FILE))
	$(JAVADOC_CMD) $(JAVADOC_VM_MEMORY_FLAGS) -d $(@D) \
	  @$(JGSS_OPTIONS_FILE) @$(JGSS_PACKAGES_FILE)

# Create file with javadoc options in it
$(JGSS_OPTIONS_FILE): $(JGSS_OVERVIEW)
	$(prep-target)
	@($(call OptionOnly,$(COMMON_JAVADOCFLAGS))			; \
	  $(call OptionPair,-sourcepath,$(RELEASEDOCS_SOURCEPATH))	; \
	  $(call OptionPair,-encoding,ascii)				; \
	  $(call OptionOnly,-nodeprecatedlist)				; \
	  $(call OptionPair,-overview,$(JGSS_OVERVIEW))			; \
	  $(call OptionPair,-doctitle,$(JGSS_DOCTITLE))			; \
	  $(call OptionPair,-windowtitle,$(JGSS_WINDOWTITLE) $(DRAFT_WINTITLE)); \
	  $(call OptionPair,-header,$(JGSS_HEADER)$(DRAFT_HEADER))	; \
	  $(call OptionPair,-bottom,$(JGSS_BOTTOM)$(DRAFT_BOTTOM))	; \
	  $(call OptionTrip,-linkoffline,$(JGSS2COREAPI),$(COREAPI_DOCSDIR)/); \
        ) >> $@

# Create a file with the package names in it
$(JGSS_PACKAGES_FILE): $(DIRECTORY_CACHE) $(call PackageDependencies,$(JGSS_PKGS))
	$(prep-target)
	$(call PackageFilter,$(JGSS_PKGS))

#############################################################
#
# smartcardiodocs
#

ALL_OTHER_TARGETS += smartcardiodocs

SMARTCARDIO_DOCDIR	:= $(JRE_API_DOCSDIR)/security/smartcardio/spec
SMARTCARDIO2COREAPI     := ../../../$(JDKJRE2COREAPI)
SMARTCARDIO_DOCTITLE    := Java$(TRADEMARK) Smart Card I/O
SMARTCARDIO_WINDOWTITLE := Java Smart Card I/O
SMARTCARDIO_HEADER      := <strong>Java Smart Card I/O</strong>
SMARTCARDIO_BOTTOM      := $(call CommonBottom,$(SMARTCARDIO_FIRST_COPYRIGHT_YEAR))
# SMARTCARDIO_PKGS is located in NON_CORE_PKGS.gmk

# The index.html, options, and packages files
SMARTCARDIO_INDEX_FILE    = $(SMARTCARDIO_DOCDIR)/index.html
SMARTCARDIO_OPTIONS_FILE  = $(DOCSTMPDIR)/smartcardio.options
SMARTCARDIO_PACKAGES_FILE = $(DOCSTMPDIR)/smartcardio.packages

smartcardiodocs: $(SMARTCARDIO_INDEX_FILE)

# Set relative location to core api document root
$(SMARTCARDIO_INDEX_FILE): GET2DOCSDIR=$(SMARTCARDIO2COREAPI)/..

# Run javadoc if the index file is out of date or missing
$(SMARTCARDIO_INDEX_FILE): $(SMARTCARDIO_OPTIONS_FILE) $(SMARTCARDIO_PACKAGES_FILE)
	$(prep-javadoc)
	$(call JavadocSummary,$(SMARTCARDIO_OPTIONS_FILE),$(SMARTCARDIO_PACKAGES_FILE))
	$(JAVADOC_CMD) $(JAVADOC_VM_MEMORY_FLAGS) -d $(@D) \
	  @$(SMARTCARDIO_OPTIONS_FILE) @$(SMARTCARDIO_PACKAGES_FILE)

# Create file with javadoc options in it
$(SMARTCARDIO_OPTIONS_FILE):
	$(prep-target)
	@($(call OptionOnly,$(COMMON_JAVADOCFLAGS))			; \
	  $(call OptionPair,-sourcepath,$(RELEASEDOCS_SOURCEPATH))	; \
	  $(call OptionPair,-encoding,ascii)				; \
	  $(call OptionOnly,-nodeprecatedlist)				; \
	  $(call OptionPair,-doctitle,$(SMARTCARDIO_DOCTITLE))		; \
	  $(call OptionPair,-windowtitle,$(SMARTCARDIO_WINDOWTITLE) $(DRAFT_WINTITLE));\
	  $(call OptionPair,-header,$(SMARTCARDIO_HEADER)$(DRAFT_HEADER)); \
	  $(call OptionPair,-bottom,$(SMARTCARDIO_BOTTOM)$(DRAFT_BOTTOM)); \
	  $(call OptionTrip,-linkoffline,$(SMARTCARDIO2COREAPI),$(COREAPI_DOCSDIR)/); \
        ) >> $@

# Create a file with the package names in it
$(SMARTCARDIO_PACKAGES_FILE): $(DIRECTORY_CACHE) $(call PackageDependencies,$(SMARTCARDIO_PKGS))
	$(prep-target)
	$(call PackageFilter,$(SMARTCARDIO_PKGS))

#############################################################
#
# httpserverdocs
#

ALL_OTHER_TARGETS += httpserverdocs

HTTPSERVER_DOCDIR      := $(JRE_API_DOCSDIR)/net/httpserver/spec
HTTPSERVER2COREAPI     := ../../../$(JDKJRE2COREAPI)
HTTPSERVER_DOCTITLE    := Java$(TRADEMARK) HTTP Server
HTTPSERVER_WINDOWTITLE := Java HTTP Server
HTTPSERVER_HEADER      := <strong>Java HTTP Server</strong>
HTTPSERVER_BOTTOM      := $(call CommonBottom,$(HTTPSERVER_FIRST_COPYRIGHT_YEAR))
# HTTPSERVER_PKGS is located in NON_CORE_PKGS.gmk

HTTPSERVER_INDEX_HTML    = $(HTTPSERVER_DOCDIR)/index.html
HTTPSERVER_OPTIONS_FILE  = $(DOCSTMPDIR)/httpserver.options
HTTPSERVER_PACKAGES_FILE = $(DOCSTMPDIR)/httpserver.packages

httpserverdocs: $(HTTPSERVER_INDEX_HTML)

# Set relative location to core api document root
$(HTTPSERVER_INDEX_HTML): GET2DOCSDIR=$(HTTPSERVER2COREAPI)/..

# Run javadoc if the index file is out of date or missing
$(HTTPSERVER_INDEX_HTML): $(HTTPSERVER_OPTIONS_FILE) $(HTTPSERVER_PACKAGES_FILE)
	$(prep-javadoc)
	$(call JavadocSummary,$(HTTPSERVER_OPTIONS_FILE),$(HTTPSERVER_PACKAGES_FILE))
	$(JAVADOC_CMD) $(JAVADOC_VM_MEMORY_FLAGS) -d $(@D) \
	  @$(HTTPSERVER_OPTIONS_FILE) @$(HTTPSERVER_PACKAGES_FILE)

# Create file with javadoc options in it
$(HTTPSERVER_OPTIONS_FILE):
	$(prep-target)
	@($(call OptionOnly,$(COMMON_JAVADOCFLAGS))			; \
	  $(call OptionPair,-sourcepath,$(RELEASEDOCS_SOURCEPATH))	; \
	  $(call OptionPair,-encoding,ascii)				; \
	  $(call OptionOnly,-nodeprecatedlist)				; \
	  $(call OptionPair,-doctitle,$(HTTPSERVER_DOCTITLE))		; \
	  $(call OptionPair,-windowtitle,$(HTTPSERVER_WINDOWTITLE) $(DRAFT_WINTITLE));\
	  $(call OptionPair,-header,$(HTTPSERVER_HEADER)$(DRAFT_HEADER)); \
	  $(call OptionPair,-bottom,$(HTTPSERVER_BOTTOM)$(DRAFT_BOTTOM)); \
	  $(call OptionTrip,-linkoffline,$(HTTPSERVER2COREAPI),$(COREAPI_DOCSDIR)/); \
        ) >> $@

# Create a file with the package names in it
$(HTTPSERVER_PACKAGES_FILE): $(DIRECTORY_CACHE) $(call PackageDependencies,$(HTTPSERVER_PKGS))
	$(prep-target)
	$(call PackageFilter,$(HTTPSERVER_PKGS))

#############################################################
#
# mgmtdocs
#

ALL_OTHER_TARGETS += mgmtdocs

MGMT_DOCDIR	 := $(JRE_API_DOCSDIR)/management/extension
MGMT2COREAPI     := ../../$(JDKJRE2COREAPI)
JVM_MIB_NAME     := JVM-MANAGEMENT-MIB.mib
JVM_MIB_SRC      := $(CLOSED_SRC)/share/classes/sun/management/snmp/$(JVM_MIB_NAME)
MGMT_DOCTITLE    := Monitoring and Management Interface for the Java$(TRADEMARK) Platform
MGMT_WINDOWTITLE := Monitoring and Management Interface for the Java Platform
MGMT_HEADER      := <strong>Monitoring and Management Interface for the Java Platform</strong>
MGMT_BOTTOM      := $(call CommonBottom,$(MGMT_FIRST_COPYRIGHT_YEAR))
MGMT_OVERVIEW    := $(SHARE_SRC)/classes/com/sun/management/mgmt-overview.html
# MGMT_PKGS is located in NON_CORE_PKGS.gmk

# The index.html, options, and packages files
MGMT_INDEX_FILE    = $(MGMT_DOCDIR)/index.html
MGMT_OPTIONS_FILE  = $(DOCSTMPDIR)/mgmt.options
MGMT_PACKAGES_FILE = $(DOCSTMPDIR)/mgmt.packages

mgmtdocs: $(MGMT_INDEX_FILE)

# Set relative location to core api document root
$(MGMT_INDEX_FILE): GET2DOCSDIR=$(MGMT2COREAPI)/..

# Run javadoc if the index file is out of date or missing
$(MGMT_INDEX_FILE): $(MGMT_OPTIONS_FILE) $(MGMT_PACKAGES_FILE)
	$(prep-javadoc)
	@if [ -f $(JVM_MIB_SRC) ] ; then 				\
	  $(ECHO) "$(CP) $(JVM_MIB_SRC) $(@D)/.."; 			\
	  $(CP) $(JVM_MIB_SRC) $(@D)/.. ; 				\
	else 								\
	  $(ECHO) "WARNING: File $(JVM_MIB_NAME) not available."; 	\
	fi
	$(call JavadocSummary,$(MGMT_OPTIONS_FILE),$(MGMT_PACKAGES_FILE))
	$(JAVADOC_CMD) $(JAVADOC_VM_MEMORY_FLAGS) -d $(@D) \
	  @$(MGMT_OPTIONS_FILE) @$(MGMT_PACKAGES_FILE)

# Create file with javadoc options in it
$(MGMT_OPTIONS_FILE): $(MGMT_OVERVIEW)
	$(prep-target)
	@($(call OptionOnly,$(COMMON_JAVADOCFLAGS))			; \
	  $(call OptionPair,-sourcepath,$(RELEASEDOCS_SOURCEPATH))	; \
	  $(call OptionPair,-encoding,ascii)				; \
	  $(call OptionOnly,-nodeprecatedlist)				; \
	  $(call OptionPair,-overview,$(MGMT_OVERVIEW))			; \
	  $(call OptionPair,-doctitle,$(MGMT_DOCTITLE))			; \
	  $(call OptionPair,-windowtitle,$(MGMT_WINDOWTITLE) $(DRAFT_WINTITLE)); \
	  $(call OptionPair,-header,$(MGMT_HEADER)$(DRAFT_HEADER))	; \
	  $(call OptionPair,-bottom,$(MGMT_BOTTOM)$(DRAFT_BOTTOM))	; \
	  $(call OptionTrip,-linkoffline,$(MGMT2COREAPI),$(COREAPI_DOCSDIR)/); \
        ) >> $@

# Create a file with the package names in it
$(MGMT_PACKAGES_FILE): $(DIRECTORY_CACHE) $(call PackageDependencies,$(MGMT_PKGS))
	$(prep-target)
	$(call PackageFilter,$(MGMT_PKGS))

#############################################################
#
# attachdocs
#

ALL_OTHER_TARGETS += attachdocs

ATTACH_DOCDIR      := $(JDK_API_DOCSDIR)/attach/spec
ATTACH2COREAPI     := ../../$(JDKJRE2COREAPI)
ATTACH_DOCTITLE    := Attach API
ATTACH_WINDOWTITLE := Attach API
ATTACH_HEADER      := <strong>Attach API</strong>
ATTACH_BOTTOM      := $(call CommonBottom,$(ATTACH_FIRST_COPYRIGHT_YEAR))
# ATTACH_PKGS is located in NON_CORE_PKGS.gmk

ATTACH_INDEX_HTML    = $(ATTACH_DOCDIR)/index.html
ATTACH_OPTIONS_FILE  = $(DOCSTMPDIR)/attach.options
ATTACH_PACKAGES_FILE = $(DOCSTMPDIR)/attach.packages

attachdocs: $(ATTACH_INDEX_HTML)

# Set relative location to core api document root
$(ATTACH_INDEX_HTML): GET2DOCSDIR=$(ATTACH2COREAPI)/..

# Run javadoc if the index file is out of date or missing
$(ATTACH_INDEX_HTML): $(ATTACH_OPTIONS_FILE) $(ATTACH_PACKAGES_FILE)
	$(prep-javadoc)
	$(call JavadocSummary,$(ATTACH_OPTIONS_FILE),$(ATTACH_PACKAGES_FILE))
	$(JAVADOC_CMD) $(JAVADOC_VM_MEMORY_FLAGS) -d $(@D) \
	  @$(ATTACH_OPTIONS_FILE) @$(ATTACH_PACKAGES_FILE)

# Create file with javadoc options in it
$(ATTACH_OPTIONS_FILE):
	$(prep-target)
	@($(call OptionOnly,$(COMMON_JAVADOCFLAGS))			; \
	  $(call OptionPair,-sourcepath,$(RELEASEDOCS_SOURCEPATH))	; \
	  $(call OptionPair,-encoding,ascii)				; \
	  $(call OptionOnly,-nodeprecatedlist)				; \
	  $(call OptionPair,-doctitle,$(ATTACH_DOCTITLE))		; \
	  $(call OptionPair,-windowtitle,$(ATTACH_WINDOWTITLE) $(DRAFT_WINTITLE));\
	  $(call OptionPair,-header,$(ATTACH_HEADER)$(DRAFT_HEADER))	; \
	  $(call OptionPair,-bottom,$(ATTACH_BOTTOM)$(DRAFT_BOTTOM))	; \
	  $(call OptionTrip,-linkoffline,$(ATTACH2COREAPI),$(COREAPI_DOCSDIR)/); \
        ) >> $@

# Create a file with the package names in it
$(ATTACH_PACKAGES_FILE): $(DIRECTORY_CACHE) $(call PackageDependencies,$(ATTACH_PKGS))
	$(prep-target)
	$(call PackageFilter,$(ATTACH_PKGS))

#############################################################
#
# jconsoledocs
#

ALL_OTHER_TARGETS += jconsoledocs

JCONSOLE_DOCDIR      := $(JDK_API_DOCSDIR)/jconsole/spec
JCONSOLE2COREAPI     := ../../$(JDKJRE2COREAPI)
JCONSOLE_DOCTITLE    := JConsole API
JCONSOLE_WINDOWTITLE := JConsole API
JCONSOLE_HEADER      := <strong>JConsole API</strong>
JCONSOLE_BOTTOM      := $(call CommonBottom,$(JCONSOLE_FIRST_COPYRIGHT_YEAR))
# JCONSOLE_PKGS is located in NON_CORE_PKGS.gmk

JCONSOLE_INDEX_HTML    = $(JCONSOLE_DOCDIR)/index.html
JCONSOLE_OPTIONS_FILE  = $(DOCSTMPDIR)/jconsole.options
JCONSOLE_PACKAGES_FILE = $(DOCSTMPDIR)/jconsole.packages

jconsoledocs: $(JCONSOLE_INDEX_HTML)

# Set relative location to core api document root
$(JCONSOLE_INDEX_HTML): GET2DOCSDIR=$(JCONSOLE2COREAPI)/..

# Run javadoc if the index file is out of date or missing
$(JCONSOLE_INDEX_HTML): $(JCONSOLE_OPTIONS_FILE) $(JCONSOLE_PACKAGES_FILE)
	$(prep-javadoc)
	$(call JavadocSummary,$(JCONSOLE_OPTIONS_FILE),$(JCONSOLE_PACKAGES_FILE))
	$(JAVADOC_CMD) $(JAVADOC_VM_MEMORY_FLAGS) -d $(@D) \
	  @$(JCONSOLE_OPTIONS_FILE) @$(JCONSOLE_PACKAGES_FILE)

# Create file with javadoc options in it
$(JCONSOLE_OPTIONS_FILE):
	$(prep-target)
	@($(call OptionOnly,$(COMMON_JAVADOCFLAGS))			; \
	  $(call OptionPair,-sourcepath,$(RELEASEDOCS_SOURCEPATH))	; \
	  $(call OptionPair,-encoding,ascii)				; \
	  $(call OptionOnly,-nodeprecatedlist)				; \
	  $(call OptionPair,-doctitle,$(JCONSOLE_DOCTITLE))		; \
	  $(call OptionPair,-windowtitle,$(JCONSOLE_WINDOWTITLE) $(DRAFT_WINTITLE));\
	  $(call OptionPair,-header,$(JCONSOLE_HEADER)$(DRAFT_HEADER))	; \
	  $(call OptionPair,-bottom,$(JCONSOLE_BOTTOM)$(DRAFT_BOTTOM))	; \
	  $(call OptionTrip,-linkoffline,$(JCONSOLE2COREAPI),$(COREAPI_DOCSDIR)/); \
        ) >> $@

# Create a file with the package names in it
$(JCONSOLE_PACKAGES_FILE): $(DIRECTORY_CACHE) $(call PackageDependencies,$(JCONSOLE_PKGS))
	$(prep-target)
	$(call PackageFilter,$(JCONSOLE_PKGS))

#############################################################
#
# treeapidocs
#

# Part of langtools
ifdef LANGTOOLS_DIST
  ALL_OTHER_TARGETS += treeapidocs
endif

TREEAPI_DOCDIR       := $(JDK_API_DOCSDIR)/javac/tree
TREEAPI2COREAPI      := ../../$(JDKJRE2COREAPI)
TREEAPI_DOCTITLE     := Compiler Tree API
TREEAPI_WINDOWTITLE  := Compiler Tree API
TREEAPI_HEADER       := <strong>Compiler Tree API</strong>
TREEAPI_BOTTOM       := $(call CommonBottom,$(TREEAPI_FIRST_COPYRIGHT_YEAR))
TREEAPI_GROUPNAME    := Packages
TREEAPI_REGEXP       := com.sun.source.*
# TREEAPI_PKGS is located in NON_CORE_PKGS.gmk

TREEAPI_INDEX_HTML    = $(TREEAPI_DOCDIR)/index.html
TREEAPI_OPTIONS_FILE  = $(DOCSTMPDIR)/treeapi.options
TREEAPI_PACKAGES_FILE = $(DOCSTMPDIR)/treeapi.packages

treeapidocs: $(TREEAPI_INDEX_HTML)

# Set relative location to core api document root
$(TREEAPI_INDEX_HTML): GET2DOCSDIR=$(TREEAPI2COREAPI)/..

# Run javadoc if the index file is out of date or missing
$(TREEAPI_INDEX_HTML): $(TREEAPI_OPTIONS_FILE) $(TREEAPI_PACKAGES_FILE)
	$(prep-javadoc)
	$(call JavadocSummary,$(TREEAPI_OPTIONS_FILE),$(TREEAPI_PACKAGES_FILE))
	$(JAVADOC_CMD) $(JAVADOC_VM_MEMORY_FLAGS) -d $(@D) \
	  @$(TREEAPI_OPTIONS_FILE) @$(TREEAPI_PACKAGES_FILE)

# Create file with javadoc options in it
$(TREEAPI_OPTIONS_FILE):
	$(prep-target)
	@($(call OptionOnly,$(COMMON_JAVADOCFLAGS))			; \
	  $(call OptionPair,-sourcepath,$(RELEASEDOCS_SOURCEPATH))	; \
	  $(call OptionPair,-encoding,ascii)				; \
	  $(call OptionPair,-doctitle,$(TREEAPI_DOCTITLE))		; \
	  $(call OptionPair,-windowtitle,$(TREEAPI_WINDOWTITLE) $(DRAFT_WINTITLE));\
	  $(call OptionPair,-header,$(TREEAPI_HEADER)$(DRAFT_HEADER))	; \
          $(call OptionPair,-tag,$(TAG_JLS)) 				; \
	  $(call OptionPair,-bottom,$(TREEAPI_BOTTOM)$(DRAFT_BOTTOM))	; \
	  $(call OptionTrip,-group,$(TREEAPI_GROUPNAME),$(TREEAPI_REGEXP)); \
	  $(call OptionTrip,-linkoffline,$(TREEAPI2COREAPI),$(COREAPI_DOCSDIR)/); \
        ) >> $@

# Create a file with the package names in it
$(TREEAPI_PACKAGES_FILE): $(DIRECTORY_CACHE) $(call PackageDependencies,$(TREEAPI_PKGS))
	$(prep-target)
	$(call PackageFilter,$(TREEAPI_PKGS))

#############################################################
#
# sctpdocs
#

ALL_OTHER_TARGETS += sctpdocs

SCTPAPI_DOCDIR      := $(JRE_API_DOCSDIR)/nio/sctp/spec
SCTPAPI2COREAPI     := ../../../$(JDKJRE2COREAPI)
SCTPAPI_DOCTITLE    := SCTP API
SCTPAPI_WINDOWTITLE := SCTP API
SCTPAPI_HEADER      := <strong>SCTP API</strong>
SCTPAPI_BOTTOM      := $(call CommonBottom,$(SCTPAPI_FIRST_COPYRIGHT_YEAR))
# SCTPAPI_PKGS is located in NON_CORE_PKGS.gmk

SCTPAPI_INDEX_HTML    = $(SCTPAPI_DOCDIR)/index.html
SCTPAPI_OPTIONS_FILE  = $(DOCSTMPDIR)/sctp.options
SCTPAPI_PACKAGES_FILE = $(DOCSTMPDIR)/sctp.packages

sctpdocs: $(SCTPAPI_INDEX_HTML)

# Set relative location to core api document root
$(SCTSCTSCTP: GET2DOCSDIR=$(SCTPAPI2COREAPI)/..

# Run javadoc if the index file is out of date or missing
$(SCTPAPI_INDEX_HTML): $(SCTPAPI_OPTIONS_FILE) $(SCTPAPI_PACKAGES_FILE)
	$(prep-javadoc)
	$(call JavadocSummary,$(SCTPAPI_OPTIONS_FILE),$(SCTPAPI_PACKAGES_FILE))
	$(JAVADOC_CMD) $(JAVADOC_VM_MEMORY_FLAGS) -d $(@D) \
	  @$(SCTPAPI_OPTIONS_FILE) @$(SCTPAPI_PACKAGES_FILE)

# Create file with javadoc options in it
$(SCTPAPI_OPTIONS_FILE):
	$(prep-target)
	@($(call OptionOnly,$(COMMON_JAVADOCFLAGS))			; \
	  $(call OptionPair,-sourcepath,$(RELEASEDOCS_SOURCEPATH))	; \
	  $(call OptionPair,-encoding,ascii)				; \
	  $(call OptionOnly,-nodeprecatedlist)				; \
	  $(call OptionPair,-doctitle,$(SCTPAPI_DOCTITLE))		; \
	  $(call OptionPair,-windowtitle,$(SCTPAPI_WINDOWTITLE) $(DRAFT_WINTITLE));\
	  $(call OptionPair,-header,$(SCTPAPI_HEADER)$(DRAFT_HEADER))	; \
	  $(call OptionPair,-bottom,$(SCTPAPI_BOTTOM)$(DRAFT_BOTTOM))	; \
	  $(call OptionTrip,-linkoffline,$(SCTPAPI2COREAPI),$(COREAPI_DOCSDIR)/); \
        ) >> $@

# Create a file with the package names in it
$(SCTPAPI_PACKAGES_FILE): $(DIRECTORY_CACHE) $(call PackageDependencies,$(SCTPAPI_PKGS))
	$(prep-target)
	$(call PackageFilter,$(SCTPAPI_PKGS))

#############################################################
#
# Get a cache of all the directories

$(DIRECTORY_CACHE): $(ALL_EXISTING_SOURCE_DIRS)
	$(prep-target)
	@for cp in $(ALL_EXISTING_SOURCE_DIRS) ; do 	\
	  $(ECHO) "$(FIND) $${cp} -type f >> $@"; 	\
	  $(FIND) $${cp} -type f >> $@; 		\
	done

#############################################################
#release version of core packages ########
# Maximize performance and ensure that build number & milestone are set.

rel-coredocs: sanitycheckcoredocs
	$(MAKE) coredocs

rel-docs: rel-coredocs $(ALL_OTHER_TARGETS)
#
# end of production targets

otherdocs: $(ALL_OTHER_TARGETS)

clean:
	$(RM) -r $(DOCSDIR) $(DOCSTMPDIR)

#############################################################
# DEBUG TARGET
# List the values defined in the makefile hierarchy, to make sure everything
# is set properly, and to help identify values we can use instead of making new ones.
# (Most of them come from common/shared/Defs.gmk)
#
#  Notes:
#    * BUILD_NUMBER defaults to b00 if not set on command line with BUILD_NUMBER=<value>
#    * MILESTONE defaults to internal unless set to beta, rc, or fcs on command line
#

echovalues:
	@$(ECHO) ""
	@$(ECHO) --------------Imports---------------------------
	@$(ECHO) "IMPORT_PACKAGES = $(IMPORT_PACKAGES)"
	@$(ECHO) "IMPORT_PACKAGE_FILTER = $(IMPORT_PACKAGE_FILTER)"
	@$(ECHO) --------------Imports---------------------------
	@$(ECHO) ""
	@$(ECHO) --------------Shared---------------------------
	@$(ECHO) BUILD_NUMBER = $(BUILD_NUMBER)
	@$(ECHO) FULL_VERSION = $(FULL_VERSION)
	@$(ECHO) JDK_VERSION = $(JDK_VERSION)
	@$(ECHO) JDK_MAJOR_VERSION = $(JDK_MAJOR_VERSION)
	@$(ECHO) JDK_MINOR_VERSION = $(JDK_MINOR_VERSION)
	@$(ECHO) JDK_MICRO_VERSION = $(JDK_MICRO_VERSION)
	@$(ECHO) JDK_UPDATE_VERSION = $(JDK_UPDATE_VERSION)
	@$(ECHO) JDK_MKTG_VERSION = $(JDK_MKTG_VERSION)
	@$(ECHO) JDK_UNDERSCORE_VERSION = $(JDK_UNDERSCORE_VERSION)
	@$(ECHO) JDK_MKTG_UNDERSCORE_VERSION = $(JDK_MKTG_UNDERSCORE_VERSION)
	@$(ECHO) MARKETING_NUMBER = $(MARKETING_NUMBER)
	@$(ECHO) MARKET_NAME = $(MARKET_NAME)
	@$(ECHO) MILESTONE = $(MILESTONE)
	@$(ECHO) RELEASE = $(RELEASE)
	@$(ECHO) USER_RELEASE_SUFFIX = $(USER_RELEASE_SUFFIX)
	@$(ECHO) --------------Shared---------------------------
	@$(ECHO) ""
	@$(ECHO) --------------common/Defs---------------------------
	@$(ECHO) "RELEASEDOCS_SOURCEPATH"
	@$(ECHO) "   SHARE_SRC/classes: $(SHARE_SRC)/classes"
	@$(ECHO) "   PLATFORM_SRC/classes: $(PLATFORM_SRC)/classes"
	@$(ECHO) "   GENSRCDIR: $(GENSRCDIR)"
	@$(ECHO) "   SHARE_SRC/doc/stub: $(SHARE_SRC)/doc/stub"
	@$(ECHO) "   IMPORTSRCDIR: $(IMPORTSRCDIR)"
	@$(ECHO) --------------common/Defs---------------------------
	@$(ECHO) ""

#############################################################
.PHONY: all docs coredocs rel-docs echovalues otherdocs rel-coredocs \
        sanitycheckcoredocs $(ALL_OTHER_TARGETS)
<|MERGE_RESOLUTION|>--- conflicted
+++ resolved
@@ -207,11 +207,8 @@
 		-quiet					\
                 -use					\
                 -keywords				\
-<<<<<<< HEAD
+		-Xdoclint:none				\
                 -Xprofilespath $(JDK_TOPDIR)/makefiles/profile-rtjar-includes.txt \
-=======
-		-Xdoclint:none				\
->>>>>>> 6b4b68a1
 		$(ADDITIONAL_JAVADOCFLAGS)
 
 ifdef OPENJDK
