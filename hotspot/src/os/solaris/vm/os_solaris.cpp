--- conflicted
+++ resolved
@@ -2251,72 +2251,10 @@
   (void) check_addr0(st);
 }
 
-<<<<<<< HEAD
-// Taken from /usr/include/sys/machsig.h  Supposed to be architecture specific
-// but they're the same for all the solaris architectures that we support.
-const char *ill_names[] = { "ILL0", "ILL_ILLOPC", "ILL_ILLOPN", "ILL_ILLADR",
-                          "ILL_ILLTRP", "ILL_PRVOPC", "ILL_PRVREG",
-                          "ILL_COPROC", "ILL_BADSTK" };
-
-const size_t ill_names_length = (sizeof(ill_names)/sizeof(char *));
-
-const char *fpe_names[] = { "FPE0", "FPE_INTDIV", "FPE_INTOVF", "FPE_FLTDIV",
-                          "FPE_FLTOVF", "FPE_FLTUND", "FPE_FLTRES",
-                          "FPE_FLTINV", "FPE_FLTSUB" };
-const size_t fpe_names_length = (sizeof(fpe_names)/sizeof(char *));
-
-const char *segv_names[] = { "SEGV0", "SEGV_MAPERR", "SEGV_ACCERR" };
-const size_t segv_names_length = (sizeof(segv_names)/sizeof(char *));
-
-const char *bus_names[] = { "BUS0", "BUS_ADRALN", "BUS_ADRERR", "BUS_OBJERR" };
-const size_t bus_names_length = (sizeof(bus_names)/sizeof(char *));
-
-void os::print_siginfo(outputStream* st, void* siginfo) {
-  st->print("siginfo:");
-
-  const int buflen = 100;
-  char buf[buflen];
-  siginfo_t *si = (siginfo_t*)siginfo;
-  st->print("si_signo=%s: ", os::exception_name(si->si_signo, buf, buflen));
-  char *err = strerror(si->si_errno);
-  if (si->si_errno != 0 && err != NULL) {
-    st->print("si_errno=%s", err);
-  } else {
-    st->print("si_errno=%d", si->si_errno);
-  }
-  const int c = si->si_code;
-  assert(c > 0, "unexpected si_code");
-  switch (si->si_signo) {
-  case SIGILL:
-    st->print(", si_code=%d (%s)", c,
-      c >= ill_names_length ? "" : ill_names[c]);
-    st->print(", si_addr=" PTR_FORMAT, si->si_addr);
-    break;
-  case SIGFPE:
-    st->print(", si_code=%d (%s)", c,
-      c >= fpe_names_length ? "" : fpe_names[c]);
-    st->print(", si_addr=" PTR_FORMAT, si->si_addr);
-    break;
-  case SIGSEGV:
-    st->print(", si_code=%d (%s)", c,
-      c >= segv_names_length ? "" : segv_names[c]);
-    st->print(", si_addr=" PTR_FORMAT, si->si_addr);
-    break;
-  case SIGBUS:
-    st->print(", si_code=%d (%s)", c,
-      c >= bus_names_length ? "" : bus_names[c]);
-    st->print(", si_addr=" PTR_FORMAT, si->si_addr);
-    break;
-  default:
-    st->print(", si_code=%d", si->si_code);
-    // no si_addr
-  }
-=======
 void os::print_siginfo(outputStream* st, void* siginfo) {
   const siginfo_t* si = (const siginfo_t*)siginfo;
 
   os::Posix::print_siginfo_brief(st, si);
->>>>>>> 4c4b46e4
 
   if (si && (si->si_signo == SIGBUS || si->si_signo == SIGSEGV) &&
       UseSharedSpaces) {
