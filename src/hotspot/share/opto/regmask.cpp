--- conflicted
+++ resolved
@@ -24,14 +24,10 @@
 
 #include "precompiled.hpp"
 #include "opto/ad.hpp"
-<<<<<<< HEAD
-//#include "opto/compile.hpp"
-=======
 #include "opto/chaitin.hpp"
 #include "opto/compile.hpp"
->>>>>>> c98417eb
 #include "opto/matcher.hpp"
-//#include "opto/node.hpp"
+#include "opto/node.hpp"
 #include "opto/regmask.hpp"
 #include "utilities/population_count.hpp"
 #include "utilities/powerOfTwo.hpp"
@@ -82,15 +78,12 @@
       case Op_RegP:
 #endif
         return 2;
-<<<<<<< HEAD
+      case Op_VecA:
+        assert(Matcher::supports_scalable_vector(), "does not support scalable vector");
+        return SlotsPerVecA;
       default:
         // Op_VecS and the rest ideal registers.
         return 1;
-=======
-      case Op_VecA:
-        assert(Matcher::supports_scalable_vector(), "does not support scalable vector");
-        return SlotsPerVecA;
->>>>>>> c98417eb
     }
 }
 
