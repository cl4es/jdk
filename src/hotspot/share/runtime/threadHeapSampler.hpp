--- conflicted
+++ resolved
@@ -52,11 +52,7 @@
   void pick_next_sample(size_t overflowed_bytes = 0);
 
   static double fast_log2(const double& d);
-<<<<<<< HEAD
   static double fast_log2_uncached(const double& d);
-  static bool init_log_table();
-=======
->>>>>>> 2a66158a
   uint64_t next_random(uint64_t rnd);
 
  public:
