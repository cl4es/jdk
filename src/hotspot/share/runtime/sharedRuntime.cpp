/*
 * Copyright (c) 1997, 2021, Oracle and/or its affiliates. All rights reserved.
 * DO NOT ALTER OR REMOVE COPYRIGHT NOTICES OR THIS FILE HEADER.
 *
 * This code is free software; you can redistribute it and/or modify it
 * under the terms of the GNU General Public License version 2 only, as
 * published by the Free Software Foundation.
 *
 * This code is distributed in the hope that it will be useful, but WITHOUT
 * ANY WARRANTY; without even the implied warranty of MERCHANTABILITY or
 * FITNESS FOR A PARTICULAR PURPOSE.  See the GNU General Public License
 * version 2 for more details (a copy is included in the LICENSE file that
 * accompanied this code).
 *
 * You should have received a copy of the GNU General Public License version
 * 2 along with this work; if not, write to the Free Software Foundation,
 * Inc., 51 Franklin St, Fifth Floor, Boston, MA 02110-1301 USA.
 *
 * Please contact Oracle, 500 Oracle Parkway, Redwood Shores, CA 94065 USA
 * or visit www.oracle.com if you need additional information or have any
 * questions.
 *
 */

#include "precompiled.hpp"
#include "classfile/javaClasses.hpp"
#include "jvm.h"
#include "classfile/stringTable.hpp"
#include "classfile/vmClasses.hpp"
#include "classfile/vmSymbols.hpp"
#include "code/codeCache.hpp"
#include "code/compiledIC.hpp"
#include "code/icBuffer.hpp"
#include "code/compiledMethod.inline.hpp"
#include "code/scopeDesc.hpp"
#include "code/vtableStubs.hpp"
#include "compiler/abstractCompiler.hpp"
#include "compiler/compileBroker.hpp"
#include "compiler/disassembler.hpp"
#include "gc/shared/barrierSet.hpp"
#include "gc/shared/collectedHeap.hpp"
#include "gc/shared/gcLocker.inline.hpp"
#include "interpreter/interpreter.hpp"
#include "interpreter/interpreterRuntime.hpp"
#include "jfr/jfrEvents.hpp"
#include "logging/log.hpp"
#include "memory/resourceArea.hpp"
#include "memory/universe.hpp"
#include "oops/compiledICHolder.inline.hpp"
#include "oops/klass.hpp"
#include "oops/method.inline.hpp"
#include "oops/objArrayKlass.hpp"
#include "oops/oop.inline.hpp"
#include "prims/forte.hpp"
#include "prims/jvmtiExport.hpp"
#include "prims/methodHandles.hpp"
#include "prims/nativeLookup.hpp"
#include "runtime/atomic.hpp"
#include "runtime/biasedLocking.hpp"
#include "runtime/frame.inline.hpp"
#include "runtime/handles.inline.hpp"
#include "runtime/init.hpp"
#include "runtime/interfaceSupport.inline.hpp"
#include "runtime/java.hpp"
#include "runtime/javaCalls.hpp"
#include "runtime/sharedRuntime.hpp"
#include "runtime/stackWatermarkSet.hpp"
#include "runtime/stubRoutines.hpp"
#include "runtime/synchronizer.hpp"
#include "runtime/vframe.inline.hpp"
#include "runtime/vframeArray.hpp"
#include "runtime/vm_version.hpp"
#include "utilities/concurrentHashTable.inline.hpp"
#include "utilities/copy.hpp"
#include "utilities/dtrace.hpp"
#include "utilities/events.hpp"
#include "utilities/hashtable.inline.hpp"
#include "utilities/macros.hpp"
#include "utilities/xmlstream.hpp"
#ifdef COMPILER1
#include "c1/c1_Runtime1.hpp"
#endif

// Shared stub locations
RuntimeStub*        SharedRuntime::_wrong_method_blob;
RuntimeStub*        SharedRuntime::_wrong_method_abstract_blob;
RuntimeStub*        SharedRuntime::_ic_miss_blob;
RuntimeStub*        SharedRuntime::_resolve_opt_virtual_call_blob;
RuntimeStub*        SharedRuntime::_resolve_virtual_call_blob;
RuntimeStub*        SharedRuntime::_resolve_static_call_blob;
address             SharedRuntime::_resolve_static_call_entry;

DeoptimizationBlob* SharedRuntime::_deopt_blob;
SafepointBlob*      SharedRuntime::_polling_page_vectors_safepoint_handler_blob;
SafepointBlob*      SharedRuntime::_polling_page_safepoint_handler_blob;
SafepointBlob*      SharedRuntime::_polling_page_return_handler_blob;

#ifdef COMPILER2
UncommonTrapBlob*   SharedRuntime::_uncommon_trap_blob;
#endif // COMPILER2


//----------------------------generate_stubs-----------------------------------
void SharedRuntime::generate_stubs() {
  _wrong_method_blob                   = generate_resolve_blob(CAST_FROM_FN_PTR(address, SharedRuntime::handle_wrong_method),          "wrong_method_stub");
  _wrong_method_abstract_blob          = generate_resolve_blob(CAST_FROM_FN_PTR(address, SharedRuntime::handle_wrong_method_abstract), "wrong_method_abstract_stub");
  _ic_miss_blob                        = generate_resolve_blob(CAST_FROM_FN_PTR(address, SharedRuntime::handle_wrong_method_ic_miss),  "ic_miss_stub");
  _resolve_opt_virtual_call_blob       = generate_resolve_blob(CAST_FROM_FN_PTR(address, SharedRuntime::resolve_opt_virtual_call_C),   "resolve_opt_virtual_call");
  _resolve_virtual_call_blob           = generate_resolve_blob(CAST_FROM_FN_PTR(address, SharedRuntime::resolve_virtual_call_C),       "resolve_virtual_call");
  _resolve_static_call_blob            = generate_resolve_blob(CAST_FROM_FN_PTR(address, SharedRuntime::resolve_static_call_C),        "resolve_static_call");
  _resolve_static_call_entry           = _resolve_static_call_blob->entry_point();

  AdapterHandlerLibrary::initialize();

#if COMPILER2_OR_JVMCI
  // Vectors are generated only by C2 and JVMCI.
  bool support_wide = is_wide_vector(MaxVectorSize);
  if (support_wide) {
    _polling_page_vectors_safepoint_handler_blob = generate_handler_blob(CAST_FROM_FN_PTR(address, SafepointSynchronize::handle_polling_page_exception), POLL_AT_VECTOR_LOOP);
  }
#endif // COMPILER2_OR_JVMCI
  _polling_page_safepoint_handler_blob = generate_handler_blob(CAST_FROM_FN_PTR(address, SafepointSynchronize::handle_polling_page_exception), POLL_AT_LOOP);
  _polling_page_return_handler_blob    = generate_handler_blob(CAST_FROM_FN_PTR(address, SafepointSynchronize::handle_polling_page_exception), POLL_AT_RETURN);

  generate_deopt_blob();

#ifdef COMPILER2
  generate_uncommon_trap_blob();
#endif // COMPILER2
}

#include <math.h>

// Implementation of SharedRuntime

#ifndef PRODUCT
// For statistics
int SharedRuntime::_ic_miss_ctr = 0;
int SharedRuntime::_wrong_method_ctr = 0;
int SharedRuntime::_resolve_static_ctr = 0;
int SharedRuntime::_resolve_virtual_ctr = 0;
int SharedRuntime::_resolve_opt_virtual_ctr = 0;
int SharedRuntime::_implicit_null_throws = 0;
int SharedRuntime::_implicit_div0_throws = 0;
int SharedRuntime::_throw_null_ctr = 0;

int64_t SharedRuntime::_nof_normal_calls = 0;
int64_t SharedRuntime::_nof_optimized_calls = 0;
int64_t SharedRuntime::_nof_inlined_calls = 0;
int64_t SharedRuntime::_nof_megamorphic_calls = 0;
int64_t SharedRuntime::_nof_static_calls = 0;
int64_t SharedRuntime::_nof_inlined_static_calls = 0;
int64_t SharedRuntime::_nof_interface_calls = 0;
int64_t SharedRuntime::_nof_optimized_interface_calls = 0;
int64_t SharedRuntime::_nof_inlined_interface_calls = 0;
int64_t SharedRuntime::_nof_megamorphic_interface_calls = 0;

int SharedRuntime::_new_instance_ctr=0;
int SharedRuntime::_new_array_ctr=0;
int SharedRuntime::_multi1_ctr=0;
int SharedRuntime::_multi2_ctr=0;
int SharedRuntime::_multi3_ctr=0;
int SharedRuntime::_multi4_ctr=0;
int SharedRuntime::_multi5_ctr=0;
int SharedRuntime::_mon_enter_stub_ctr=0;
int SharedRuntime::_mon_exit_stub_ctr=0;
int SharedRuntime::_mon_enter_ctr=0;
int SharedRuntime::_mon_exit_ctr=0;
int SharedRuntime::_partial_subtype_ctr=0;
int SharedRuntime::_jbyte_array_copy_ctr=0;
int SharedRuntime::_jshort_array_copy_ctr=0;
int SharedRuntime::_jint_array_copy_ctr=0;
int SharedRuntime::_jlong_array_copy_ctr=0;
int SharedRuntime::_oop_array_copy_ctr=0;
int SharedRuntime::_checkcast_array_copy_ctr=0;
int SharedRuntime::_unsafe_array_copy_ctr=0;
int SharedRuntime::_generic_array_copy_ctr=0;
int SharedRuntime::_slow_array_copy_ctr=0;
int SharedRuntime::_find_handler_ctr=0;
int SharedRuntime::_rethrow_ctr=0;

int     SharedRuntime::_ICmiss_index                    = 0;
int     SharedRuntime::_ICmiss_count[SharedRuntime::maxICmiss_count];
address SharedRuntime::_ICmiss_at[SharedRuntime::maxICmiss_count];


void SharedRuntime::trace_ic_miss(address at) {
  for (int i = 0; i < _ICmiss_index; i++) {
    if (_ICmiss_at[i] == at) {
      _ICmiss_count[i]++;
      return;
    }
  }
  int index = _ICmiss_index++;
  if (_ICmiss_index >= maxICmiss_count) _ICmiss_index = maxICmiss_count - 1;
  _ICmiss_at[index] = at;
  _ICmiss_count[index] = 1;
}

void SharedRuntime::print_ic_miss_histogram() {
  if (ICMissHistogram) {
    tty->print_cr("IC Miss Histogram:");
    int tot_misses = 0;
    for (int i = 0; i < _ICmiss_index; i++) {
      tty->print_cr("  at: " INTPTR_FORMAT "  nof: %d", p2i(_ICmiss_at[i]), _ICmiss_count[i]);
      tot_misses += _ICmiss_count[i];
    }
    tty->print_cr("Total IC misses: %7d", tot_misses);
  }
}
#endif // PRODUCT


JRT_LEAF(jlong, SharedRuntime::lmul(jlong y, jlong x))
  return x * y;
JRT_END


JRT_LEAF(jlong, SharedRuntime::ldiv(jlong y, jlong x))
  if (x == min_jlong && y == CONST64(-1)) {
    return x;
  } else {
    return x / y;
  }
JRT_END


JRT_LEAF(jlong, SharedRuntime::lrem(jlong y, jlong x))
  if (x == min_jlong && y == CONST64(-1)) {
    return 0;
  } else {
    return x % y;
  }
JRT_END


const juint  float_sign_mask  = 0x7FFFFFFF;
const juint  float_infinity   = 0x7F800000;
const julong double_sign_mask = CONST64(0x7FFFFFFFFFFFFFFF);
const julong double_infinity  = CONST64(0x7FF0000000000000);

JRT_LEAF(jfloat, SharedRuntime::frem(jfloat  x, jfloat  y))
#ifdef _WIN64
  // 64-bit Windows on amd64 returns the wrong values for
  // infinity operands.
  union { jfloat f; juint i; } xbits, ybits;
  xbits.f = x;
  ybits.f = y;
  // x Mod Infinity == x unless x is infinity
  if (((xbits.i & float_sign_mask) != float_infinity) &&
       ((ybits.i & float_sign_mask) == float_infinity) ) {
    return x;
  }
  return ((jfloat)fmod_winx64((double)x, (double)y));
#else
  return ((jfloat)fmod((double)x,(double)y));
#endif
JRT_END


JRT_LEAF(jdouble, SharedRuntime::drem(jdouble x, jdouble y))
#ifdef _WIN64
  union { jdouble d; julong l; } xbits, ybits;
  xbits.d = x;
  ybits.d = y;
  // x Mod Infinity == x unless x is infinity
  if (((xbits.l & double_sign_mask) != double_infinity) &&
       ((ybits.l & double_sign_mask) == double_infinity) ) {
    return x;
  }
  return ((jdouble)fmod_winx64((double)x, (double)y));
#else
  return ((jdouble)fmod((double)x,(double)y));
#endif
JRT_END

#ifdef __SOFTFP__
JRT_LEAF(jfloat, SharedRuntime::fadd(jfloat x, jfloat y))
  return x + y;
JRT_END

JRT_LEAF(jfloat, SharedRuntime::fsub(jfloat x, jfloat y))
  return x - y;
JRT_END

JRT_LEAF(jfloat, SharedRuntime::fmul(jfloat x, jfloat y))
  return x * y;
JRT_END

JRT_LEAF(jfloat, SharedRuntime::fdiv(jfloat x, jfloat y))
  return x / y;
JRT_END

JRT_LEAF(jdouble, SharedRuntime::dadd(jdouble x, jdouble y))
  return x + y;
JRT_END

JRT_LEAF(jdouble, SharedRuntime::dsub(jdouble x, jdouble y))
  return x - y;
JRT_END

JRT_LEAF(jdouble, SharedRuntime::dmul(jdouble x, jdouble y))
  return x * y;
JRT_END

JRT_LEAF(jdouble, SharedRuntime::ddiv(jdouble x, jdouble y))
  return x / y;
JRT_END

JRT_LEAF(jfloat, SharedRuntime::i2f(jint x))
  return (jfloat)x;
JRT_END

JRT_LEAF(jdouble, SharedRuntime::i2d(jint x))
  return (jdouble)x;
JRT_END

JRT_LEAF(jdouble, SharedRuntime::f2d(jfloat x))
  return (jdouble)x;
JRT_END

JRT_LEAF(int,  SharedRuntime::fcmpl(float x, float y))
  return x>y ? 1 : (x==y ? 0 : -1);  /* x<y or is_nan*/
JRT_END

JRT_LEAF(int,  SharedRuntime::fcmpg(float x, float y))
  return x<y ? -1 : (x==y ? 0 : 1);  /* x>y or is_nan */
JRT_END

JRT_LEAF(int,  SharedRuntime::dcmpl(double x, double y))
  return x>y ? 1 : (x==y ? 0 : -1); /* x<y or is_nan */
JRT_END

JRT_LEAF(int,  SharedRuntime::dcmpg(double x, double y))
  return x<y ? -1 : (x==y ? 0 : 1);  /* x>y or is_nan */
JRT_END

// Functions to return the opposite of the aeabi functions for nan.
JRT_LEAF(int, SharedRuntime::unordered_fcmplt(float x, float y))
  return (x < y) ? 1 : ((g_isnan(x) || g_isnan(y)) ? 1 : 0);
JRT_END

JRT_LEAF(int, SharedRuntime::unordered_dcmplt(double x, double y))
  return (x < y) ? 1 : ((g_isnan(x) || g_isnan(y)) ? 1 : 0);
JRT_END

JRT_LEAF(int, SharedRuntime::unordered_fcmple(float x, float y))
  return (x <= y) ? 1 : ((g_isnan(x) || g_isnan(y)) ? 1 : 0);
JRT_END

JRT_LEAF(int, SharedRuntime::unordered_dcmple(double x, double y))
  return (x <= y) ? 1 : ((g_isnan(x) || g_isnan(y)) ? 1 : 0);
JRT_END

JRT_LEAF(int, SharedRuntime::unordered_fcmpge(float x, float y))
  return (x >= y) ? 1 : ((g_isnan(x) || g_isnan(y)) ? 1 : 0);
JRT_END

JRT_LEAF(int, SharedRuntime::unordered_dcmpge(double x, double y))
  return (x >= y) ? 1 : ((g_isnan(x) || g_isnan(y)) ? 1 : 0);
JRT_END

JRT_LEAF(int, SharedRuntime::unordered_fcmpgt(float x, float y))
  return (x > y) ? 1 : ((g_isnan(x) || g_isnan(y)) ? 1 : 0);
JRT_END

JRT_LEAF(int, SharedRuntime::unordered_dcmpgt(double x, double y))
  return (x > y) ? 1 : ((g_isnan(x) || g_isnan(y)) ? 1 : 0);
JRT_END

// Intrinsics make gcc generate code for these.
float  SharedRuntime::fneg(float f)   {
  return -f;
}

double SharedRuntime::dneg(double f)  {
  return -f;
}

#endif // __SOFTFP__

#if defined(__SOFTFP__) || defined(E500V2)
// Intrinsics make gcc generate code for these.
double SharedRuntime::dabs(double f)  {
  return (f <= (double)0.0) ? (double)0.0 - f : f;
}

#endif

#if defined(__SOFTFP__) || defined(PPC)
double SharedRuntime::dsqrt(double f) {
  return sqrt(f);
}
#endif

JRT_LEAF(jint, SharedRuntime::f2i(jfloat  x))
  if (g_isnan(x))
    return 0;
  if (x >= (jfloat) max_jint)
    return max_jint;
  if (x <= (jfloat) min_jint)
    return min_jint;
  return (jint) x;
JRT_END


JRT_LEAF(jlong, SharedRuntime::f2l(jfloat  x))
  if (g_isnan(x))
    return 0;
  if (x >= (jfloat) max_jlong)
    return max_jlong;
  if (x <= (jfloat) min_jlong)
    return min_jlong;
  return (jlong) x;
JRT_END


JRT_LEAF(jint, SharedRuntime::d2i(jdouble x))
  if (g_isnan(x))
    return 0;
  if (x >= (jdouble) max_jint)
    return max_jint;
  if (x <= (jdouble) min_jint)
    return min_jint;
  return (jint) x;
JRT_END


JRT_LEAF(jlong, SharedRuntime::d2l(jdouble x))
  if (g_isnan(x))
    return 0;
  if (x >= (jdouble) max_jlong)
    return max_jlong;
  if (x <= (jdouble) min_jlong)
    return min_jlong;
  return (jlong) x;
JRT_END


JRT_LEAF(jfloat, SharedRuntime::d2f(jdouble x))
  return (jfloat)x;
JRT_END


JRT_LEAF(jfloat, SharedRuntime::l2f(jlong x))
  return (jfloat)x;
JRT_END


JRT_LEAF(jdouble, SharedRuntime::l2d(jlong x))
  return (jdouble)x;
JRT_END

// Exception handling across interpreter/compiler boundaries
//
// exception_handler_for_return_address(...) returns the continuation address.
// The continuation address is the entry point of the exception handler of the
// previous frame depending on the return address.

address SharedRuntime::raw_exception_handler_for_return_address(JavaThread* current, address return_address) {
  // Note: This is called when we have unwound the frame of the callee that did
  // throw an exception. So far, no check has been performed by the StackWatermarkSet.
  // Notably, the stack is not walkable at this point, and hence the check must
  // be deferred until later. Specifically, any of the handlers returned here in
  // this function, will get dispatched to, and call deferred checks to
  // StackWatermarkSet::after_unwind at a point where the stack is walkable.
  assert(frame::verify_return_pc(return_address), "must be a return address: " INTPTR_FORMAT, p2i(return_address));
  assert(current->frames_to_pop_failed_realloc() == 0 || Interpreter::contains(return_address), "missed frames to pop?");

  // Reset method handle flag.
  current->set_is_method_handle_return(false);

#if INCLUDE_JVMCI
  // JVMCI's ExceptionHandlerStub expects the thread local exception PC to be clear
  // and other exception handler continuations do not read it
  current->set_exception_pc(NULL);
#endif // INCLUDE_JVMCI

  // The fastest case first
  CodeBlob* blob = CodeCache::find_blob(return_address);
  CompiledMethod* nm = (blob != NULL) ? blob->as_compiled_method_or_null() : NULL;
  if (nm != NULL) {
    // Set flag if return address is a method handle call site.
    current->set_is_method_handle_return(nm->is_method_handle_return(return_address));
    // native nmethods don't have exception handlers
    assert(!nm->is_native_method(), "no exception handler");
    assert(nm->header_begin() != nm->exception_begin(), "no exception handler");
    if (nm->is_deopt_pc(return_address)) {
      // If we come here because of a stack overflow, the stack may be
      // unguarded. Reguard the stack otherwise if we return to the
      // deopt blob and the stack bang causes a stack overflow we
      // crash.
      StackOverflow* overflow_state = current->stack_overflow_state();
      bool guard_pages_enabled = overflow_state->reguard_stack_if_needed();
      if (overflow_state->reserved_stack_activation() != current->stack_base()) {
        overflow_state->set_reserved_stack_activation(current->stack_base());
      }
      assert(guard_pages_enabled, "stack banging in deopt blob may cause crash");
      // The deferred StackWatermarkSet::after_unwind check will be performed in
      // Deoptimization::fetch_unroll_info (with exec_mode == Unpack_exception)
      return SharedRuntime::deopt_blob()->unpack_with_exception();
    } else {
      // The deferred StackWatermarkSet::after_unwind check will be performed in
      // * OptoRuntime::rethrow_C for C2 code
      // * exception_handler_for_pc_helper via Runtime1::handle_exception_from_callee_id for C1 code
      return nm->exception_begin();
    }
  }

  // Entry code
  if (StubRoutines::returns_to_call_stub(return_address)) {
    // The deferred StackWatermarkSet::after_unwind check will be performed in
    // JavaCallWrapper::~JavaCallWrapper
    return StubRoutines::catch_exception_entry();
  }
  // Interpreted code
  if (Interpreter::contains(return_address)) {
    // The deferred StackWatermarkSet::after_unwind check will be performed in
    // InterpreterRuntime::exception_handler_for_exception
    return Interpreter::rethrow_exception_entry();
  }

  guarantee(blob == NULL || !blob->is_runtime_stub(), "caller should have skipped stub");
  guarantee(!VtableStubs::contains(return_address), "NULL exceptions in vtables should have been handled already!");

#ifndef PRODUCT
  { ResourceMark rm;
    tty->print_cr("No exception handler found for exception at " INTPTR_FORMAT " - potential problems:", p2i(return_address));
    tty->print_cr("a) exception happened in (new?) code stubs/buffers that is not handled here");
    tty->print_cr("b) other problem");
  }
#endif // PRODUCT

  ShouldNotReachHere();
  return NULL;
}


JRT_LEAF(address, SharedRuntime::exception_handler_for_return_address(JavaThread* current, address return_address))
  return raw_exception_handler_for_return_address(current, return_address);
JRT_END


address SharedRuntime::get_poll_stub(address pc) {
  address stub;
  // Look up the code blob
  CodeBlob *cb = CodeCache::find_blob(pc);

  // Should be an nmethod
  guarantee(cb != NULL && cb->is_compiled(), "safepoint polling: pc must refer to an nmethod");

  // Look up the relocation information
  assert(((CompiledMethod*)cb)->is_at_poll_or_poll_return(pc),
    "safepoint polling: type must be poll");

#ifdef ASSERT
  if (!((NativeInstruction*)pc)->is_safepoint_poll()) {
    tty->print_cr("bad pc: " PTR_FORMAT, p2i(pc));
    Disassembler::decode(cb);
    fatal("Only polling locations are used for safepoint");
  }
#endif

  bool at_poll_return = ((CompiledMethod*)cb)->is_at_poll_return(pc);
  bool has_wide_vectors = ((CompiledMethod*)cb)->has_wide_vectors();
  if (at_poll_return) {
    assert(SharedRuntime::polling_page_return_handler_blob() != NULL,
           "polling page return stub not created yet");
    stub = SharedRuntime::polling_page_return_handler_blob()->entry_point();
  } else if (has_wide_vectors) {
    assert(SharedRuntime::polling_page_vectors_safepoint_handler_blob() != NULL,
           "polling page vectors safepoint stub not created yet");
    stub = SharedRuntime::polling_page_vectors_safepoint_handler_blob()->entry_point();
  } else {
    assert(SharedRuntime::polling_page_safepoint_handler_blob() != NULL,
           "polling page safepoint stub not created yet");
    stub = SharedRuntime::polling_page_safepoint_handler_blob()->entry_point();
  }
  log_debug(safepoint)("... found polling page %s exception at pc = "
                       INTPTR_FORMAT ", stub =" INTPTR_FORMAT,
                       at_poll_return ? "return" : "loop",
                       (intptr_t)pc, (intptr_t)stub);
  return stub;
}


oop SharedRuntime::retrieve_receiver( Symbol* sig, frame caller ) {
  assert(caller.is_interpreted_frame(), "");
  int args_size = ArgumentSizeComputer(sig).size() + 1;
  assert(args_size <= caller.interpreter_frame_expression_stack_size(), "receiver must be on interpreter stack");
  oop result = cast_to_oop(*caller.interpreter_frame_tos_at(args_size - 1));
  assert(Universe::heap()->is_in(result) && oopDesc::is_oop(result), "receiver must be an oop");
  return result;
}


void SharedRuntime::throw_and_post_jvmti_exception(JavaThread* current, Handle h_exception) {
  if (JvmtiExport::can_post_on_exceptions()) {
    vframeStream vfst(current, true);
    methodHandle method = methodHandle(current, vfst.method());
    address bcp = method()->bcp_from(vfst.bci());
    JvmtiExport::post_exception_throw(current, method(), bcp, h_exception());
  }

#if INCLUDE_JVMCI
  if (EnableJVMCI && UseJVMCICompiler) {
    vframeStream vfst(current, true);
    methodHandle method = methodHandle(current, vfst.method());
    int bci = vfst.bci();
    MethodData* trap_mdo = method->method_data();
    if (trap_mdo != NULL) {
      // Set exception_seen if the exceptional bytecode is an invoke
      Bytecode_invoke call = Bytecode_invoke_check(method, bci);
      if (call.is_valid()) {
        ResourceMark rm(current);
        ProfileData* pdata = trap_mdo->allocate_bci_to_data(bci, NULL);
        if (pdata != NULL && pdata->is_BitData()) {
          BitData* bit_data = (BitData*) pdata;
          bit_data->set_exception_seen();
        }
      }
    }
  }
#endif

  Exceptions::_throw(current, __FILE__, __LINE__, h_exception);
}

void SharedRuntime::throw_and_post_jvmti_exception(JavaThread* current, Symbol* name, const char *message) {
  Handle h_exception = Exceptions::new_exception(current, name, message);
  throw_and_post_jvmti_exception(current, h_exception);
}

// The interpreter code to call this tracing function is only
// called/generated when UL is on for redefine, class and has the right level
// and tags. Since obsolete methods are never compiled, we don't have
// to modify the compilers to generate calls to this function.
//
JRT_LEAF(int, SharedRuntime::rc_trace_method_entry(
    JavaThread* thread, Method* method))
  if (method->is_obsolete()) {
    // We are calling an obsolete method, but this is not necessarily
    // an error. Our method could have been redefined just after we
    // fetched the Method* from the constant pool.
    ResourceMark rm;
    log_trace(redefine, class, obsolete)("calling obsolete method '%s'", method->name_and_sig_as_C_string());
  }
  return 0;
JRT_END

// ret_pc points into caller; we are returning caller's exception handler
// for given exception
address SharedRuntime::compute_compiled_exc_handler(CompiledMethod* cm, address ret_pc, Handle& exception,
                                                    bool force_unwind, bool top_frame_only, bool& recursive_exception_occurred) {
  assert(cm != NULL, "must exist");
  ResourceMark rm;

#if INCLUDE_JVMCI
  if (cm->is_compiled_by_jvmci()) {
    // lookup exception handler for this pc
    int catch_pco = ret_pc - cm->code_begin();
    ExceptionHandlerTable table(cm);
    HandlerTableEntry *t = table.entry_for(catch_pco, -1, 0);
    if (t != NULL) {
      return cm->code_begin() + t->pco();
    } else {
      return Deoptimization::deoptimize_for_missing_exception_handler(cm);
    }
  }
#endif // INCLUDE_JVMCI

  nmethod* nm = cm->as_nmethod();
  ScopeDesc* sd = nm->scope_desc_at(ret_pc);
  // determine handler bci, if any
  EXCEPTION_MARK;

  int handler_bci = -1;
  int scope_depth = 0;
  if (!force_unwind) {
    int bci = sd->bci();
    bool recursive_exception = false;
    do {
      bool skip_scope_increment = false;
      // exception handler lookup
      Klass* ek = exception->klass();
      methodHandle mh(THREAD, sd->method());
      handler_bci = Method::fast_exception_handler_bci_for(mh, ek, bci, THREAD);
      if (HAS_PENDING_EXCEPTION) {
        recursive_exception = true;
        // We threw an exception while trying to find the exception handler.
        // Transfer the new exception to the exception handle which will
        // be set into thread local storage, and do another lookup for an
        // exception handler for this exception, this time starting at the
        // BCI of the exception handler which caused the exception to be
        // thrown (bugs 4307310 and 4546590). Set "exception" reference
        // argument to ensure that the correct exception is thrown (4870175).
        recursive_exception_occurred = true;
        exception = Handle(THREAD, PENDING_EXCEPTION);
        CLEAR_PENDING_EXCEPTION;
        if (handler_bci >= 0) {
          bci = handler_bci;
          handler_bci = -1;
          skip_scope_increment = true;
        }
      }
      else {
        recursive_exception = false;
      }
      if (!top_frame_only && handler_bci < 0 && !skip_scope_increment) {
        sd = sd->sender();
        if (sd != NULL) {
          bci = sd->bci();
        }
        ++scope_depth;
      }
    } while (recursive_exception || (!top_frame_only && handler_bci < 0 && sd != NULL));
  }

  // found handling method => lookup exception handler
  int catch_pco = ret_pc - nm->code_begin();

  ExceptionHandlerTable table(nm);
  HandlerTableEntry *t = table.entry_for(catch_pco, handler_bci, scope_depth);
  if (t == NULL && (nm->is_compiled_by_c1() || handler_bci != -1)) {
    // Allow abbreviated catch tables.  The idea is to allow a method
    // to materialize its exceptions without committing to the exact
    // routing of exceptions.  In particular this is needed for adding
    // a synthetic handler to unlock monitors when inlining
    // synchronized methods since the unlock path isn't represented in
    // the bytecodes.
    t = table.entry_for(catch_pco, -1, 0);
  }

#ifdef COMPILER1
  if (t == NULL && nm->is_compiled_by_c1()) {
    assert(nm->unwind_handler_begin() != NULL, "");
    return nm->unwind_handler_begin();
  }
#endif

  if (t == NULL) {
    ttyLocker ttyl;
    tty->print_cr("MISSING EXCEPTION HANDLER for pc " INTPTR_FORMAT " and handler bci %d", p2i(ret_pc), handler_bci);
    tty->print_cr("   Exception:");
    exception->print();
    tty->cr();
    tty->print_cr(" Compiled exception table :");
    table.print();
    nm->print_code();
    guarantee(false, "missing exception handler");
    return NULL;
  }

  return nm->code_begin() + t->pco();
}

JRT_ENTRY(void, SharedRuntime::throw_AbstractMethodError(JavaThread* current))
  // These errors occur only at call sites
  throw_and_post_jvmti_exception(current, vmSymbols::java_lang_AbstractMethodError());
JRT_END

JRT_ENTRY(void, SharedRuntime::throw_IncompatibleClassChangeError(JavaThread* current))
  // These errors occur only at call sites
  throw_and_post_jvmti_exception(current, vmSymbols::java_lang_IncompatibleClassChangeError(), "vtable stub");
JRT_END

JRT_ENTRY(void, SharedRuntime::throw_ArithmeticException(JavaThread* current))
  throw_and_post_jvmti_exception(current, vmSymbols::java_lang_ArithmeticException(), "/ by zero");
JRT_END

JRT_ENTRY(void, SharedRuntime::throw_NullPointerException(JavaThread* current))
  throw_and_post_jvmti_exception(current, vmSymbols::java_lang_NullPointerException(), NULL);
JRT_END

JRT_ENTRY(void, SharedRuntime::throw_NullPointerException_at_call(JavaThread* current))
  // This entry point is effectively only used for NullPointerExceptions which occur at inline
  // cache sites (when the callee activation is not yet set up) so we are at a call site
  throw_and_post_jvmti_exception(current, vmSymbols::java_lang_NullPointerException(), NULL);
JRT_END

JRT_ENTRY(void, SharedRuntime::throw_StackOverflowError(JavaThread* current))
  throw_StackOverflowError_common(current, false);
JRT_END

JRT_ENTRY(void, SharedRuntime::throw_delayed_StackOverflowError(JavaThread* current))
  throw_StackOverflowError_common(current, true);
JRT_END

void SharedRuntime::throw_StackOverflowError_common(JavaThread* current, bool delayed) {
  // We avoid using the normal exception construction in this case because
  // it performs an upcall to Java, and we're already out of stack space.
  Thread* THREAD = current; // For exception processing.
  Klass* k = vmClasses::StackOverflowError_klass();
  oop exception_oop = InstanceKlass::cast(k)->allocate_instance(CHECK);
  if (delayed) {
    java_lang_Throwable::set_message(exception_oop,
                                     Universe::delayed_stack_overflow_error_message());
  }
  Handle exception (current, exception_oop);
  if (StackTraceInThrowable) {
    java_lang_Throwable::fill_in_stack_trace(exception);
  }
  // Increment counter for hs_err file reporting
  Atomic::inc(&Exceptions::_stack_overflow_errors);
  throw_and_post_jvmti_exception(current, exception);
}

address SharedRuntime::continuation_for_implicit_exception(JavaThread* current,
                                                           address pc,
                                                           ImplicitExceptionKind exception_kind)
{
  address target_pc = NULL;

  if (Interpreter::contains(pc)) {
    switch (exception_kind) {
      case IMPLICIT_NULL:           return Interpreter::throw_NullPointerException_entry();
      case IMPLICIT_DIVIDE_BY_ZERO: return Interpreter::throw_ArithmeticException_entry();
      case STACK_OVERFLOW:          return Interpreter::throw_StackOverflowError_entry();
      default:                      ShouldNotReachHere();
    }
  } else {
    switch (exception_kind) {
      case STACK_OVERFLOW: {
        // Stack overflow only occurs upon frame setup; the callee is
        // going to be unwound. Dispatch to a shared runtime stub
        // which will cause the StackOverflowError to be fabricated
        // and processed.
        // Stack overflow should never occur during deoptimization:
        // the compiled method bangs the stack by as much as the
        // interpreter would need in case of a deoptimization. The
        // deoptimization blob and uncommon trap blob bang the stack
        // in a debug VM to verify the correctness of the compiled
        // method stack banging.
        assert(current->deopt_mark() == NULL, "no stack overflow from deopt blob/uncommon trap");
        Events::log_exception(current, "StackOverflowError at " INTPTR_FORMAT, p2i(pc));
        return StubRoutines::throw_StackOverflowError_entry();
      }

      case IMPLICIT_NULL: {
        if (VtableStubs::contains(pc)) {
          // We haven't yet entered the callee frame. Fabricate an
          // exception and begin dispatching it in the caller. Since
          // the caller was at a call site, it's safe to destroy all
          // caller-saved registers, as these entry points do.
          VtableStub* vt_stub = VtableStubs::stub_containing(pc);

          // If vt_stub is NULL, then return NULL to signal handler to report the SEGV error.
          if (vt_stub == NULL) return NULL;

          if (vt_stub->is_abstract_method_error(pc)) {
            assert(!vt_stub->is_vtable_stub(), "should never see AbstractMethodErrors from vtable-type VtableStubs");
            Events::log_exception(current, "AbstractMethodError at " INTPTR_FORMAT, p2i(pc));
            // Instead of throwing the abstract method error here directly, we re-resolve
            // and will throw the AbstractMethodError during resolve. As a result, we'll
            // get a more detailed error message.
            return SharedRuntime::get_handle_wrong_method_stub();
          } else {
            Events::log_exception(current, "NullPointerException at vtable entry " INTPTR_FORMAT, p2i(pc));
            // Assert that the signal comes from the expected location in stub code.
            assert(vt_stub->is_null_pointer_exception(pc),
                   "obtained signal from unexpected location in stub code");
            return StubRoutines::throw_NullPointerException_at_call_entry();
          }
        } else {
          CodeBlob* cb = CodeCache::find_blob(pc);

          // If code blob is NULL, then return NULL to signal handler to report the SEGV error.
          if (cb == NULL) return NULL;

          // Exception happened in CodeCache. Must be either:
          // 1. Inline-cache check in C2I handler blob,
          // 2. Inline-cache check in nmethod, or
          // 3. Implicit null exception in nmethod

          if (!cb->is_compiled()) {
            bool is_in_blob = cb->is_adapter_blob() || cb->is_method_handles_adapter_blob();
            if (!is_in_blob) {
              // Allow normal crash reporting to handle this
              return NULL;
            }
            Events::log_exception(current, "NullPointerException in code blob at " INTPTR_FORMAT, p2i(pc));
            // There is no handler here, so we will simply unwind.
            return StubRoutines::throw_NullPointerException_at_call_entry();
          }

          // Otherwise, it's a compiled method.  Consult its exception handlers.
          CompiledMethod* cm = (CompiledMethod*)cb;
          if (cm->inlinecache_check_contains(pc)) {
            // exception happened inside inline-cache check code
            // => the nmethod is not yet active (i.e., the frame
            // is not set up yet) => use return address pushed by
            // caller => don't push another return address
            Events::log_exception(current, "NullPointerException in IC check " INTPTR_FORMAT, p2i(pc));
            return StubRoutines::throw_NullPointerException_at_call_entry();
          }

          if (cm->method()->is_method_handle_intrinsic()) {
            // exception happened inside MH dispatch code, similar to a vtable stub
            Events::log_exception(current, "NullPointerException in MH adapter " INTPTR_FORMAT, p2i(pc));
            return StubRoutines::throw_NullPointerException_at_call_entry();
          }

#ifndef PRODUCT
          _implicit_null_throws++;
#endif
          target_pc = cm->continuation_for_implicit_null_exception(pc);
          // If there's an unexpected fault, target_pc might be NULL,
          // in which case we want to fall through into the normal
          // error handling code.
        }

        break; // fall through
      }


      case IMPLICIT_DIVIDE_BY_ZERO: {
        CompiledMethod* cm = CodeCache::find_compiled(pc);
        guarantee(cm != NULL, "must have containing compiled method for implicit division-by-zero exceptions");
#ifndef PRODUCT
        _implicit_div0_throws++;
#endif
        target_pc = cm->continuation_for_implicit_div0_exception(pc);
        // If there's an unexpected fault, target_pc might be NULL,
        // in which case we want to fall through into the normal
        // error handling code.
        break; // fall through
      }

      default: ShouldNotReachHere();
    }

    assert(exception_kind == IMPLICIT_NULL || exception_kind == IMPLICIT_DIVIDE_BY_ZERO, "wrong implicit exception kind");

    if (exception_kind == IMPLICIT_NULL) {
#ifndef PRODUCT
      // for AbortVMOnException flag
      Exceptions::debug_check_abort("java.lang.NullPointerException");
#endif //PRODUCT
      Events::log_exception(current, "Implicit null exception at " INTPTR_FORMAT " to " INTPTR_FORMAT, p2i(pc), p2i(target_pc));
    } else {
#ifndef PRODUCT
      // for AbortVMOnException flag
      Exceptions::debug_check_abort("java.lang.ArithmeticException");
#endif //PRODUCT
      Events::log_exception(current, "Implicit division by zero exception at " INTPTR_FORMAT " to " INTPTR_FORMAT, p2i(pc), p2i(target_pc));
    }
    return target_pc;
  }

  ShouldNotReachHere();
  return NULL;
}


/**
 * Throws an java/lang/UnsatisfiedLinkError.  The address of this method is
 * installed in the native function entry of all native Java methods before
 * they get linked to their actual native methods.
 *
 * \note
 * This method actually never gets called!  The reason is because
 * the interpreter's native entries call NativeLookup::lookup() which
 * throws the exception when the lookup fails.  The exception is then
 * caught and forwarded on the return from NativeLookup::lookup() call
 * before the call to the native function.  This might change in the future.
 */
JNI_ENTRY(void*, throw_unsatisfied_link_error(JNIEnv* env, ...))
{
  // We return a bad value here to make sure that the exception is
  // forwarded before we look at the return value.
  THROW_(vmSymbols::java_lang_UnsatisfiedLinkError(), (void*)badAddress);
}
JNI_END

address SharedRuntime::native_method_throw_unsatisfied_link_error_entry() {
  return CAST_FROM_FN_PTR(address, &throw_unsatisfied_link_error);
}

JRT_ENTRY_NO_ASYNC(void, SharedRuntime::register_finalizer(JavaThread* current, oopDesc* obj))
#if INCLUDE_JVMCI
  if (!obj->klass()->has_finalizer()) {
    return;
  }
#endif // INCLUDE_JVMCI
  assert(oopDesc::is_oop(obj), "must be a valid oop");
  assert(obj->klass()->has_finalizer(), "shouldn't be here otherwise");
  InstanceKlass::register_finalizer(instanceOop(obj), CHECK);
JRT_END


jlong SharedRuntime::get_java_tid(Thread* thread) {
  if (thread != NULL) {
    if (thread->is_Java_thread()) {
      oop obj = thread->as_Java_thread()->threadObj();
      return (obj == NULL) ? 0 : java_lang_Thread::thread_id(obj);
    }
  }
  return 0;
}

/**
 * This function ought to be a void function, but cannot be because
 * it gets turned into a tail-call on sparc, which runs into dtrace bug
 * 6254741.  Once that is fixed we can remove the dummy return value.
 */
int SharedRuntime::dtrace_object_alloc(oopDesc* o, int size) {
  return dtrace_object_alloc_base(Thread::current(), o, size);
}

int SharedRuntime::dtrace_object_alloc_base(Thread* thread, oopDesc* o, int size) {
  assert(DTraceAllocProbes, "wrong call");
  Klass* klass = o->klass();
  Symbol* name = klass->name();
  HOTSPOT_OBJECT_ALLOC(
                   get_java_tid(thread),
                   (char *) name->bytes(), name->utf8_length(), size * HeapWordSize);
  return 0;
}

JRT_LEAF(int, SharedRuntime::dtrace_method_entry(
    JavaThread* current, Method* method))
  assert(DTraceMethodProbes, "wrong call");
  Symbol* kname = method->klass_name();
  Symbol* name = method->name();
  Symbol* sig = method->signature();
  HOTSPOT_METHOD_ENTRY(
      get_java_tid(current),
      (char *) kname->bytes(), kname->utf8_length(),
      (char *) name->bytes(), name->utf8_length(),
      (char *) sig->bytes(), sig->utf8_length());
  return 0;
JRT_END

JRT_LEAF(int, SharedRuntime::dtrace_method_exit(
    JavaThread* current, Method* method))
  assert(DTraceMethodProbes, "wrong call");
  Symbol* kname = method->klass_name();
  Symbol* name = method->name();
  Symbol* sig = method->signature();
  HOTSPOT_METHOD_RETURN(
      get_java_tid(current),
      (char *) kname->bytes(), kname->utf8_length(),
      (char *) name->bytes(), name->utf8_length(),
      (char *) sig->bytes(), sig->utf8_length());
  return 0;
JRT_END


// Finds receiver, CallInfo (i.e. receiver method), and calling bytecode)
// for a call current in progress, i.e., arguments has been pushed on stack
// put callee has not been invoked yet.  Used by: resolve virtual/static,
// vtable updates, etc.  Caller frame must be compiled.
Handle SharedRuntime::find_callee_info(Bytecodes::Code& bc, CallInfo& callinfo, TRAPS) {
  JavaThread* current = THREAD->as_Java_thread();
  ResourceMark rm(current);

  // last java frame on stack (which includes native call frames)
  vframeStream vfst(current, true);  // Do not skip and javaCalls

  return find_callee_info_helper(vfst, bc, callinfo, THREAD);
}

Method* SharedRuntime::extract_attached_method(vframeStream& vfst) {
  CompiledMethod* caller = vfst.nm();

  nmethodLocker caller_lock(caller);

  address pc = vfst.frame_pc();
  { // Get call instruction under lock because another thread may be busy patching it.
    CompiledICLocker ic_locker(caller);
    return caller->attached_method_before_pc(pc);
  }
  return NULL;
}

// Finds receiver, CallInfo (i.e. receiver method), and calling bytecode
// for a call current in progress, i.e., arguments has been pushed on stack
// but callee has not been invoked yet.  Caller frame must be compiled.
Handle SharedRuntime::find_callee_info_helper(vframeStream& vfst, Bytecodes::Code& bc,
                                              CallInfo& callinfo, TRAPS) {
  Handle receiver;
  Handle nullHandle;  // create a handy null handle for exception returns
  JavaThread* current = THREAD->as_Java_thread();

  assert(!vfst.at_end(), "Java frame must exist");

  // Find caller and bci from vframe
  methodHandle caller(current, vfst.method());
  int          bci   = vfst.bci();

  Bytecode_invoke bytecode(caller, bci);
  int bytecode_index = bytecode.index();
  bc = bytecode.invoke_code();

  methodHandle attached_method(current, extract_attached_method(vfst));
  if (attached_method.not_null()) {
    Method* callee = bytecode.static_target(CHECK_NH);
    vmIntrinsics::ID id = callee->intrinsic_id();
    // When VM replaces MH.invokeBasic/linkTo* call with a direct/virtual call,
    // it attaches statically resolved method to the call site.
    if (MethodHandles::is_signature_polymorphic(id) &&
        MethodHandles::is_signature_polymorphic_intrinsic(id)) {
      bc = MethodHandles::signature_polymorphic_intrinsic_bytecode(id);

      // Adjust invocation mode according to the attached method.
      switch (bc) {
        case Bytecodes::_invokevirtual:
          if (attached_method->method_holder()->is_interface()) {
            bc = Bytecodes::_invokeinterface;
          }
          break;
        case Bytecodes::_invokeinterface:
          if (!attached_method->method_holder()->is_interface()) {
            bc = Bytecodes::_invokevirtual;
          }
          break;
        case Bytecodes::_invokehandle:
          if (!MethodHandles::is_signature_polymorphic_method(attached_method())) {
            bc = attached_method->is_static() ? Bytecodes::_invokestatic
                                              : Bytecodes::_invokevirtual;
          }
          break;
        default:
          break;
      }
    }
  }

  assert(bc != Bytecodes::_illegal, "not initialized");

  bool has_receiver = bc != Bytecodes::_invokestatic &&
                      bc != Bytecodes::_invokedynamic &&
                      bc != Bytecodes::_invokehandle;

  // Find receiver for non-static call
  if (has_receiver) {
    // This register map must be update since we need to find the receiver for
    // compiled frames. The receiver might be in a register.
    RegisterMap reg_map2(current);
    frame stubFrame   = current->last_frame();
    // Caller-frame is a compiled frame
    frame callerFrame = stubFrame.sender(&reg_map2);

    if (attached_method.is_null()) {
      Method* callee = bytecode.static_target(CHECK_NH);
      if (callee == NULL) {
        THROW_(vmSymbols::java_lang_NoSuchMethodException(), nullHandle);
      }
    }

    // Retrieve from a compiled argument list
    receiver = Handle(current, callerFrame.retrieve_receiver(&reg_map2));

    if (receiver.is_null()) {
      THROW_(vmSymbols::java_lang_NullPointerException(), nullHandle);
    }
  }

  // Resolve method
  if (attached_method.not_null()) {
    // Parameterized by attached method.
    LinkResolver::resolve_invoke(callinfo, receiver, attached_method, bc, CHECK_NH);
  } else {
    // Parameterized by bytecode.
    constantPoolHandle constants(current, caller->constants());
    LinkResolver::resolve_invoke(callinfo, receiver, constants, bytecode_index, bc, CHECK_NH);
  }

#ifdef ASSERT
  // Check that the receiver klass is of the right subtype and that it is initialized for virtual calls
  if (has_receiver) {
    assert(receiver.not_null(), "should have thrown exception");
    Klass* receiver_klass = receiver->klass();
    Klass* rk = NULL;
    if (attached_method.not_null()) {
      // In case there's resolved method attached, use its holder during the check.
      rk = attached_method->method_holder();
    } else {
      // Klass is already loaded.
      constantPoolHandle constants(current, caller->constants());
      rk = constants->klass_ref_at(bytecode_index, CHECK_NH);
    }
    Klass* static_receiver_klass = rk;
    assert(receiver_klass->is_subtype_of(static_receiver_klass),
           "actual receiver must be subclass of static receiver klass");
    if (receiver_klass->is_instance_klass()) {
      if (InstanceKlass::cast(receiver_klass)->is_not_initialized()) {
        tty->print_cr("ERROR: Klass not yet initialized!!");
        receiver_klass->print();
      }
      assert(!InstanceKlass::cast(receiver_klass)->is_not_initialized(), "receiver_klass must be initialized");
    }
  }
#endif

  return receiver;
}

methodHandle SharedRuntime::find_callee_method(TRAPS) {
  JavaThread* current = THREAD->as_Java_thread();
  ResourceMark rm(current);
  // We need first to check if any Java activations (compiled, interpreted)
  // exist on the stack since last JavaCall.  If not, we need
  // to get the target method from the JavaCall wrapper.
  vframeStream vfst(current, true);  // Do not skip any javaCalls
  methodHandle callee_method;
  if (vfst.at_end()) {
    // No Java frames were found on stack since we did the JavaCall.
    // Hence the stack can only contain an entry_frame.  We need to
    // find the target method from the stub frame.
    RegisterMap reg_map(current, false);
    frame fr = current->last_frame();
    assert(fr.is_runtime_frame(), "must be a runtimeStub");
    fr = fr.sender(&reg_map);
    assert(fr.is_entry_frame(), "must be");
    // fr is now pointing to the entry frame.
    callee_method = methodHandle(current, fr.entry_frame_call_wrapper()->callee_method());
  } else {
    Bytecodes::Code bc;
    CallInfo callinfo;
    find_callee_info_helper(vfst, bc, callinfo, CHECK_(methodHandle()));
    callee_method = methodHandle(current, callinfo.selected_method());
  }
  assert(callee_method()->is_method(), "must be");
  return callee_method;
}

// Resolves a call.
methodHandle SharedRuntime::resolve_helper(bool is_virtual, bool is_optimized, TRAPS) {
  methodHandle callee_method;
  callee_method = resolve_sub_helper(is_virtual, is_optimized, THREAD);
  if (JvmtiExport::can_hotswap_or_post_breakpoint()) {
    int retry_count = 0;
    while (!HAS_PENDING_EXCEPTION && callee_method->is_old() &&
           callee_method->method_holder() != vmClasses::Object_klass()) {
      // If has a pending exception then there is no need to re-try to
      // resolve this method.
      // If the method has been redefined, we need to try again.
      // Hack: we have no way to update the vtables of arrays, so don't
      // require that java.lang.Object has been updated.

      // It is very unlikely that method is redefined more than 100 times
      // in the middle of resolve. If it is looping here more than 100 times
      // means then there could be a bug here.
      guarantee((retry_count++ < 100),
                "Could not resolve to latest version of redefined method");
      // method is redefined in the middle of resolve so re-try.
      callee_method = resolve_sub_helper(is_virtual, is_optimized, THREAD);
    }
  }
  return callee_method;
}

// This fails if resolution required refilling of IC stubs
bool SharedRuntime::resolve_sub_helper_internal(methodHandle callee_method, const frame& caller_frame,
                                                CompiledMethod* caller_nm, bool is_virtual, bool is_optimized,
                                                Handle receiver, CallInfo& call_info, Bytecodes::Code invoke_code, TRAPS) {
  StaticCallInfo static_call_info;
  CompiledICInfo virtual_call_info;

  // Make sure the callee nmethod does not get deoptimized and removed before
  // we are done patching the code.
  CompiledMethod* callee = callee_method->code();

  if (callee != NULL) {
    assert(callee->is_compiled(), "must be nmethod for patching");
  }

  if (callee != NULL && !callee->is_in_use()) {
    // Patch call site to C2I adapter if callee nmethod is deoptimized or unloaded.
    callee = NULL;
  }
  nmethodLocker nl_callee(callee);
#ifdef ASSERT
  address dest_entry_point = callee == NULL ? 0 : callee->entry_point(); // used below
#endif

  bool is_nmethod = caller_nm->is_nmethod();

  if (is_virtual) {
    assert(receiver.not_null() || invoke_code == Bytecodes::_invokehandle, "sanity check");
    bool static_bound = call_info.resolved_method()->can_be_statically_bound();
    Klass* klass = invoke_code == Bytecodes::_invokehandle ? NULL : receiver->klass();
    CompiledIC::compute_monomorphic_entry(callee_method, klass,
                     is_optimized, static_bound, is_nmethod, virtual_call_info,
                     CHECK_false);
  } else {
    // static call
    CompiledStaticCall::compute_entry(callee_method, is_nmethod, static_call_info);
  }

  // grab lock, check for deoptimization and potentially patch caller
  {
    CompiledICLocker ml(caller_nm);

    // Lock blocks for safepoint during which both nmethods can change state.

    // Now that we are ready to patch if the Method* was redefined then
    // don't update call site and let the caller retry.
    // Don't update call site if callee nmethod was unloaded or deoptimized.
    // Don't update call site if callee nmethod was replaced by an other nmethod
    // which may happen when multiply alive nmethod (tiered compilation)
    // will be supported.
    if (!callee_method->is_old() &&
        (callee == NULL || (callee->is_in_use() && callee_method->code() == callee))) {
      NoSafepointVerifier nsv;
#ifdef ASSERT
      // We must not try to patch to jump to an already unloaded method.
      if (dest_entry_point != 0) {
        CodeBlob* cb = CodeCache::find_blob(dest_entry_point);
        assert((cb != NULL) && cb->is_compiled() && (((CompiledMethod*)cb) == callee),
               "should not call unloaded nmethod");
      }
#endif
      if (is_virtual) {
        CompiledIC* inline_cache = CompiledIC_before(caller_nm, caller_frame.pc());
        if (inline_cache->is_clean()) {
          if (!inline_cache->set_to_monomorphic(virtual_call_info)) {
            return false;
          }
        }
      } else {
        if (VM_Version::supports_fast_class_init_checks() &&
            invoke_code == Bytecodes::_invokestatic &&
            callee_method->needs_clinit_barrier() &&
            callee != NULL && callee->is_compiled_by_jvmci()) {
          return true; // skip patching for JVMCI
        }
        CompiledStaticCall* ssc = caller_nm->compiledStaticCall_before(caller_frame.pc());
        if (ssc->is_clean()) ssc->set(static_call_info);
      }
    }
  } // unlock CompiledICLocker
  return true;
}

// Resolves a call.  The compilers generate code for calls that go here
// and are patched with the real destination of the call.
methodHandle SharedRuntime::resolve_sub_helper(bool is_virtual, bool is_optimized, TRAPS) {
  JavaThread* current = THREAD->as_Java_thread();
  ResourceMark rm(current);
  RegisterMap cbl_map(current, false);
  frame caller_frame = current->last_frame().sender(&cbl_map);

  CodeBlob* caller_cb = caller_frame.cb();
  guarantee(caller_cb != NULL && caller_cb->is_compiled(), "must be called from compiled method");
  CompiledMethod* caller_nm = caller_cb->as_compiled_method_or_null();

  // make sure caller is not getting deoptimized
  // and removed before we are done with it.
  // CLEANUP - with lazy deopt shouldn't need this lock
  nmethodLocker caller_lock(caller_nm);

  // determine call info & receiver
  // note: a) receiver is NULL for static calls
  //       b) an exception is thrown if receiver is NULL for non-static calls
  CallInfo call_info;
  Bytecodes::Code invoke_code = Bytecodes::_illegal;
  Handle receiver = find_callee_info(invoke_code, call_info, CHECK_(methodHandle()));
  methodHandle callee_method(current, call_info.selected_method());

  assert((!is_virtual && invoke_code == Bytecodes::_invokestatic ) ||
         (!is_virtual && invoke_code == Bytecodes::_invokespecial) ||
         (!is_virtual && invoke_code == Bytecodes::_invokehandle ) ||
         (!is_virtual && invoke_code == Bytecodes::_invokedynamic) ||
         ( is_virtual && invoke_code != Bytecodes::_invokestatic ), "inconsistent bytecode");

  assert(caller_nm->is_alive() && !caller_nm->is_unloading(), "It should be alive");

#ifndef PRODUCT
  // tracing/debugging/statistics
  int *addr = (is_optimized) ? (&_resolve_opt_virtual_ctr) :
                (is_virtual) ? (&_resolve_virtual_ctr) :
                               (&_resolve_static_ctr);
  Atomic::inc(addr);

  if (TraceCallFixup) {
    ResourceMark rm(current);
    tty->print("resolving %s%s (%s) call to",
               (is_optimized) ? "optimized " : "", (is_virtual) ? "virtual" : "static",
               Bytecodes::name(invoke_code));
    callee_method->print_short_name(tty);
    tty->print_cr(" at pc: " INTPTR_FORMAT " to code: " INTPTR_FORMAT,
                  p2i(caller_frame.pc()), p2i(callee_method->code()));
  }
#endif

  if (invoke_code == Bytecodes::_invokestatic) {
    assert(callee_method->method_holder()->is_initialized() ||
           callee_method->method_holder()->is_reentrant_initialization(current),
           "invalid class initialization state for invoke_static");
    if (!VM_Version::supports_fast_class_init_checks() && callee_method->needs_clinit_barrier()) {
      // In order to keep class initialization check, do not patch call
      // site for static call when the class is not fully initialized.
      // Proper check is enforced by call site re-resolution on every invocation.
      //
      // When fast class initialization checks are supported (VM_Version::supports_fast_class_init_checks() == true),
      // explicit class initialization check is put in nmethod entry (VEP).
      assert(callee_method->method_holder()->is_linked(), "must be");
      return callee_method;
    }
  }

  // JSR 292 key invariant:
  // If the resolved method is a MethodHandle invoke target, the call
  // site must be a MethodHandle call site, because the lambda form might tail-call
  // leaving the stack in a state unknown to either caller or callee
  // TODO detune for now but we might need it again
//  assert(!callee_method->is_compiled_lambda_form() ||
//         caller_nm->is_method_handle_return(caller_frame.pc()), "must be MH call site");

  // Compute entry points. This might require generation of C2I converter
  // frames, so we cannot be holding any locks here. Furthermore, the
  // computation of the entry points is independent of patching the call.  We
  // always return the entry-point, but we only patch the stub if the call has
  // not been deoptimized.  Return values: For a virtual call this is an
  // (cached_oop, destination address) pair. For a static call/optimized
  // virtual this is just a destination address.

  // Patching IC caches may fail if we run out if transition stubs.
  // We refill the ic stubs then and try again.
  for (;;) {
    ICRefillVerifier ic_refill_verifier;
    bool successful = resolve_sub_helper_internal(callee_method, caller_frame, caller_nm,
                                                  is_virtual, is_optimized, receiver,
                                                  call_info, invoke_code, CHECK_(methodHandle()));
    if (successful) {
      return callee_method;
    } else {
      InlineCacheBuffer::refill_ic_stubs();
    }
  }

}


// Inline caches exist only in compiled code
JRT_BLOCK_ENTRY(address, SharedRuntime::handle_wrong_method_ic_miss(JavaThread* current))
#ifdef ASSERT
  RegisterMap reg_map(current, false);
  frame stub_frame = current->last_frame();
  assert(stub_frame.is_runtime_frame(), "sanity check");
  frame caller_frame = stub_frame.sender(&reg_map);
  assert(!caller_frame.is_interpreted_frame() && !caller_frame.is_entry_frame(), "unexpected frame");
#endif /* ASSERT */

  methodHandle callee_method;
  JRT_BLOCK
    callee_method = SharedRuntime::handle_ic_miss_helper(CHECK_NULL);
    // Return Method* through TLS
    current->set_vm_result_2(callee_method());
  JRT_BLOCK_END
  // return compiled code entry point after potential safepoints
  assert(callee_method->verified_code_entry() != NULL, " Jump to zero!");
  return callee_method->verified_code_entry();
JRT_END


// Handle call site that has been made non-entrant
JRT_BLOCK_ENTRY(address, SharedRuntime::handle_wrong_method(JavaThread* current))
  // 6243940 We might end up in here if the callee is deoptimized
  // as we race to call it.  We don't want to take a safepoint if
  // the caller was interpreted because the caller frame will look
  // interpreted to the stack walkers and arguments are now
  // "compiled" so it is much better to make this transition
  // invisible to the stack walking code. The i2c path will
  // place the callee method in the callee_target. It is stashed
  // there because if we try and find the callee by normal means a
  // safepoint is possible and have trouble gc'ing the compiled args.
  RegisterMap reg_map(current, false);
  frame stub_frame = current->last_frame();
  assert(stub_frame.is_runtime_frame(), "sanity check");
  frame caller_frame = stub_frame.sender(&reg_map);

  if (caller_frame.is_interpreted_frame() ||
      caller_frame.is_entry_frame()) {
    Method* callee = current->callee_target();
    guarantee(callee != NULL && callee->is_method(), "bad handshake");
    current->set_vm_result_2(callee);
    current->set_callee_target(NULL);
    if (caller_frame.is_entry_frame() && VM_Version::supports_fast_class_init_checks()) {
      // Bypass class initialization checks in c2i when caller is in native.
      // JNI calls to static methods don't have class initialization checks.
      // Fast class initialization checks are present in c2i adapters and call into
      // SharedRuntime::handle_wrong_method() on the slow path.
      //
      // JVM upcalls may land here as well, but there's a proper check present in
      // LinkResolver::resolve_static_call (called from JavaCalls::call_static),
      // so bypassing it in c2i adapter is benign.
      return callee->get_c2i_no_clinit_check_entry();
    } else {
      return callee->get_c2i_entry();
    }
  }

  // Must be compiled to compiled path which is safe to stackwalk
  methodHandle callee_method;
  JRT_BLOCK
    // Force resolving of caller (if we called from compiled frame)
    callee_method = SharedRuntime::reresolve_call_site(CHECK_NULL);
    current->set_vm_result_2(callee_method());
  JRT_BLOCK_END
  // return compiled code entry point after potential safepoints
  assert(callee_method->verified_code_entry() != NULL, " Jump to zero!");
  return callee_method->verified_code_entry();
JRT_END

// Handle abstract method call
JRT_BLOCK_ENTRY(address, SharedRuntime::handle_wrong_method_abstract(JavaThread* current))
  // Verbose error message for AbstractMethodError.
  // Get the called method from the invoke bytecode.
  vframeStream vfst(current, true);
  assert(!vfst.at_end(), "Java frame must exist");
  methodHandle caller(current, vfst.method());
  Bytecode_invoke invoke(caller, vfst.bci());
  DEBUG_ONLY( invoke.verify(); )

  // Find the compiled caller frame.
  RegisterMap reg_map(current);
  frame stubFrame = current->last_frame();
  assert(stubFrame.is_runtime_frame(), "must be");
  frame callerFrame = stubFrame.sender(&reg_map);
  assert(callerFrame.is_compiled_frame(), "must be");

  // Install exception and return forward entry.
  address res = StubRoutines::throw_AbstractMethodError_entry();
  JRT_BLOCK
    methodHandle callee(current, invoke.static_target(current));
    if (!callee.is_null()) {
      oop recv = callerFrame.retrieve_receiver(&reg_map);
      Klass *recv_klass = (recv != NULL) ? recv->klass() : NULL;
      res = StubRoutines::forward_exception_entry();
      LinkResolver::throw_abstract_method_error(callee, recv_klass, CHECK_(res));
    }
  JRT_BLOCK_END
  return res;
JRT_END


// resolve a static call and patch code
JRT_BLOCK_ENTRY(address, SharedRuntime::resolve_static_call_C(JavaThread* current ))
  methodHandle callee_method;
  JRT_BLOCK
    callee_method = SharedRuntime::resolve_helper(false, false, CHECK_NULL);
    current->set_vm_result_2(callee_method());
  JRT_BLOCK_END
  // return compiled code entry point after potential safepoints
  assert(callee_method->verified_code_entry() != NULL, " Jump to zero!");
  return callee_method->verified_code_entry();
JRT_END


// resolve virtual call and update inline cache to monomorphic
JRT_BLOCK_ENTRY(address, SharedRuntime::resolve_virtual_call_C(JavaThread* current))
  methodHandle callee_method;
  JRT_BLOCK
    callee_method = SharedRuntime::resolve_helper(true, false, CHECK_NULL);
    current->set_vm_result_2(callee_method());
  JRT_BLOCK_END
  // return compiled code entry point after potential safepoints
  assert(callee_method->verified_code_entry() != NULL, " Jump to zero!");
  return callee_method->verified_code_entry();
JRT_END


// Resolve a virtual call that can be statically bound (e.g., always
// monomorphic, so it has no inline cache).  Patch code to resolved target.
JRT_BLOCK_ENTRY(address, SharedRuntime::resolve_opt_virtual_call_C(JavaThread* current))
  methodHandle callee_method;
  JRT_BLOCK
    callee_method = SharedRuntime::resolve_helper(true, true, CHECK_NULL);
    current->set_vm_result_2(callee_method());
  JRT_BLOCK_END
  // return compiled code entry point after potential safepoints
  assert(callee_method->verified_code_entry() != NULL, " Jump to zero!");
  return callee_method->verified_code_entry();
JRT_END

// The handle_ic_miss_helper_internal function returns false if it failed due
// to either running out of vtable stubs or ic stubs due to IC transitions
// to transitional states. The needs_ic_stub_refill value will be set if
// the failure was due to running out of IC stubs, in which case handle_ic_miss_helper
// refills the IC stubs and tries again.
bool SharedRuntime::handle_ic_miss_helper_internal(Handle receiver, CompiledMethod* caller_nm,
                                                   const frame& caller_frame, methodHandle callee_method,
                                                   Bytecodes::Code bc, CallInfo& call_info,
                                                   bool& needs_ic_stub_refill, TRAPS) {
  CompiledICLocker ml(caller_nm);
  CompiledIC* inline_cache = CompiledIC_before(caller_nm, caller_frame.pc());
  bool should_be_mono = false;
  if (inline_cache->is_optimized()) {
    if (TraceCallFixup) {
      ResourceMark rm(THREAD);
      tty->print("OPTIMIZED IC miss (%s) call to", Bytecodes::name(bc));
      callee_method->print_short_name(tty);
      tty->print_cr(" code: " INTPTR_FORMAT, p2i(callee_method->code()));
    }
    should_be_mono = true;
  } else if (inline_cache->is_icholder_call()) {
    CompiledICHolder* ic_oop = inline_cache->cached_icholder();
    if (ic_oop != NULL) {
      if (!ic_oop->is_loader_alive()) {
        // Deferred IC cleaning due to concurrent class unloading
        if (!inline_cache->set_to_clean()) {
          needs_ic_stub_refill = true;
          return false;
        }
      } else if (receiver()->klass() == ic_oop->holder_klass()) {
        // This isn't a real miss. We must have seen that compiled code
        // is now available and we want the call site converted to a
        // monomorphic compiled call site.
        // We can't assert for callee_method->code() != NULL because it
        // could have been deoptimized in the meantime
        if (TraceCallFixup) {
          ResourceMark rm(THREAD);
          tty->print("FALSE IC miss (%s) converting to compiled call to", Bytecodes::name(bc));
          callee_method->print_short_name(tty);
          tty->print_cr(" code: " INTPTR_FORMAT, p2i(callee_method->code()));
        }
        should_be_mono = true;
      }
    }
  }

  if (should_be_mono) {
    // We have a path that was monomorphic but was going interpreted
    // and now we have (or had) a compiled entry. We correct the IC
    // by using a new icBuffer.
    CompiledICInfo info;
    Klass* receiver_klass = receiver()->klass();
    inline_cache->compute_monomorphic_entry(callee_method,
                                            receiver_klass,
                                            inline_cache->is_optimized(),
                                            false, caller_nm->is_nmethod(),
                                            info, CHECK_false);
    if (!inline_cache->set_to_monomorphic(info)) {
      needs_ic_stub_refill = true;
      return false;
    }
  } else if (!inline_cache->is_megamorphic() && !inline_cache->is_clean()) {
    // Potential change to megamorphic

    bool successful = inline_cache->set_to_megamorphic(&call_info, bc, needs_ic_stub_refill, CHECK_false);
    if (needs_ic_stub_refill) {
      return false;
    }
    if (!successful) {
      if (!inline_cache->set_to_clean()) {
        needs_ic_stub_refill = true;
        return false;
      }
    }
  } else {
    // Either clean or megamorphic
  }
  return true;
}

methodHandle SharedRuntime::handle_ic_miss_helper(TRAPS) {
  JavaThread* current = THREAD->as_Java_thread();
  ResourceMark rm(current);
  CallInfo call_info;
  Bytecodes::Code bc;

  // receiver is NULL for static calls. An exception is thrown for NULL
  // receivers for non-static calls
  Handle receiver = find_callee_info(bc, call_info, CHECK_(methodHandle()));
  // Compiler1 can produce virtual call sites that can actually be statically bound
  // If we fell thru to below we would think that the site was going megamorphic
  // when in fact the site can never miss. Worse because we'd think it was megamorphic
  // we'd try and do a vtable dispatch however methods that can be statically bound
  // don't have vtable entries (vtable_index < 0) and we'd blow up. So we force a
  // reresolution of the  call site (as if we did a handle_wrong_method and not an
  // plain ic_miss) and the site will be converted to an optimized virtual call site
  // never to miss again. I don't believe C2 will produce code like this but if it
  // did this would still be the correct thing to do for it too, hence no ifdef.
  //
  if (call_info.resolved_method()->can_be_statically_bound()) {
    methodHandle callee_method = SharedRuntime::reresolve_call_site(CHECK_(methodHandle()));
    if (TraceCallFixup) {
      RegisterMap reg_map(current, false);
      frame caller_frame = current->last_frame().sender(&reg_map);
      ResourceMark rm(current);
      tty->print("converting IC miss to reresolve (%s) call to", Bytecodes::name(bc));
      callee_method->print_short_name(tty);
      tty->print_cr(" from pc: " INTPTR_FORMAT, p2i(caller_frame.pc()));
      tty->print_cr(" code: " INTPTR_FORMAT, p2i(callee_method->code()));
    }
    return callee_method;
  }

  methodHandle callee_method(current, call_info.selected_method());

#ifndef PRODUCT
  Atomic::inc(&_ic_miss_ctr);

  // Statistics & Tracing
  if (TraceCallFixup) {
    ResourceMark rm(current);
    tty->print("IC miss (%s) call to", Bytecodes::name(bc));
    callee_method->print_short_name(tty);
    tty->print_cr(" code: " INTPTR_FORMAT, p2i(callee_method->code()));
  }

  if (ICMissHistogram) {
    MutexLocker m(VMStatistic_lock);
    RegisterMap reg_map(current, false);
    frame f = current->last_frame().real_sender(&reg_map);// skip runtime stub
    // produce statistics under the lock
    trace_ic_miss(f.pc());
  }
#endif

  // install an event collector so that when a vtable stub is created the
  // profiler can be notified via a DYNAMIC_CODE_GENERATED event. The
  // event can't be posted when the stub is created as locks are held
  // - instead the event will be deferred until the event collector goes
  // out of scope.
  JvmtiDynamicCodeEventCollector event_collector;

  // Update inline cache to megamorphic. Skip update if we are called from interpreted.
  // Transitioning IC caches may require transition stubs. If we run out
  // of transition stubs, we have to drop locks and perform a safepoint
  // that refills them.
  RegisterMap reg_map(current, false);
  frame caller_frame = current->last_frame().sender(&reg_map);
  CodeBlob* cb = caller_frame.cb();
  CompiledMethod* caller_nm = cb->as_compiled_method();

  for (;;) {
    ICRefillVerifier ic_refill_verifier;
    bool needs_ic_stub_refill = false;
    bool successful = handle_ic_miss_helper_internal(receiver, caller_nm, caller_frame, callee_method,
                                                     bc, call_info, needs_ic_stub_refill, CHECK_(methodHandle()));
    if (successful || !needs_ic_stub_refill) {
      return callee_method;
    } else {
      InlineCacheBuffer::refill_ic_stubs();
    }
  }
}

static bool clear_ic_at_addr(CompiledMethod* caller_nm, address call_addr, bool is_static_call) {
  CompiledICLocker ml(caller_nm);
  if (is_static_call) {
    CompiledStaticCall* ssc = caller_nm->compiledStaticCall_at(call_addr);
    if (!ssc->is_clean()) {
      return ssc->set_to_clean();
    }
  } else {
    // compiled, dispatched call (which used to call an interpreted method)
    CompiledIC* inline_cache = CompiledIC_at(caller_nm, call_addr);
    if (!inline_cache->is_clean()) {
      return inline_cache->set_to_clean();
    }
  }
  return true;
}

//
// Resets a call-site in compiled code so it will get resolved again.
// This routines handles both virtual call sites, optimized virtual call
// sites, and static call sites. Typically used to change a call sites
// destination from compiled to interpreted.
//
methodHandle SharedRuntime::reresolve_call_site(TRAPS) {
  JavaThread* current = THREAD->as_Java_thread();
  ResourceMark rm(current);
  RegisterMap reg_map(current, false);
  frame stub_frame = current->last_frame();
  assert(stub_frame.is_runtime_frame(), "must be a runtimeStub");
  frame caller = stub_frame.sender(&reg_map);

  // Do nothing if the frame isn't a live compiled frame.
  // nmethod could be deoptimized by the time we get here
  // so no update to the caller is needed.

  if (caller.is_compiled_frame() && !caller.is_deoptimized_frame()) {

    address pc = caller.pc();

    // Check for static or virtual call
    bool is_static_call = false;
    CompiledMethod* caller_nm = CodeCache::find_compiled(pc);

    // Default call_addr is the location of the "basic" call.
    // Determine the address of the call we a reresolving. With
    // Inline Caches we will always find a recognizable call.
    // With Inline Caches disabled we may or may not find a
    // recognizable call. We will always find a call for static
    // calls and for optimized virtual calls. For vanilla virtual
    // calls it depends on the state of the UseInlineCaches switch.
    //
    // With Inline Caches disabled we can get here for a virtual call
    // for two reasons:
    //   1 - calling an abstract method. The vtable for abstract methods
    //       will run us thru handle_wrong_method and we will eventually
    //       end up in the interpreter to throw the ame.
    //   2 - a racing deoptimization. We could be doing a vanilla vtable
    //       call and between the time we fetch the entry address and
    //       we jump to it the target gets deoptimized. Similar to 1
    //       we will wind up in the interprter (thru a c2i with c2).
    //
    address call_addr = NULL;
    {
      // Get call instruction under lock because another thread may be
      // busy patching it.
      CompiledICLocker ml(caller_nm);
      // Location of call instruction
      call_addr = caller_nm->call_instruction_address(pc);
    }
    // Make sure nmethod doesn't get deoptimized and removed until
    // this is done with it.
    // CLEANUP - with lazy deopt shouldn't need this lock
    nmethodLocker nmlock(caller_nm);

    if (call_addr != NULL) {
      RelocIterator iter(caller_nm, call_addr, call_addr+1);
      int ret = iter.next(); // Get item
      if (ret) {
        assert(iter.addr() == call_addr, "must find call");
        if (iter.type() == relocInfo::static_call_type) {
          is_static_call = true;
        } else {
          assert(iter.type() == relocInfo::virtual_call_type ||
                 iter.type() == relocInfo::opt_virtual_call_type
                , "unexpected relocInfo. type");
        }
      } else {
        assert(!UseInlineCaches, "relocation info. must exist for this address");
      }

      // Cleaning the inline cache will force a new resolve. This is more robust
      // than directly setting it to the new destination, since resolving of calls
      // is always done through the same code path. (experience shows that it
      // leads to very hard to track down bugs, if an inline cache gets updated
      // to a wrong method). It should not be performance critical, since the
      // resolve is only done once.

      for (;;) {
        ICRefillVerifier ic_refill_verifier;
        if (!clear_ic_at_addr(caller_nm, call_addr, is_static_call)) {
          InlineCacheBuffer::refill_ic_stubs();
        } else {
          break;
        }
      }
    }
  }

  methodHandle callee_method = find_callee_method(CHECK_(methodHandle()));


#ifndef PRODUCT
  Atomic::inc(&_wrong_method_ctr);

  if (TraceCallFixup) {
    ResourceMark rm(current);
    tty->print("handle_wrong_method reresolving call to");
    callee_method->print_short_name(tty);
    tty->print_cr(" code: " INTPTR_FORMAT, p2i(callee_method->code()));
  }
#endif

  return callee_method;
}

address SharedRuntime::handle_unsafe_access(JavaThread* thread, address next_pc) {
  // The faulting unsafe accesses should be changed to throw the error
  // synchronously instead. Meanwhile the faulting instruction will be
  // skipped over (effectively turning it into a no-op) and an
  // asynchronous exception will be raised which the thread will
  // handle at a later point. If the instruction is a load it will
  // return garbage.

  // Request an async exception.
  thread->set_pending_unsafe_access_error();

  // Return address of next instruction to execute.
  return next_pc;
}

#ifdef ASSERT
void SharedRuntime::check_member_name_argument_is_last_argument(const methodHandle& method,
                                                                const BasicType* sig_bt,
                                                                const VMRegPair* regs) {
  ResourceMark rm;
  const int total_args_passed = method->size_of_parameters();
  const VMRegPair*    regs_with_member_name = regs;
        VMRegPair* regs_without_member_name = NEW_RESOURCE_ARRAY(VMRegPair, total_args_passed - 1);

  const int member_arg_pos = total_args_passed - 1;
  assert(member_arg_pos >= 0 && member_arg_pos < total_args_passed, "oob");
  assert(sig_bt[member_arg_pos] == T_OBJECT, "dispatch argument must be an object");

  int comp_args_on_stack = java_calling_convention(sig_bt, regs_without_member_name, total_args_passed - 1);

  for (int i = 0; i < member_arg_pos; i++) {
    VMReg a =    regs_with_member_name[i].first();
    VMReg b = regs_without_member_name[i].first();
    assert(a->value() == b->value(), "register allocation mismatch: a=" INTX_FORMAT ", b=" INTX_FORMAT, a->value(), b->value());
  }
  assert(regs_with_member_name[member_arg_pos].first()->is_valid(), "bad member arg");
}
#endif

bool SharedRuntime::should_fixup_call_destination(address destination, address entry_point, address caller_pc, Method* moop, CodeBlob* cb) {
  if (destination != entry_point) {
    CodeBlob* callee = CodeCache::find_blob(destination);
    // callee == cb seems weird. It means calling interpreter thru stub.
    if (callee != NULL && (callee == cb || callee->is_adapter_blob())) {
      // static call or optimized virtual
      if (TraceCallFixup) {
        tty->print("fixup callsite           at " INTPTR_FORMAT " to compiled code for", p2i(caller_pc));
        moop->print_short_name(tty);
        tty->print_cr(" to " INTPTR_FORMAT, p2i(entry_point));
      }
      return true;
    } else {
      if (TraceCallFixup) {
        tty->print("failed to fixup callsite at " INTPTR_FORMAT " to compiled code for", p2i(caller_pc));
        moop->print_short_name(tty);
        tty->print_cr(" to " INTPTR_FORMAT, p2i(entry_point));
      }
      // assert is too strong could also be resolve destinations.
      // assert(InlineCacheBuffer::contains(destination) || VtableStubs::contains(destination), "must be");
    }
  } else {
    if (TraceCallFixup) {
      tty->print("already patched callsite at " INTPTR_FORMAT " to compiled code for", p2i(caller_pc));
      moop->print_short_name(tty);
      tty->print_cr(" to " INTPTR_FORMAT, p2i(entry_point));
    }
  }
  return false;
}

// ---------------------------------------------------------------------------
// We are calling the interpreter via a c2i. Normally this would mean that
// we were called by a compiled method. However we could have lost a race
// where we went int -> i2c -> c2i and so the caller could in fact be
// interpreted. If the caller is compiled we attempt to patch the caller
// so he no longer calls into the interpreter.
JRT_LEAF(void, SharedRuntime::fixup_callers_callsite(Method* method, address caller_pc))
  Method* moop(method);

  address entry_point = moop->from_compiled_entry_no_trampoline();

  // It's possible that deoptimization can occur at a call site which hasn't
  // been resolved yet, in which case this function will be called from
  // an nmethod that has been patched for deopt and we can ignore the
  // request for a fixup.
  // Also it is possible that we lost a race in that from_compiled_entry
  // is now back to the i2c in that case we don't need to patch and if
  // we did we'd leap into space because the callsite needs to use
  // "to interpreter" stub in order to load up the Method*. Don't
  // ask me how I know this...

  CodeBlob* cb = CodeCache::find_blob(caller_pc);
  if (cb == NULL || !cb->is_compiled() || entry_point == moop->get_c2i_entry()) {
    return;
  }

  // The check above makes sure this is a nmethod.
  CompiledMethod* nm = cb->as_compiled_method_or_null();
  assert(nm, "must be");

  // Get the return PC for the passed caller PC.
  address return_pc = caller_pc + frame::pc_return_offset;

  // There is a benign race here. We could be attempting to patch to a compiled
  // entry point at the same time the callee is being deoptimized. If that is
  // the case then entry_point may in fact point to a c2i and we'd patch the
  // call site with the same old data. clear_code will set code() to NULL
  // at the end of it. If we happen to see that NULL then we can skip trying
  // to patch. If we hit the window where the callee has a c2i in the
  // from_compiled_entry and the NULL isn't present yet then we lose the race
  // and patch the code with the same old data. Asi es la vida.

  if (moop->code() == NULL) return;

  if (nm->is_in_use()) {
    // Expect to find a native call there (unless it was no-inline cache vtable dispatch)
    CompiledICLocker ic_locker(nm);
    if (NativeCall::is_call_before(return_pc)) {
      ResourceMark mark;
      NativeCallWrapper* call = nm->call_wrapper_before(return_pc);
      //
      // bug 6281185. We might get here after resolving a call site to a vanilla
      // virtual call. Because the resolvee uses the verified entry it may then
      // see compiled code and attempt to patch the site by calling us. This would
      // then incorrectly convert the call site to optimized and its downhill from
      // there. If you're lucky you'll get the assert in the bugid, if not you've
      // just made a call site that could be megamorphic into a monomorphic site
      // for the rest of its life! Just another racing bug in the life of
      // fixup_callers_callsite ...
      //
      RelocIterator iter(nm, call->instruction_address(), call->next_instruction_address());
      iter.next();
      assert(iter.has_current(), "must have a reloc at java call site");
      relocInfo::relocType typ = iter.reloc()->type();
      if (typ != relocInfo::static_call_type &&
           typ != relocInfo::opt_virtual_call_type &&
           typ != relocInfo::static_stub_type) {
        return;
      }
      address destination = call->destination();
      if (should_fixup_call_destination(destination, entry_point, caller_pc, moop, cb)) {
        call->set_destination_mt_safe(entry_point);
      }
    }
  }
JRT_END


// same as JVM_Arraycopy, but called directly from compiled code
JRT_ENTRY(void, SharedRuntime::slow_arraycopy_C(oopDesc* src,  jint src_pos,
                                                oopDesc* dest, jint dest_pos,
                                                jint length,
                                                JavaThread* current)) {
#ifndef PRODUCT
  _slow_array_copy_ctr++;
#endif
  // Check if we have null pointers
  if (src == NULL || dest == NULL) {
    THROW(vmSymbols::java_lang_NullPointerException());
  }
  // Do the copy.  The casts to arrayOop are necessary to the copy_array API,
  // even though the copy_array API also performs dynamic checks to ensure
  // that src and dest are truly arrays (and are conformable).
  // The copy_array mechanism is awkward and could be removed, but
  // the compilers don't call this function except as a last resort,
  // so it probably doesn't matter.
  src->klass()->copy_array((arrayOopDesc*)src, src_pos,
                                        (arrayOopDesc*)dest, dest_pos,
                                        length, current);
}
JRT_END

// The caller of generate_class_cast_message() (or one of its callers)
// must use a ResourceMark in order to correctly free the result.
char* SharedRuntime::generate_class_cast_message(
    JavaThread* thread, Klass* caster_klass) {

  // Get target class name from the checkcast instruction
  vframeStream vfst(thread, true);
  assert(!vfst.at_end(), "Java frame must exist");
  Bytecode_checkcast cc(vfst.method(), vfst.method()->bcp_from(vfst.bci()));
  constantPoolHandle cpool(thread, vfst.method()->constants());
  Klass* target_klass = ConstantPool::klass_at_if_loaded(cpool, cc.index());
  Symbol* target_klass_name = NULL;
  if (target_klass == NULL) {
    // This klass should be resolved, but just in case, get the name in the klass slot.
    target_klass_name = cpool->klass_name_at(cc.index());
  }
  return generate_class_cast_message(caster_klass, target_klass, target_klass_name);
}


// The caller of generate_class_cast_message() (or one of its callers)
// must use a ResourceMark in order to correctly free the result.
char* SharedRuntime::generate_class_cast_message(
    Klass* caster_klass, Klass* target_klass, Symbol* target_klass_name) {
  const char* caster_name = caster_klass->external_name();

  assert(target_klass != NULL || target_klass_name != NULL, "one must be provided");
  const char* target_name = target_klass == NULL ? target_klass_name->as_klass_external_name() :
                                                   target_klass->external_name();

  size_t msglen = strlen(caster_name) + strlen("class ") + strlen(" cannot be cast to class ") + strlen(target_name) + 1;

  const char* caster_klass_description = "";
  const char* target_klass_description = "";
  const char* klass_separator = "";
  if (target_klass != NULL && caster_klass->module() == target_klass->module()) {
    caster_klass_description = caster_klass->joint_in_module_of_loader(target_klass);
  } else {
    caster_klass_description = caster_klass->class_in_module_of_loader();
    target_klass_description = (target_klass != NULL) ? target_klass->class_in_module_of_loader() : "";
    klass_separator = (target_klass != NULL) ? "; " : "";
  }

  // add 3 for parenthesis and preceeding space
  msglen += strlen(caster_klass_description) + strlen(target_klass_description) + strlen(klass_separator) + 3;

  char* message = NEW_RESOURCE_ARRAY_RETURN_NULL(char, msglen);
  if (message == NULL) {
    // Shouldn't happen, but don't cause even more problems if it does
    message = const_cast<char*>(caster_klass->external_name());
  } else {
    jio_snprintf(message,
                 msglen,
                 "class %s cannot be cast to class %s (%s%s%s)",
                 caster_name,
                 target_name,
                 caster_klass_description,
                 klass_separator,
                 target_klass_description
                 );
  }
  return message;
}

JRT_LEAF(void, SharedRuntime::reguard_yellow_pages())
  (void) JavaThread::current()->stack_overflow_state()->reguard_stack();
JRT_END

void SharedRuntime::monitor_enter_helper(oopDesc* obj, BasicLock* lock, JavaThread* current) {
  if (!SafepointSynchronize::is_synchronizing()) {
    // Only try quick_enter() if we're not trying to reach a safepoint
    // so that the calling thread reaches the safepoint more quickly.
    if (ObjectSynchronizer::quick_enter(obj, current, lock)) return;
  }
  // NO_ASYNC required because an async exception on the state transition destructor
  // would leave you with the lock held and it would never be released.
  // The normal monitorenter NullPointerException is thrown without acquiring a lock
  // and the model is that an exception implies the method failed.
  JRT_BLOCK_NO_ASYNC
  if (PrintBiasedLockingStatistics) {
    Atomic::inc(BiasedLocking::slow_path_entry_count_addr());
  }
  Handle h_obj(THREAD, obj);
  ObjectSynchronizer::enter(h_obj, lock, current);
  assert(!HAS_PENDING_EXCEPTION, "Should have no exception here");
  JRT_BLOCK_END
}

// Handles the uncommon case in locking, i.e., contention or an inflated lock.
JRT_BLOCK_ENTRY(void, SharedRuntime::complete_monitor_locking_C(oopDesc* obj, BasicLock* lock, JavaThread* current))
  SharedRuntime::monitor_enter_helper(obj, lock, current);
JRT_END

void SharedRuntime::monitor_exit_helper(oopDesc* obj, BasicLock* lock, JavaThread* current) {
  assert(JavaThread::current() == current, "invariant");
  // Exit must be non-blocking, and therefore no exceptions can be thrown.
  ExceptionMark em(current);
  // The object could become unlocked through a JNI call, which we have no other checks for.
  // Give a fatal message if CheckJNICalls. Otherwise we ignore it.
  if (obj->is_unlocked()) {
    if (CheckJNICalls) {
      fatal("Object has been unlocked by JNI");
    }
    return;
  }
  ObjectSynchronizer::exit(obj, lock, current);
}

// Handles the uncommon cases of monitor unlocking in compiled code
JRT_LEAF(void, SharedRuntime::complete_monitor_unlocking_C(oopDesc* obj, BasicLock* lock, JavaThread* current))
  SharedRuntime::monitor_exit_helper(obj, lock, current);
JRT_END

#ifndef PRODUCT

void SharedRuntime::print_statistics() {
  ttyLocker ttyl;
  if (xtty != NULL)  xtty->head("statistics type='SharedRuntime'");

  if (_throw_null_ctr) tty->print_cr("%5d implicit null throw", _throw_null_ctr);

  SharedRuntime::print_ic_miss_histogram();

  // Dump the JRT_ENTRY counters
  if (_new_instance_ctr) tty->print_cr("%5d new instance requires GC", _new_instance_ctr);
  if (_new_array_ctr) tty->print_cr("%5d new array requires GC", _new_array_ctr);
  if (_multi1_ctr) tty->print_cr("%5d multianewarray 1 dim", _multi1_ctr);
  if (_multi2_ctr) tty->print_cr("%5d multianewarray 2 dim", _multi2_ctr);
  if (_multi3_ctr) tty->print_cr("%5d multianewarray 3 dim", _multi3_ctr);
  if (_multi4_ctr) tty->print_cr("%5d multianewarray 4 dim", _multi4_ctr);
  if (_multi5_ctr) tty->print_cr("%5d multianewarray 5 dim", _multi5_ctr);

  tty->print_cr("%5d inline cache miss in compiled", _ic_miss_ctr);
  tty->print_cr("%5d wrong method", _wrong_method_ctr);
  tty->print_cr("%5d unresolved static call site", _resolve_static_ctr);
  tty->print_cr("%5d unresolved virtual call site", _resolve_virtual_ctr);
  tty->print_cr("%5d unresolved opt virtual call site", _resolve_opt_virtual_ctr);

  if (_mon_enter_stub_ctr) tty->print_cr("%5d monitor enter stub", _mon_enter_stub_ctr);
  if (_mon_exit_stub_ctr) tty->print_cr("%5d monitor exit stub", _mon_exit_stub_ctr);
  if (_mon_enter_ctr) tty->print_cr("%5d monitor enter slow", _mon_enter_ctr);
  if (_mon_exit_ctr) tty->print_cr("%5d monitor exit slow", _mon_exit_ctr);
  if (_partial_subtype_ctr) tty->print_cr("%5d slow partial subtype", _partial_subtype_ctr);
  if (_jbyte_array_copy_ctr) tty->print_cr("%5d byte array copies", _jbyte_array_copy_ctr);
  if (_jshort_array_copy_ctr) tty->print_cr("%5d short array copies", _jshort_array_copy_ctr);
  if (_jint_array_copy_ctr) tty->print_cr("%5d int array copies", _jint_array_copy_ctr);
  if (_jlong_array_copy_ctr) tty->print_cr("%5d long array copies", _jlong_array_copy_ctr);
  if (_oop_array_copy_ctr) tty->print_cr("%5d oop array copies", _oop_array_copy_ctr);
  if (_checkcast_array_copy_ctr) tty->print_cr("%5d checkcast array copies", _checkcast_array_copy_ctr);
  if (_unsafe_array_copy_ctr) tty->print_cr("%5d unsafe array copies", _unsafe_array_copy_ctr);
  if (_generic_array_copy_ctr) tty->print_cr("%5d generic array copies", _generic_array_copy_ctr);
  if (_slow_array_copy_ctr) tty->print_cr("%5d slow array copies", _slow_array_copy_ctr);
  if (_find_handler_ctr) tty->print_cr("%5d find exception handler", _find_handler_ctr);
  if (_rethrow_ctr) tty->print_cr("%5d rethrow handler", _rethrow_ctr);

  AdapterHandlerLibrary::print_statistics();

  if (xtty != NULL)  xtty->tail("statistics");
}

inline double percent(int x, int y) {
  return 100.0 * x / MAX2(y, 1);
}

inline double percent(int64_t x, int64_t y) {
  return 100.0 * x / MAX2(y, (int64_t)1);
}

class MethodArityHistogram {
 public:
  enum { MAX_ARITY = 256 };
 private:
  static uint64_t _arity_histogram[MAX_ARITY]; // histogram of #args
  static uint64_t _size_histogram[MAX_ARITY];  // histogram of arg size in words
  static uint64_t _total_compiled_calls;
  static uint64_t _max_compiled_calls_per_method;
  static int _max_arity;                       // max. arity seen
  static int _max_size;                        // max. arg size seen

  static void add_method_to_histogram(nmethod* nm) {
    Method* method = (nm == NULL) ? NULL : nm->method();
    if ((method != NULL) && nm->is_alive()) {
      ArgumentCount args(method->signature());
      int arity   = args.size() + (method->is_static() ? 0 : 1);
      int argsize = method->size_of_parameters();
      arity   = MIN2(arity, MAX_ARITY-1);
      argsize = MIN2(argsize, MAX_ARITY-1);
      uint64_t count = (uint64_t)method->compiled_invocation_count();
      _max_compiled_calls_per_method = count > _max_compiled_calls_per_method ? count : _max_compiled_calls_per_method;
      _total_compiled_calls    += count;
      _arity_histogram[arity]  += count;
      _size_histogram[argsize] += count;
      _max_arity = MAX2(_max_arity, arity);
      _max_size  = MAX2(_max_size, argsize);
    }
  }

  void print_histogram_helper(int n, uint64_t* histo, const char* name) {
    const int N = MIN2(9, n);
    double sum = 0;
    double weighted_sum = 0;
    for (int i = 0; i <= n; i++) { sum += histo[i]; weighted_sum += i*histo[i]; }
    if (sum >= 1.0) { // prevent divide by zero or divide overflow
      double rest = sum;
      double percent = sum / 100;
      for (int i = 0; i <= N; i++) {
        rest -= histo[i];
        tty->print_cr("%4d: " UINT64_FORMAT_W(12) " (%5.1f%%)", i, histo[i], histo[i] / percent);
      }
      tty->print_cr("rest: " INT64_FORMAT_W(12) " (%5.1f%%)", (int64_t)rest, rest / percent);
      tty->print_cr("(avg. %s = %3.1f, max = %d)", name, weighted_sum / sum, n);
      tty->print_cr("(total # of compiled calls = " INT64_FORMAT_W(14) ")", _total_compiled_calls);
      tty->print_cr("(max # of compiled calls   = " INT64_FORMAT_W(14) ")", _max_compiled_calls_per_method);
    } else {
      tty->print_cr("Histogram generation failed for %s. n = %d, sum = %7.5f", name, n, sum);
    }
  }

  void print_histogram() {
    tty->print_cr("\nHistogram of call arity (incl. rcvr, calls to compiled methods only):");
    print_histogram_helper(_max_arity, _arity_histogram, "arity");
    tty->print_cr("\nHistogram of parameter block size (in words, incl. rcvr):");
    print_histogram_helper(_max_size, _size_histogram, "size");
    tty->cr();
  }

 public:
  MethodArityHistogram() {
    // Take the Compile_lock to protect against changes in the CodeBlob structures
    MutexLocker mu1(Compile_lock, Mutex::_safepoint_check_flag);
    // Take the CodeCache_lock to protect against changes in the CodeHeap structure
    MutexLocker mu2(CodeCache_lock, Mutex::_no_safepoint_check_flag);
    _max_arity = _max_size = 0;
    _total_compiled_calls = 0;
    _max_compiled_calls_per_method = 0;
    for (int i = 0; i < MAX_ARITY; i++) _arity_histogram[i] = _size_histogram[i] = 0;
    CodeCache::nmethods_do(add_method_to_histogram);
    print_histogram();
  }
};

uint64_t MethodArityHistogram::_arity_histogram[MethodArityHistogram::MAX_ARITY];
uint64_t MethodArityHistogram::_size_histogram[MethodArityHistogram::MAX_ARITY];
uint64_t MethodArityHistogram::_total_compiled_calls;
uint64_t MethodArityHistogram::_max_compiled_calls_per_method;
int MethodArityHistogram::_max_arity;
int MethodArityHistogram::_max_size;

void SharedRuntime::print_call_statistics(uint64_t comp_total) {
  tty->print_cr("Calls from compiled code:");
  int64_t total  = _nof_normal_calls + _nof_interface_calls + _nof_static_calls;
  int64_t mono_c = _nof_normal_calls - _nof_optimized_calls - _nof_megamorphic_calls;
  int64_t mono_i = _nof_interface_calls - _nof_optimized_interface_calls - _nof_megamorphic_interface_calls;
  tty->print_cr("\t" INT64_FORMAT_W(12) " (100%%)  total non-inlined   ", total);
  tty->print_cr("\t" INT64_FORMAT_W(12) " (%4.1f%%) |- virtual calls       ", _nof_normal_calls, percent(_nof_normal_calls, total));
  tty->print_cr("\t" INT64_FORMAT_W(12) " (%4.0f%%) |  |- inlined          ", _nof_inlined_calls, percent(_nof_inlined_calls, _nof_normal_calls));
  tty->print_cr("\t" INT64_FORMAT_W(12) " (%4.0f%%) |  |- optimized        ", _nof_optimized_calls, percent(_nof_optimized_calls, _nof_normal_calls));
  tty->print_cr("\t" INT64_FORMAT_W(12) " (%4.0f%%) |  |- monomorphic      ", mono_c, percent(mono_c, _nof_normal_calls));
  tty->print_cr("\t" INT64_FORMAT_W(12) " (%4.0f%%) |  |- megamorphic      ", _nof_megamorphic_calls, percent(_nof_megamorphic_calls, _nof_normal_calls));
  tty->print_cr("\t" INT64_FORMAT_W(12) " (%4.1f%%) |- interface calls     ", _nof_interface_calls, percent(_nof_interface_calls, total));
  tty->print_cr("\t" INT64_FORMAT_W(12) " (%4.0f%%) |  |- inlined          ", _nof_inlined_interface_calls, percent(_nof_inlined_interface_calls, _nof_interface_calls));
  tty->print_cr("\t" INT64_FORMAT_W(12) " (%4.0f%%) |  |- optimized        ", _nof_optimized_interface_calls, percent(_nof_optimized_interface_calls, _nof_interface_calls));
  tty->print_cr("\t" INT64_FORMAT_W(12) " (%4.0f%%) |  |- monomorphic      ", mono_i, percent(mono_i, _nof_interface_calls));
  tty->print_cr("\t" INT64_FORMAT_W(12) " (%4.0f%%) |  |- megamorphic      ", _nof_megamorphic_interface_calls, percent(_nof_megamorphic_interface_calls, _nof_interface_calls));
  tty->print_cr("\t" INT64_FORMAT_W(12) " (%4.1f%%) |- static/special calls", _nof_static_calls, percent(_nof_static_calls, total));
  tty->print_cr("\t" INT64_FORMAT_W(12) " (%4.0f%%) |  |- inlined          ", _nof_inlined_static_calls, percent(_nof_inlined_static_calls, _nof_static_calls));
  tty->cr();
  tty->print_cr("Note 1: counter updates are not MT-safe.");
  tty->print_cr("Note 2: %% in major categories are relative to total non-inlined calls;");
  tty->print_cr("        %% in nested categories are relative to their category");
  tty->print_cr("        (and thus add up to more than 100%% with inlining)");
  tty->cr();

  MethodArityHistogram h;
}
#endif


// A simple wrapper class around the calling convention information
// that allows sharing of adapters for the same calling convention.
class AdapterFingerPrint : public CHeapObj<mtCode> {
 private:
  enum {
    _basic_type_bits = 4,
    _basic_type_mask = right_n_bits(_basic_type_bits),
    _basic_types_per_int = BitsPerInt / _basic_type_bits,
    _compact_int_count = 3
  };
  // TO DO:  Consider integrating this with a more global scheme for compressing signatures.
  // For now, 4 bits per components (plus T_VOID gaps after double/long) is not excessive.

  union {
    int  _compact[_compact_int_count];
    int* _fingerprint;
  } _value;
  int _length; // A negative length indicates the fingerprint is in the compact form,
               // Otherwise _value._fingerprint is the array.

  // Remap BasicTypes that are handled equivalently by the adapters.
  // These are correct for the current system but someday it might be
  // necessary to make this mapping platform dependent.
  static int adapter_encoding(BasicType in) {
    switch (in) {
      case T_BOOLEAN:
      case T_BYTE:
      case T_SHORT:
      case T_CHAR:
        // There are all promoted to T_INT in the calling convention
        return T_INT;

      case T_OBJECT:
      case T_ARRAY:
        // In other words, we assume that any register good enough for
        // an int or long is good enough for a managed pointer.
#ifdef _LP64
        return T_LONG;
#else
        return T_INT;
#endif

      case T_INT:
      case T_LONG:
      case T_FLOAT:
      case T_DOUBLE:
      case T_VOID:
        return in;

      default:
        ShouldNotReachHere();
        return T_CONFLICT;
    }
  }

 public:
  AdapterFingerPrint(int total_args_passed, BasicType* sig_bt) {
    // The fingerprint is based on the BasicType signature encoded
    // into an array of ints with eight entries per int.
    int* ptr;
    int len = (total_args_passed + (_basic_types_per_int-1)) / _basic_types_per_int;
    if (len <= _compact_int_count) {
      assert(_compact_int_count == 3, "else change next line");
      _value._compact[0] = _value._compact[1] = _value._compact[2] = 0;
      // Storing the signature encoded as signed chars hits about 98%
      // of the time.
      _length = -len;
      ptr = _value._compact;
    } else {
      _length = len;
      _value._fingerprint = NEW_C_HEAP_ARRAY(int, _length, mtCode);
      ptr = _value._fingerprint;
    }

    // Now pack the BasicTypes with 8 per int
    int sig_index = 0;
    for (int index = 0; index < len; index++) {
      int value = 0;
      for (int byte = 0; sig_index < total_args_passed && byte < _basic_types_per_int; byte++) {
        int bt = adapter_encoding(sig_bt[sig_index++]);
        assert((bt & _basic_type_mask) == bt, "must fit in 4 bits");
        value = (value << _basic_type_bits) | bt;
      }
      ptr[index] = value;
    }
  }

  ~AdapterFingerPrint() {
    if (_length > 0) {
      FREE_C_HEAP_ARRAY(int, _value._fingerprint);
    }
  }

  int value(int index) {
    if (_length < 0) {
      return _value._compact[index];
    }
    return _value._fingerprint[index];
  }
  int length() {
    if (_length < 0) return -_length;
    return _length;
  }

  bool is_compact() {
    return _length <= 0;
  }

  unsigned int compute_hash() {
    int hash = 0;
    for (int i = 0; i < length(); i++) {
      int v = value(i);
      hash = (hash << 8) ^ v ^ (hash >> 5);
    }
    return (unsigned int)hash;
  }

  const char* as_string() {
    stringStream st;
    st.print("0x");
    for (int i = 0; i < length(); i++) {
      st.print("%x", value(i));
    }
    return st.as_string();
  }

#ifndef PRODUCT
  // Reconstitutes the basic type arguments from the fingerprint,
  // producing strings like LIJDF
  const char* as_basic_args_string() {
    stringStream st;
    bool long_prev = false;
    for (int i = 0; i < length(); i++) {
      unsigned val = (unsigned)value(i);
      // args are packed so that first/lower arguments are in the highest
      // bits of each int value, so iterate from highest to the lowest
      for (int j = 32 - _basic_type_bits; j >= 0; j -= _basic_type_bits) {
        unsigned v = (val >> j) & _basic_type_mask;
        if (v == 0) {
          assert(i == length() - 1, "Only expect zeroes in the last word");
          continue;
        }
        if (long_prev) {
          long_prev = false;
          if (v == T_VOID) {
            st.print("J");
          } else {
            st.print("L");
          }
        }
        switch (v) {
          case T_INT:    st.print("I");    break;
          case T_LONG:   long_prev = true; break;
          case T_FLOAT:  st.print("F");    break;
          case T_DOUBLE: st.print("D");    break;
          case T_VOID:   break;
          default: ShouldNotReachHere();
        }
      }
    }
    if (long_prev) {
      st.print("L");
    }
    return st.as_string();
  }
#endif // !product

  bool equals(AdapterFingerPrint* other) {
    if (other->_length != _length) {
      return false;
    }
    if (_length < 0) {
      assert(_compact_int_count == 3, "else change next line");
      return _value._compact[0] == other->_value._compact[0] &&
             _value._compact[1] == other->_value._compact[1] &&
             _value._compact[2] == other->_value._compact[2];
    } else {
      for (int i = 0; i < _length; i++) {
        if (_value._fingerprint[i] != other->_value._fingerprint[i]) {
          return false;
        }
      }
    }
    return true;
  }
};


// A hashtable mapping from AdapterFingerPrints to AdapterHandlerEntries
class AdapterHandlerTable : public BasicHashtable<mtCode> {
  friend class AdapterHandlerTableIterator;

 private:

#ifndef PRODUCT
  static int _lookups; // number of calls to lookup
  static int _buckets; // number of buckets checked
  static int _equals;  // number of buckets checked with matching hash
  static int _hits;    // number of successful lookups
  static int _compact; // number of equals calls with compact signature
#endif

  AdapterHandlerEntry* bucket(int i) {
    return (AdapterHandlerEntry*)BasicHashtable<mtCode>::bucket(i);
  }

 public:
  AdapterHandlerTable()
    : BasicHashtable<mtCode>(293, (sizeof(AdapterHandlerEntry))) { }

  // Create a new entry suitable for insertion in the table
  AdapterHandlerEntry* new_entry(AdapterFingerPrint* fingerprint, address i2c_entry, address c2i_entry, address c2i_unverified_entry, address c2i_no_clinit_check_entry) {
    AdapterHandlerEntry* entry = (AdapterHandlerEntry*)BasicHashtable<mtCode>::new_entry(fingerprint->compute_hash());
    entry->init(fingerprint, i2c_entry, c2i_entry, c2i_unverified_entry, c2i_no_clinit_check_entry);
    return entry;
  }

  // Insert an entry into the table
  void add(AdapterHandlerEntry* entry) {
    int index = hash_to_index(entry->hash());
    add_entry(index, entry);
  }

  void free_entry(AdapterHandlerEntry* entry) {
    entry->deallocate();
    BasicHashtable<mtCode>::free_entry(entry);
  }

  // Find a entry with the same fingerprint if it exists
  AdapterHandlerEntry* lookup(int total_args_passed, BasicType* sig_bt) {
    NOT_PRODUCT(_lookups++);
    AdapterFingerPrint fp(total_args_passed, sig_bt);
    unsigned int hash = fp.compute_hash();
    int index = hash_to_index(hash);
    for (AdapterHandlerEntry* e = bucket(index); e != NULL; e = e->next()) {
      NOT_PRODUCT(_buckets++);
      if (e->hash() == hash) {
        NOT_PRODUCT(_equals++);
        if (fp.equals(e->fingerprint())) {
#ifndef PRODUCT
          if (fp.is_compact()) _compact++;
          _hits++;
#endif
          return e;
        }
      }
    }
    return NULL;
  }

#ifndef PRODUCT
  void print_statistics() {
    ResourceMark rm;
    int longest = 0;
    int empty = 0;
    int total = 0;
    int nonempty = 0;
    for (int index = 0; index < table_size(); index++) {
      int count = 0;
      for (AdapterHandlerEntry* e = bucket(index); e != NULL; e = e->next()) {
        count++;
      }
      if (count != 0) nonempty++;
      if (count == 0) empty++;
      if (count > longest) longest = count;
      total += count;
    }
    tty->print_cr("AdapterHandlerTable: empty %d longest %d total %d average %f",
                  empty, longest, total, total / (double)nonempty);
    tty->print_cr("AdapterHandlerTable: lookups %d buckets %d equals %d hits %d compact %d",
                  _lookups, _buckets, _equals, _hits, _compact);
  }
#endif
};


#ifndef PRODUCT

int AdapterHandlerTable::_lookups;
int AdapterHandlerTable::_buckets;
int AdapterHandlerTable::_equals;
int AdapterHandlerTable::_hits;
int AdapterHandlerTable::_compact;

#endif

class AdapterHandlerTableIterator : public StackObj {
 private:
  AdapterHandlerTable* _table;
  int _index;
  AdapterHandlerEntry* _current;

  void scan() {
    while (_index < _table->table_size()) {
      AdapterHandlerEntry* a = _table->bucket(_index);
      _index++;
      if (a != NULL) {
        _current = a;
        return;
      }
    }
  }

 public:
  AdapterHandlerTableIterator(AdapterHandlerTable* table): _table(table), _index(0), _current(NULL) {
    scan();
  }
  bool has_next() {
    return _current != NULL;
  }
  AdapterHandlerEntry* next() {
    if (_current != NULL) {
      AdapterHandlerEntry* result = _current;
      _current = _current->next();
      if (_current == NULL) scan();
      return result;
    } else {
      return NULL;
    }
  }
};


// ---------------------------------------------------------------------------
// Implementation of AdapterHandlerLibrary
AdapterHandlerTable* AdapterHandlerLibrary::_adapters = NULL;
AdapterHandlerEntry* AdapterHandlerLibrary::_abstract_method_handler = NULL;
AdapterHandlerEntry* AdapterHandlerLibrary::_no_arg_handler = NULL;
AdapterHandlerEntry* AdapterHandlerLibrary::_int_arg_handler = NULL;
AdapterHandlerEntry* AdapterHandlerLibrary::_obj_arg_handler = NULL;
AdapterHandlerEntry* AdapterHandlerLibrary::_obj_int_arg_handler = NULL;
AdapterHandlerEntry* AdapterHandlerLibrary::_obj_obj_arg_handler = NULL;
const int AdapterHandlerLibrary_size = 16*K;
BufferBlob* AdapterHandlerLibrary::_buffer = NULL;

BufferBlob* AdapterHandlerLibrary::buffer_blob() {
  return _buffer;
}

extern "C" void unexpected_adapter_call() {
  ShouldNotCallThis();
}

<<<<<<< HEAD
static void post_adapter_creation(const AdapterBlob* new_adapter, const AdapterHandlerEntry* entry) {
  char blob_id[256];
  jio_snprintf(blob_id,
                sizeof(blob_id),
                "%s(%s)",
                new_adapter->name(),
                entry->fingerprint()->as_string());
  Forte::register_stub(blob_id, new_adapter->content_begin(), new_adapter->content_end());

  if (JvmtiExport::should_post_dynamic_code_generated()) {
    JvmtiExport::post_dynamic_code_generated(blob_id, new_adapter->content_begin(), new_adapter->content_end());
  }
}

void AdapterHandlerLibrary::initialize() {

  ResourceMark rm;
  AdapterBlob* no_arg_blob = NULL;

  AdapterBlob* int_arg_blob = NULL;
  BasicType    int_args[] = { T_INT };

  AdapterBlob* obj_arg_blob = NULL;
  BasicType    obj_args[] = { T_OBJECT };

  AdapterBlob* obj_int_arg_blob = NULL;
  BasicType    obj_int_args[] = { T_OBJECT, T_INT };

  AdapterBlob* obj_obj_arg_blob = NULL;
  BasicType    obj_obj_args[] = { T_OBJECT, T_OBJECT };

=======
class AdapterHandlerFilterEntry : public CHeapObj<mtInternal> {
private:
  uint64_t _fp;
  AdapterHandlerEntry* _entry;
public:
  AdapterHandlerFilterEntry(uint64_t fp, AdapterHandlerEntry* entry) :
    _fp(fp), _entry(entry) {}

  uint64_t fingerprint() const { return _fp; }
  AdapterHandlerEntry* entry() const { return _entry; }
};

class AdapterHandlerFilterConfig : public AllStatic {
  public:
    typedef AdapterHandlerFilterEntry* Value;

    static uintx get_hash(Value const& value, bool* is_dead) {
      uint64_t fp = value->fingerprint();
      return primitive_hash(fp);
    }
    static void* allocate_node(size_t size, Value const& value) {
      return AllocateHeap(size, mtInternal);
    }
    static void free_node(void* memory, Value const& value) {
      delete value;
      FreeHeap(memory);
    }
};

typedef ConcurrentHashTable<AdapterHandlerFilterConfig, mtInternal> AdapterHandlerFilterTable;

class AdapterHandlerFilterTableLookup : public StackObj {
private:
  uint64_t _fp;
  uintx _hash;
public:
  AdapterHandlerFilterTableLookup(uint64_t fp)
    : _fp(fp), _hash(primitive_hash(fp)) {}
  uintx get_hash() const {
    return _hash;
  }
  bool equals(AdapterHandlerFilterEntry** value, bool* is_dead) {
    return primitive_equals(_fp, (*value)->fingerprint());
  }
};

class AdapterHandlerGet : public StackObj {
private:
  AdapterHandlerEntry* _return;
public:
  AdapterHandlerGet(): _return(NULL) {}
  void operator()(AdapterHandlerFilterEntry** val) {
    _return = (*val)->entry();
  }
  AdapterHandlerEntry* get_entry() {
    return _return;
  }
};

static AdapterHandlerFilterTable* volatile _adapter_filter_table = NULL;

static bool add_filter(AdapterHandlerEntry* entry, uint64_t method_fp) {
  if (SignatureIterator::fp_is_valid(method_fp)) {
    uint64_t param_fp = SignatureIterator::fp_ignore_return_type(method_fp);
    Thread* thread = Thread::current();
    AdapterHandlerFilterTableLookup lookup(param_fp);
    AdapterHandlerFilterEntry* filter_entry = new AdapterHandlerFilterEntry(param_fp, entry);
    // The hash table takes ownership of the AdapterHandlerFilterEntry,
    // even if it's not inserted.
    return _adapter_filter_table->insert(thread, lookup, filter_entry);
  }
  return false;
}

void AdapterHandlerLibrary::initialize() {
  ResourceMark rm;
>>>>>>> 3491fff5
  {
    MutexLocker mu(AdapterHandlerLibrary_lock);
    assert(_adapters == NULL, "Initializing more than once");

    _adapters = new AdapterHandlerTable();
<<<<<<< HEAD
=======
    _adapter_filter_table = new AdapterHandlerFilterTable(10, 10);
>>>>>>> 3491fff5

    // Create a special handler for abstract methods.  Abstract methods
    // are never compiled so an i2c entry is somewhat meaningless, but
    // throw AbstractMethodError just in case.
    // Pass wrong_method_abstract for the c2i transitions to return
    // AbstractMethodError for invalid invocations.
    address wrong_method_abstract = SharedRuntime::get_handle_wrong_method_abstract_stub();
    _abstract_method_handler = AdapterHandlerLibrary::new_entry(new AdapterFingerPrint(0, NULL),
                                                                StubRoutines::throw_AbstractMethodError_entry(),
                                                                wrong_method_abstract, wrong_method_abstract);
<<<<<<< HEAD

    _buffer = BufferBlob::create("adapters", AdapterHandlerLibrary_size);

    _no_arg_handler = create_adapter(no_arg_blob, 0, NULL, true);
    _obj_arg_handler = create_adapter(obj_arg_blob, 1, obj_args, true);
    _int_arg_handler = create_adapter(int_arg_blob, 1, int_args, true);
    _obj_int_arg_handler = create_adapter(obj_int_arg_blob, 2, obj_int_args, true);
    _obj_obj_arg_handler = create_adapter(obj_obj_arg_blob, 2, obj_obj_args, true);

    assert(no_arg_blob != NULL &&
          obj_arg_blob != NULL &&
          int_arg_blob != NULL &&
          obj_int_arg_blob != NULL &&
          obj_obj_arg_blob != NULL, "Initial adapters must be properly created");
  }


  // Outside of the lock
  post_adapter_creation(no_arg_blob, _no_arg_handler);
  post_adapter_creation(obj_arg_blob, _obj_arg_handler);
  post_adapter_creation(int_arg_blob, _int_arg_handler);
  post_adapter_creation(obj_int_arg_blob, _obj_int_arg_handler);
  post_adapter_creation(obj_obj_arg_blob, _obj_obj_arg_handler);
=======
  }
>>>>>>> 3491fff5
}

AdapterHandlerEntry* AdapterHandlerLibrary::new_entry(AdapterFingerPrint* fingerprint,
                                                      address i2c_entry,
                                                      address c2i_entry,
                                                      address c2i_unverified_entry,
                                                      address c2i_no_clinit_check_entry) {
  return _adapters->new_entry(fingerprint, i2c_entry, c2i_entry, c2i_unverified_entry, c2i_no_clinit_check_entry);
}

AdapterHandlerEntry* AdapterHandlerLibrary::get_simple_adapter(const methodHandle& method) {
  if (method->is_abstract()) {
    return _abstract_method_handler;
  }
  int total_args_passed = method->size_of_parameters(); // All args on stack
  if (total_args_passed == 0) {
    return _no_arg_handler;
  } else if (total_args_passed == 1) {
    if (!method->is_static()) {
      return _obj_arg_handler;
    }
    switch (method->signature()->char_at(1)) {
      case JVM_SIGNATURE_CLASS:
      case JVM_SIGNATURE_ARRAY:
        return _obj_arg_handler;
      case JVM_SIGNATURE_INT:
      case JVM_SIGNATURE_BOOLEAN:
      case JVM_SIGNATURE_CHAR:
      case JVM_SIGNATURE_BYTE:
      case JVM_SIGNATURE_SHORT:
        return _int_arg_handler;
    }
  } else if (total_args_passed == 2 &&
             !method->is_static()) {
    switch (method->signature()->char_at(1)) {
      case JVM_SIGNATURE_CLASS:
      case JVM_SIGNATURE_ARRAY:
        return _obj_obj_arg_handler;
      case JVM_SIGNATURE_INT:
      case JVM_SIGNATURE_BOOLEAN:
      case JVM_SIGNATURE_CHAR:
      case JVM_SIGNATURE_BYTE:
      case JVM_SIGNATURE_SHORT:
        return _obj_int_arg_handler;
    }
  }
  return NULL;
}

AdapterHandlerEntry* AdapterHandlerLibrary::get_adapter(const methodHandle& method) {
  // Use customized signature handler.  Need to lock around updates to
  // the AdapterHandlerTable (it is not safe for concurrent readers
  // and a single writer: this could be fixed if it becomes a
  // problem).
<<<<<<< HEAD
  assert(_adapters != NULL, "Uninitialized");
=======
  assert(_adapter_filter_table != NULL, "Not initialized");

  if (method->is_abstract()) {
    return _abstract_method_handler;
  }

  uint64_t method_fp = method->constMethod()->fingerprint();
  if (SignatureIterator::fp_is_valid(method_fp)) {
    uint64_t param_fp = SignatureIterator::fp_ignore_return_type(method_fp);
    Thread* thread = Thread::current();
    AdapterHandlerFilterTableLookup lookup(param_fp);
    AdapterHandlerGet ahg;
    if (_adapter_filter_table->get(thread, lookup, ahg)) {
      return ahg.get_entry();
    }
  }
>>>>>>> 3491fff5

  // Fast-path for trivial adapters
  AdapterHandlerEntry* entry = get_simple_adapter(method);
  if (entry != NULL) {
    return entry;
  }

  ResourceMark rm;
  AdapterBlob* new_adapter = NULL;
<<<<<<< HEAD

  // Fill in the signature array, for the calling-convention call.
  int total_args_passed = method->size_of_parameters(); // All args on stack
=======
  AdapterHandlerEntry* entry = NULL;
  AdapterFingerPrint* fingerprint = NULL;
  {
    MutexLocker mu(AdapterHandlerLibrary_lock);
>>>>>>> 3491fff5

  BasicType stack_sig_bt[16];
  BasicType* sig_bt = (total_args_passed <= 16) ? stack_sig_bt : NEW_RESOURCE_ARRAY(BasicType, total_args_passed);

  int i = 0;
  if (!method->is_static())  // Pass in receiver first
    sig_bt[i++] = T_OBJECT;
  for (SignatureStream ss(method->signature()); !ss.at_return_type(); ss.next()) {
    sig_bt[i++] = ss.type();  // Collect remaining bits of signature
    if (ss.type() == T_LONG || ss.type() == T_DOUBLE)
      sig_bt[i++] = T_VOID;   // Longs & doubles take 2 Java slots
  }

  {
    MutexLocker mu(AdapterHandlerLibrary_lock);

    assert(i == total_args_passed, "");

    // Lookup method signature's fingerprint
    entry = _adapters->lookup(total_args_passed, sig_bt);

    if (entry != NULL) {
#ifdef ASSERT
      if (VerifyAdapterSharing) {
        AdapterBlob* comparison_blob = NULL;
        AdapterHandlerEntry* comparison_entry = create_adapter(comparison_blob, total_args_passed, sig_bt, false);
        assert(comparison_blob == NULL, "no blob should be created when creating an adapter for comparison");
        assert(comparison_entry->compare_code(entry), "code must match");
        // Release the one just created and return the original
        _adapters->free_entry(comparison_entry);
      }
#endif
<<<<<<< HEAD
=======

    if (entry != NULL) {
      add_filter(entry, method_fp);
>>>>>>> 3491fff5
      return entry;
    }

    entry = create_adapter(new_adapter, total_args_passed, sig_bt, /* allocate_code_blob */ true);
  }

  // Outside of the lock
  if (new_adapter != NULL) {
    post_adapter_creation(new_adapter, entry);
  }
  return entry;
}

AdapterHandlerEntry* AdapterHandlerLibrary::create_adapter(AdapterBlob*& new_adapter,
                                                           int total_args_passed,
                                                           BasicType* sig_bt,
                                                           bool allocate_code_blob) {

  // StubRoutines::code2() is initialized after this function can be called. As a result,
  // VerifyAdapterCalls and VerifyAdapterSharing can fail if we re-use code that generated
  // prior to StubRoutines::code2() being set. Checks refer to checks generated in an I2C
  // stub that ensure that an I2C stub is called from an interpreter frame.
  bool contains_all_checks = StubRoutines::code2() != NULL;

  VMRegPair stack_regs[16];
  VMRegPair* regs = (total_args_passed <= 16) ? stack_regs : NEW_RESOURCE_ARRAY(VMRegPair, total_args_passed);

  // Get a description of the compiled java calling convention and the largest used (VMReg) stack slot usage
  int comp_args_on_stack = SharedRuntime::java_calling_convention(sig_bt, regs, total_args_passed);
  BufferBlob* buf = buffer_blob(); // the temporary code buffer in CodeCache
  CodeBuffer buffer(buf);
  short buffer_locs[20];
  buffer.insts()->initialize_shared_locs((relocInfo*)buffer_locs,
                                          sizeof(buffer_locs)/sizeof(relocInfo));

  // Make a C heap allocated version of the fingerprint to store in the adapter
  AdapterFingerPrint* fingerprint = new AdapterFingerPrint(total_args_passed, sig_bt);
  MacroAssembler _masm(&buffer);
  AdapterHandlerEntry* entry = SharedRuntime::generate_i2c2i_adapters(&_masm,
                                                total_args_passed,
                                                comp_args_on_stack,
                                                sig_bt,
                                                regs,
                                                fingerprint);

#ifdef ASSERT
  if (VerifyAdapterSharing) {
    entry->save_code(buf->code_begin(), buffer.insts_size());
    if (!allocate_code_blob) {
      return entry;
    }
  }
#endif

  new_adapter = AdapterBlob::create(&buffer);
  NOT_PRODUCT(int insts_size = buffer.insts_size());
  if (new_adapter == NULL) {
    // CodeCache is full, disable compilation
    // Ought to log this but compile log is only per compile thread
    // and we're some non descript Java thread.
    return NULL;
  }
  entry->relocate(new_adapter->content_begin());
#ifndef PRODUCT
  // debugging suppport
  if (PrintAdapterHandlers || PrintStubCode) {
    ttyLocker ttyl;
    entry->print_adapter_on(tty);
    tty->print_cr("i2c argument handler #%d for: %s %s (%d bytes generated)",
                  _adapters->number_of_entries(), fingerprint->as_basic_args_string(),
                  fingerprint->as_string(), insts_size);
    tty->print_cr("c2i argument handler starts at %p", entry->get_c2i_entry());
    if (Verbose || PrintStubCode) {
      address first_pc = entry->base_address();
      if (first_pc != NULL) {
        Disassembler::decode(first_pc, first_pc + insts_size);
        tty->cr();
      }
    }
<<<<<<< HEAD
=======
#endif
    // Add the entry only if the entry contains all required checks (see sharedRuntime_xxx.cpp)
    // The checks are inserted only if -XX:+VerifyAdapterCalls is specified.
    if (contains_all_checks || !VerifyAdapterCalls) {
      add_filter(entry, method_fp);
      _adapters->add(entry);
    }
>>>>>>> 3491fff5
  }
#endif

  // Add the entry only if the entry contains all required checks (see sharedRuntime_xxx.cpp)
  // The checks are inserted only if -XX:+VerifyAdapterCalls is specified.
  if (contains_all_checks || !VerifyAdapterCalls) {
    _adapters->add(entry);
  }
  return entry;
}

address AdapterHandlerEntry::base_address() {
  address base = _i2c_entry;
  if (base == NULL)  base = _c2i_entry;
  assert(base <= _c2i_entry || _c2i_entry == NULL, "");
  assert(base <= _c2i_unverified_entry || _c2i_unverified_entry == NULL, "");
  assert(base <= _c2i_no_clinit_check_entry || _c2i_no_clinit_check_entry == NULL, "");
  return base;
}

void AdapterHandlerEntry::relocate(address new_base) {
  address old_base = base_address();
  assert(old_base != NULL, "");
  ptrdiff_t delta = new_base - old_base;
  if (_i2c_entry != NULL)
    _i2c_entry += delta;
  if (_c2i_entry != NULL)
    _c2i_entry += delta;
  if (_c2i_unverified_entry != NULL)
    _c2i_unverified_entry += delta;
  if (_c2i_no_clinit_check_entry != NULL)
    _c2i_no_clinit_check_entry += delta;
  assert(base_address() == new_base, "");
}


void AdapterHandlerEntry::deallocate() {
  delete _fingerprint;
#ifdef ASSERT
  FREE_C_HEAP_ARRAY(unsigned char, _saved_code);
#endif
}


#ifdef ASSERT
// Capture the code before relocation so that it can be compared
// against other versions.  If the code is captured after relocation
// then relative instructions won't be equivalent.
void AdapterHandlerEntry::save_code(unsigned char* buffer, int length) {
  _saved_code = NEW_C_HEAP_ARRAY(unsigned char, length, mtCode);
  _saved_code_length = length;
  memcpy(_saved_code, buffer, length);
}


bool AdapterHandlerEntry::compare_code(AdapterHandlerEntry* other) {
  assert(_saved_code != NULL && other->_saved_code != NULL, "code not saved");

  if (other->_saved_code_length != _saved_code_length) {
    return false;
  }

  return memcmp(other->_saved_code, _saved_code, _saved_code_length) == 0;
}
#endif


/**
 * Create a native wrapper for this native method.  The wrapper converts the
 * Java-compiled calling convention to the native convention, handles
 * arguments, and transitions to native.  On return from the native we transition
 * back to java blocking if a safepoint is in progress.
 */
void AdapterHandlerLibrary::create_native_wrapper(const methodHandle& method) {
  ResourceMark rm;
  nmethod* nm = NULL;
  address critical_entry = NULL;

  assert(method->is_native(), "must be native");
  assert(method->is_method_handle_intrinsic() ||
         method->has_native_function(), "must have something valid to call!");

  if (CriticalJNINatives && !method->is_method_handle_intrinsic()) {
    // We perform the I/O with transition to native before acquiring AdapterHandlerLibrary_lock.
    critical_entry = NativeLookup::lookup_critical_entry(method);
  }

  {
    // Perform the work while holding the lock, but perform any printing outside the lock
    MutexLocker mu(AdapterHandlerLibrary_lock);
    // See if somebody beat us to it
    if (method->code() != NULL) {
      return;
    }

    const int compile_id = CompileBroker::assign_compile_id(method, CompileBroker::standard_entry_bci);
    assert(compile_id > 0, "Must generate native wrapper");


    ResourceMark rm;
    BufferBlob*  buf = buffer_blob(); // the temporary code buffer in CodeCache
    if (buf != NULL) {
      CodeBuffer buffer(buf);
      struct { double data[20]; } locs_buf;
      buffer.insts()->initialize_shared_locs((relocInfo*)&locs_buf, sizeof(locs_buf) / sizeof(relocInfo));
#if defined(AARCH64)
      // On AArch64 with ZGC and nmethod entry barriers, we need all oops to be
      // in the constant pool to ensure ordering between the barrier and oops
      // accesses. For native_wrappers we need a constant.
      buffer.initialize_consts_size(8);
#endif
      MacroAssembler _masm(&buffer);

      // Fill in the signature array, for the calling-convention call.
      const int total_args_passed = method->size_of_parameters();

      BasicType stack_sig_bt[16];
      VMRegPair stack_regs[16];
      BasicType* sig_bt = (total_args_passed <= 16) ? stack_sig_bt : NEW_RESOURCE_ARRAY(BasicType, total_args_passed);
      VMRegPair* regs = (total_args_passed <= 16) ? stack_regs : NEW_RESOURCE_ARRAY(VMRegPair, total_args_passed);

      int i = 0;
      if (!method->is_static())  // Pass in receiver first
        sig_bt[i++] = T_OBJECT;
      SignatureStream ss(method->signature());
      for (; !ss.at_return_type(); ss.next()) {
        sig_bt[i++] = ss.type();  // Collect remaining bits of signature
        if (ss.type() == T_LONG || ss.type() == T_DOUBLE)
          sig_bt[i++] = T_VOID;   // Longs & doubles take 2 Java slots
      }
      assert(i == total_args_passed, "");
      BasicType ret_type = ss.type();

      // Now get the compiled-Java arguments layout.
      int comp_args_on_stack = SharedRuntime::java_calling_convention(sig_bt, regs, total_args_passed);

      // Generate the compiled-to-native wrapper code
      nm = SharedRuntime::generate_native_wrapper(&_masm, method, compile_id, sig_bt, regs, ret_type, critical_entry);

      if (nm != NULL) {
        {
          MutexLocker pl(CompiledMethod_lock, Mutex::_no_safepoint_check_flag);
          if (nm->make_in_use()) {
            method->set_code(method, nm);
          }
        }

        DirectiveSet* directive = DirectivesStack::getDefaultDirective(CompileBroker::compiler(CompLevel_simple));
        if (directive->PrintAssemblyOption) {
          nm->print_code();
        }
        DirectivesStack::release(directive);
      }
    }
  } // Unlock AdapterHandlerLibrary_lock


  // Install the generated code.
  if (nm != NULL) {
    const char *msg = method->is_static() ? "(static)" : "";
    CompileTask::print_ul(nm, msg);
    if (PrintCompilation) {
      ttyLocker ttyl;
      CompileTask::print(tty, nm, msg);
    }
    nm->post_compiled_method_load_event();
  }
}

// -------------------------------------------------------------------------
// Java-Java calling convention
// (what you use when Java calls Java)

//------------------------------name_for_receiver----------------------------------
// For a given signature, return the VMReg for parameter 0.
VMReg SharedRuntime::name_for_receiver() {
  VMRegPair regs;
  BasicType sig_bt = T_OBJECT;
  (void) java_calling_convention(&sig_bt, &regs, 1);
  // Return argument 0 register.  In the LP64 build pointers
  // take 2 registers, but the VM wants only the 'main' name.
  return regs.first();
}

VMRegPair *SharedRuntime::find_callee_arguments(Symbol* sig, bool has_receiver, bool has_appendix, int* arg_size) {
  // This method is returning a data structure allocating as a
  // ResourceObject, so do not put any ResourceMarks in here.

  BasicType *sig_bt = NEW_RESOURCE_ARRAY(BasicType, 256);
  VMRegPair *regs = NEW_RESOURCE_ARRAY(VMRegPair, 256);
  int cnt = 0;
  if (has_receiver) {
    sig_bt[cnt++] = T_OBJECT; // Receiver is argument 0; not in signature
  }

  for (SignatureStream ss(sig); !ss.at_return_type(); ss.next()) {
    BasicType type = ss.type();
    sig_bt[cnt++] = type;
    if (is_double_word_type(type))
      sig_bt[cnt++] = T_VOID;
  }

  if (has_appendix) {
    sig_bt[cnt++] = T_OBJECT;
  }

  assert(cnt < 256, "grow table size");

  int comp_args_on_stack;
  comp_args_on_stack = java_calling_convention(sig_bt, regs, cnt);

  // the calling convention doesn't count out_preserve_stack_slots so
  // we must add that in to get "true" stack offsets.

  if (comp_args_on_stack) {
    for (int i = 0; i < cnt; i++) {
      VMReg reg1 = regs[i].first();
      if (reg1->is_stack()) {
        // Yuck
        reg1 = reg1->bias(out_preserve_stack_slots());
      }
      VMReg reg2 = regs[i].second();
      if (reg2->is_stack()) {
        // Yuck
        reg2 = reg2->bias(out_preserve_stack_slots());
      }
      regs[i].set_pair(reg2, reg1);
    }
  }

  // results
  *arg_size = cnt;
  return regs;
}

// OSR Migration Code
//
// This code is used convert interpreter frames into compiled frames.  It is
// called from very start of a compiled OSR nmethod.  A temp array is
// allocated to hold the interesting bits of the interpreter frame.  All
// active locks are inflated to allow them to move.  The displaced headers and
// active interpreter locals are copied into the temp buffer.  Then we return
// back to the compiled code.  The compiled code then pops the current
// interpreter frame off the stack and pushes a new compiled frame.  Then it
// copies the interpreter locals and displaced headers where it wants.
// Finally it calls back to free the temp buffer.
//
// All of this is done NOT at any Safepoint, nor is any safepoint or GC allowed.

JRT_LEAF(intptr_t*, SharedRuntime::OSR_migration_begin( JavaThread *current) )
  // During OSR migration, we unwind the interpreted frame and replace it with a compiled
  // frame. The stack watermark code below ensures that the interpreted frame is processed
  // before it gets unwound. This is helpful as the size of the compiled frame could be
  // larger than the interpreted frame, which could result in the new frame not being
  // processed correctly.
  StackWatermarkSet::before_unwind(current);

  //
  // This code is dependent on the memory layout of the interpreter local
  // array and the monitors. On all of our platforms the layout is identical
  // so this code is shared. If some platform lays the their arrays out
  // differently then this code could move to platform specific code or
  // the code here could be modified to copy items one at a time using
  // frame accessor methods and be platform independent.

  frame fr = current->last_frame();
  assert(fr.is_interpreted_frame(), "");
  assert(fr.interpreter_frame_expression_stack_size()==0, "only handle empty stacks");

  // Figure out how many monitors are active.
  int active_monitor_count = 0;
  for (BasicObjectLock *kptr = fr.interpreter_frame_monitor_end();
       kptr < fr.interpreter_frame_monitor_begin();
       kptr = fr.next_monitor_in_interpreter_frame(kptr) ) {
    if (kptr->obj() != NULL) active_monitor_count++;
  }

  // QQQ we could place number of active monitors in the array so that compiled code
  // could double check it.

  Method* moop = fr.interpreter_frame_method();
  int max_locals = moop->max_locals();
  // Allocate temp buffer, 1 word per local & 2 per active monitor
  int buf_size_words = max_locals + active_monitor_count * BasicObjectLock::size();
  intptr_t *buf = NEW_C_HEAP_ARRAY(intptr_t,buf_size_words, mtCode);

  // Copy the locals.  Order is preserved so that loading of longs works.
  // Since there's no GC I can copy the oops blindly.
  assert(sizeof(HeapWord)==sizeof(intptr_t), "fix this code");
  Copy::disjoint_words((HeapWord*)fr.interpreter_frame_local_at(max_locals-1),
                       (HeapWord*)&buf[0],
                       max_locals);

  // Inflate locks.  Copy the displaced headers.  Be careful, there can be holes.
  int i = max_locals;
  for (BasicObjectLock *kptr2 = fr.interpreter_frame_monitor_end();
       kptr2 < fr.interpreter_frame_monitor_begin();
       kptr2 = fr.next_monitor_in_interpreter_frame(kptr2) ) {
    if (kptr2->obj() != NULL) {         // Avoid 'holes' in the monitor array
      BasicLock *lock = kptr2->lock();
      // Inflate so the object's header no longer refers to the BasicLock.
      if (lock->displaced_header().is_unlocked()) {
        // The object is locked and the resulting ObjectMonitor* will also be
        // locked so it can't be async deflated until ownership is dropped.
        // See the big comment in basicLock.cpp: BasicLock::move_to().
        ObjectSynchronizer::inflate_helper(kptr2->obj());
      }
      // Now the displaced header is free to move because the
      // object's header no longer refers to it.
      buf[i++] = (intptr_t)lock->displaced_header().value();
      buf[i++] = cast_from_oop<intptr_t>(kptr2->obj());
    }
  }
  assert(i - max_locals == active_monitor_count*2, "found the expected number of monitors");

  return buf;
JRT_END

JRT_LEAF(void, SharedRuntime::OSR_migration_end( intptr_t* buf) )
  FREE_C_HEAP_ARRAY(intptr_t, buf);
JRT_END

bool AdapterHandlerLibrary::contains(const CodeBlob* b) {
  AdapterHandlerTableIterator iter(_adapters);
  while (iter.has_next()) {
    AdapterHandlerEntry* a = iter.next();
    if (b == CodeCache::find_blob(a->get_i2c_entry())) return true;
  }
  return false;
}

void AdapterHandlerLibrary::print_handler_on(outputStream* st, const CodeBlob* b) {
  AdapterHandlerTableIterator iter(_adapters);
  while (iter.has_next()) {
    AdapterHandlerEntry* a = iter.next();
    if (b == CodeCache::find_blob(a->get_i2c_entry())) {
      st->print("Adapter for signature: ");
      a->print_adapter_on(tty);
      return;
    }
  }
  assert(false, "Should have found handler");
}

void AdapterHandlerEntry::print_adapter_on(outputStream* st) const {
  st->print("AHE@" INTPTR_FORMAT ": %s", p2i(this), fingerprint()->as_string());
  if (get_i2c_entry() != NULL) {
    st->print(" i2c: " INTPTR_FORMAT, p2i(get_i2c_entry()));
  }
  if (get_c2i_entry() != NULL) {
    st->print(" c2i: " INTPTR_FORMAT, p2i(get_c2i_entry()));
  }
  if (get_c2i_unverified_entry() != NULL) {
    st->print(" c2iUV: " INTPTR_FORMAT, p2i(get_c2i_unverified_entry()));
  }
  if (get_c2i_no_clinit_check_entry() != NULL) {
    st->print(" c2iNCI: " INTPTR_FORMAT, p2i(get_c2i_no_clinit_check_entry()));
  }
  st->cr();
}

#ifndef PRODUCT

void AdapterHandlerLibrary::print_statistics() {
  _adapters->print_statistics();
}

#endif /* PRODUCT */

JRT_LEAF(void, SharedRuntime::enable_stack_reserved_zone(JavaThread* current))
  StackOverflow* overflow_state = current->stack_overflow_state();
  overflow_state->enable_stack_reserved_zone(/*check_if_disabled*/true);
  overflow_state->set_reserved_stack_activation(current->stack_base());
JRT_END

frame SharedRuntime::look_for_reserved_stack_annotated_method(JavaThread* current, frame fr) {
  ResourceMark rm(current);
  frame activation;
  CompiledMethod* nm = NULL;
  int count = 1;

  assert(fr.is_java_frame(), "Must start on Java frame");

  while (true) {
    Method* method = NULL;
    bool found = false;
    if (fr.is_interpreted_frame()) {
      method = fr.interpreter_frame_method();
      if (method != NULL && method->has_reserved_stack_access()) {
        found = true;
      }
    } else {
      CodeBlob* cb = fr.cb();
      if (cb != NULL && cb->is_compiled()) {
        nm = cb->as_compiled_method();
        method = nm->method();
        // scope_desc_near() must be used, instead of scope_desc_at() because on
        // SPARC, the pcDesc can be on the delay slot after the call instruction.
        for (ScopeDesc *sd = nm->scope_desc_near(fr.pc()); sd != NULL; sd = sd->sender()) {
          method = sd->method();
          if (method != NULL && method->has_reserved_stack_access()) {
            found = true;
      }
    }
      }
    }
    if (found) {
      activation = fr;
      warning("Potentially dangerous stack overflow in "
              "ReservedStackAccess annotated method %s [%d]",
              method->name_and_sig_as_C_string(), count++);
      EventReservedStackActivation event;
      if (event.should_commit()) {
        event.set_method(method);
        event.commit();
      }
    }
    if (fr.is_first_java_frame()) {
      break;
    } else {
      fr = fr.java_sender();
    }
  }
  return activation;
}

void SharedRuntime::on_slowpath_allocation_exit(JavaThread* current) {
  // After any safepoint, just before going back to compiled code,
  // we inform the GC that we will be doing initializing writes to
  // this object in the future without emitting card-marks, so
  // GC may take any compensating steps.

  oop new_obj = current->vm_result();
  if (new_obj == NULL) return;

  BarrierSet *bs = BarrierSet::barrier_set();
  bs->on_slowpath_allocation_exit(current, new_obj);
}<|MERGE_RESOLUTION|>--- conflicted
+++ resolved
@@ -2658,7 +2658,6 @@
   ShouldNotCallThis();
 }
 
-<<<<<<< HEAD
 static void post_adapter_creation(const AdapterBlob* new_adapter, const AdapterHandlerEntry* entry) {
   char blob_id[256];
   jio_snprintf(blob_id,
@@ -2673,24 +2672,6 @@
   }
 }
 
-void AdapterHandlerLibrary::initialize() {
-
-  ResourceMark rm;
-  AdapterBlob* no_arg_blob = NULL;
-
-  AdapterBlob* int_arg_blob = NULL;
-  BasicType    int_args[] = { T_INT };
-
-  AdapterBlob* obj_arg_blob = NULL;
-  BasicType    obj_args[] = { T_OBJECT };
-
-  AdapterBlob* obj_int_arg_blob = NULL;
-  BasicType    obj_int_args[] = { T_OBJECT, T_INT };
-
-  AdapterBlob* obj_obj_arg_blob = NULL;
-  BasicType    obj_obj_args[] = { T_OBJECT, T_OBJECT };
-
-=======
 class AdapterHandlerFilterEntry : public CHeapObj<mtInternal> {
 private:
   uint64_t _fp;
@@ -2766,17 +2747,28 @@
 }
 
 void AdapterHandlerLibrary::initialize() {
+
+  AdapterBlob* no_arg_blob = NULL;
+
+  AdapterBlob* int_arg_blob = NULL;
+  BasicType    int_args[] = { T_INT };
+
+  AdapterBlob* obj_arg_blob = NULL;
+  BasicType    obj_args[] = { T_OBJECT };
+
+  AdapterBlob* obj_int_arg_blob = NULL;
+  BasicType    obj_int_args[] = { T_OBJECT, T_INT };
+
+  AdapterBlob* obj_obj_arg_blob = NULL;
+  BasicType    obj_obj_args[] = { T_OBJECT, T_OBJECT };
+
   ResourceMark rm;
->>>>>>> 3491fff5
   {
     MutexLocker mu(AdapterHandlerLibrary_lock);
     assert(_adapters == NULL, "Initializing more than once");
 
     _adapters = new AdapterHandlerTable();
-<<<<<<< HEAD
-=======
     _adapter_filter_table = new AdapterHandlerFilterTable(10, 10);
->>>>>>> 3491fff5
 
     // Create a special handler for abstract methods.  Abstract methods
     // are never compiled so an i2c entry is somewhat meaningless, but
@@ -2787,7 +2779,6 @@
     _abstract_method_handler = AdapterHandlerLibrary::new_entry(new AdapterFingerPrint(0, NULL),
                                                                 StubRoutines::throw_AbstractMethodError_entry(),
                                                                 wrong_method_abstract, wrong_method_abstract);
-<<<<<<< HEAD
 
     _buffer = BufferBlob::create("adapters", AdapterHandlerLibrary_size);
 
@@ -2811,9 +2802,6 @@
   post_adapter_creation(int_arg_blob, _int_arg_handler);
   post_adapter_creation(obj_int_arg_blob, _obj_int_arg_handler);
   post_adapter_creation(obj_obj_arg_blob, _obj_obj_arg_handler);
-=======
-  }
->>>>>>> 3491fff5
 }
 
 AdapterHandlerEntry* AdapterHandlerLibrary::new_entry(AdapterFingerPrint* fingerprint,
@@ -2868,9 +2856,6 @@
   // the AdapterHandlerTable (it is not safe for concurrent readers
   // and a single writer: this could be fixed if it becomes a
   // problem).
-<<<<<<< HEAD
-  assert(_adapters != NULL, "Uninitialized");
-=======
   assert(_adapter_filter_table != NULL, "Not initialized");
 
   if (method->is_abstract()) {
@@ -2887,7 +2872,6 @@
       return ahg.get_entry();
     }
   }
->>>>>>> 3491fff5
 
   // Fast-path for trivial adapters
   AdapterHandlerEntry* entry = get_simple_adapter(method);
@@ -2897,58 +2881,45 @@
 
   ResourceMark rm;
   AdapterBlob* new_adapter = NULL;
-<<<<<<< HEAD
-
-  // Fill in the signature array, for the calling-convention call.
-  int total_args_passed = method->size_of_parameters(); // All args on stack
-=======
-  AdapterHandlerEntry* entry = NULL;
   AdapterFingerPrint* fingerprint = NULL;
   {
     MutexLocker mu(AdapterHandlerLibrary_lock);
->>>>>>> 3491fff5
-
-  BasicType stack_sig_bt[16];
-  BasicType* sig_bt = (total_args_passed <= 16) ? stack_sig_bt : NEW_RESOURCE_ARRAY(BasicType, total_args_passed);
-
-  int i = 0;
-  if (!method->is_static())  // Pass in receiver first
-    sig_bt[i++] = T_OBJECT;
-  for (SignatureStream ss(method->signature()); !ss.at_return_type(); ss.next()) {
-    sig_bt[i++] = ss.type();  // Collect remaining bits of signature
-    if (ss.type() == T_LONG || ss.type() == T_DOUBLE)
-      sig_bt[i++] = T_VOID;   // Longs & doubles take 2 Java slots
-  }
-
-  {
-    MutexLocker mu(AdapterHandlerLibrary_lock);
-
+
+    // Fill in the signature array, for the calling-convention call.
+    int total_args_passed = method->size_of_parameters(); // All args on stack
+    BasicType stack_sig_bt[16];
+    BasicType* sig_bt = (total_args_passed <= 16) ? stack_sig_bt : NEW_RESOURCE_ARRAY(BasicType, total_args_passed);
+
+    int i = 0;
+    if (!method->is_static())  // Pass in receiver first
+      sig_bt[i++] = T_OBJECT;
+    for (SignatureStream ss(method->signature()); !ss.at_return_type(); ss.next()) {
+      sig_bt[i++] = ss.type();  // Collect remaining bits of signature
+      if (ss.type() == T_LONG || ss.type() == T_DOUBLE)
+        sig_bt[i++] = T_VOID;   // Longs & doubles take 2 Java slots
+    }
     assert(i == total_args_passed, "");
 
     // Lookup method signature's fingerprint
     entry = _adapters->lookup(total_args_passed, sig_bt);
 
-    if (entry != NULL) {
 #ifdef ASSERT
-      if (VerifyAdapterSharing) {
-        AdapterBlob* comparison_blob = NULL;
-        AdapterHandlerEntry* comparison_entry = create_adapter(comparison_blob, total_args_passed, sig_bt, false);
-        assert(comparison_blob == NULL, "no blob should be created when creating an adapter for comparison");
-        assert(comparison_entry->compare_code(entry), "code must match");
-        // Release the one just created and return the original
-        _adapters->free_entry(comparison_entry);
-      }
+    if (VerifyAdapterSharing) {
+      AdapterBlob* comparison_blob = NULL;
+      AdapterHandlerEntry* comparison_entry = create_adapter(comparison_blob, total_args_passed, sig_bt, false);
+      assert(comparison_blob == NULL, "no blob should be created when creating an adapter for comparison");
+      assert(comparison_entry->compare_code(entry), "code must match");
+      // Release the one just created and return the original
+      _adapters->free_entry(comparison_entry);
+    }
 #endif
-<<<<<<< HEAD
-=======
 
     if (entry != NULL) {
       add_filter(entry, method_fp);
->>>>>>> 3491fff5
       return entry;
     }
 
-    entry = create_adapter(new_adapter, total_args_passed, sig_bt, /* allocate_code_blob */ true);
+    entry = create_adapter(new_adapter, method_fp, total_args_passed, sig_bt, /* allocate_code_blob */ true);
   }
 
   // Outside of the lock
@@ -2959,6 +2930,7 @@
 }
 
 AdapterHandlerEntry* AdapterHandlerLibrary::create_adapter(AdapterBlob*& new_adapter,
+                                                           uint64_t method_fingerprint,
                                                            int total_args_passed,
                                                            BasicType* sig_bt,
                                                            bool allocate_code_blob) {
@@ -3024,22 +2996,11 @@
         tty->cr();
       }
     }
-<<<<<<< HEAD
-=======
 #endif
-    // Add the entry only if the entry contains all required checks (see sharedRuntime_xxx.cpp)
-    // The checks are inserted only if -XX:+VerifyAdapterCalls is specified.
-    if (contains_all_checks || !VerifyAdapterCalls) {
-      add_filter(entry, method_fp);
-      _adapters->add(entry);
-    }
->>>>>>> 3491fff5
-  }
-#endif
-
   // Add the entry only if the entry contains all required checks (see sharedRuntime_xxx.cpp)
   // The checks are inserted only if -XX:+VerifyAdapterCalls is specified.
   if (contains_all_checks || !VerifyAdapterCalls) {
+    add_filter(entry, method_fingerprint);
     _adapters->add(entry);
   }
   return entry;
