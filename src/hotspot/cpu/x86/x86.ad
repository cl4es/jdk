//
// Copyright (c) 2011, 2021, Oracle and/or its affiliates. All rights reserved.
// DO NOT ALTER OR REMOVE COPYRIGHT NOTICES OR THIS FILE HEADER.
//
// This code is free software; you can redistribute it and/or modify it
// under the terms of the GNU General Public License version 2 only, as
// published by the Free Software Foundation.
//
// This code is distributed in the hope that it will be useful, but WITHOUT
// ANY WARRANTY; without even the implied warranty of MERCHANTABILITY or
// FITNESS FOR A PARTICULAR PURPOSE.  See the GNU General Public License
// version 2 for more details (a copy is included in the LICENSE file that
// accompanied this code).
//
// You should have received a copy of the GNU General Public License version
// 2 along with this work; if not, write to the Free Software Foundation,
// Inc., 51 Franklin St, Fifth Floor, Boston, MA 02110-1301 USA.
//
// Please contact Oracle, 500 Oracle Parkway, Redwood Shores, CA 94065 USA
// or visit www.oracle.com if you need additional information or have any
// questions.
//
//

// X86 Common Architecture Description File

//----------REGISTER DEFINITION BLOCK------------------------------------------
// This information is used by the matcher and the register allocator to
// describe individual registers and classes of registers within the target
// archtecture.

register %{
//----------Architecture Description Register Definitions----------------------
// General Registers
// "reg_def"  name ( register save type, C convention save type,
//                   ideal register type, encoding );
// Register Save Types:
//
// NS  = No-Save:       The register allocator assumes that these registers
//                      can be used without saving upon entry to the method, &
//                      that they do not need to be saved at call sites.
//
// SOC = Save-On-Call:  The register allocator assumes that these registers
//                      can be used without saving upon entry to the method,
//                      but that they must be saved at call sites.
//
// SOE = Save-On-Entry: The register allocator assumes that these registers
//                      must be saved before using them upon entry to the
//                      method, but they do not need to be saved at call
//                      sites.
//
// AS  = Always-Save:   The register allocator assumes that these registers
//                      must be saved before using them upon entry to the
//                      method, & that they must be saved at call sites.
//
// Ideal Register Type is used to determine how to save & restore a
// register.  Op_RegI will get spilled with LoadI/StoreI, Op_RegP will get
// spilled with LoadP/StoreP.  If the register supports both, use Op_RegI.
//
// The encoding number is the actual bit-pattern placed into the opcodes.

// XMM registers.  512-bit registers or 8 words each, labeled (a)-p.
// Word a in each register holds a Float, words ab hold a Double.
// The whole registers are used in SSE4.2 version intrinsics,
// array copy stubs and superword operations (see UseSSE42Intrinsics,
// UseXMMForArrayCopy and UseSuperword flags).
// For pre EVEX enabled architectures:
//      XMM8-XMM15 must be encoded with REX (VEX for UseAVX)
// For EVEX enabled architectures:
//      XMM8-XMM31 must be encoded with REX (EVEX for UseAVX).
//
// Linux ABI:   No register preserved across function calls
//              XMM0-XMM7 might hold parameters
// Windows ABI: XMM6-XMM31 preserved across function calls
//              XMM0-XMM3 might hold parameters

reg_def XMM0 ( SOC, SOC, Op_RegF, 0, xmm0->as_VMReg());
reg_def XMM0b( SOC, SOC, Op_RegF, 0, xmm0->as_VMReg()->next(1));
reg_def XMM0c( SOC, SOC, Op_RegF, 0, xmm0->as_VMReg()->next(2));
reg_def XMM0d( SOC, SOC, Op_RegF, 0, xmm0->as_VMReg()->next(3));
reg_def XMM0e( SOC, SOC, Op_RegF, 0, xmm0->as_VMReg()->next(4));
reg_def XMM0f( SOC, SOC, Op_RegF, 0, xmm0->as_VMReg()->next(5));
reg_def XMM0g( SOC, SOC, Op_RegF, 0, xmm0->as_VMReg()->next(6));
reg_def XMM0h( SOC, SOC, Op_RegF, 0, xmm0->as_VMReg()->next(7));
reg_def XMM0i( SOC, SOC, Op_RegF, 0, xmm0->as_VMReg()->next(8));
reg_def XMM0j( SOC, SOC, Op_RegF, 0, xmm0->as_VMReg()->next(9));
reg_def XMM0k( SOC, SOC, Op_RegF, 0, xmm0->as_VMReg()->next(10));
reg_def XMM0l( SOC, SOC, Op_RegF, 0, xmm0->as_VMReg()->next(11));
reg_def XMM0m( SOC, SOC, Op_RegF, 0, xmm0->as_VMReg()->next(12));
reg_def XMM0n( SOC, SOC, Op_RegF, 0, xmm0->as_VMReg()->next(13));
reg_def XMM0o( SOC, SOC, Op_RegF, 0, xmm0->as_VMReg()->next(14));
reg_def XMM0p( SOC, SOC, Op_RegF, 0, xmm0->as_VMReg()->next(15));

reg_def XMM1 ( SOC, SOC, Op_RegF, 1, xmm1->as_VMReg());
reg_def XMM1b( SOC, SOC, Op_RegF, 1, xmm1->as_VMReg()->next(1));
reg_def XMM1c( SOC, SOC, Op_RegF, 1, xmm1->as_VMReg()->next(2));
reg_def XMM1d( SOC, SOC, Op_RegF, 1, xmm1->as_VMReg()->next(3));
reg_def XMM1e( SOC, SOC, Op_RegF, 1, xmm1->as_VMReg()->next(4));
reg_def XMM1f( SOC, SOC, Op_RegF, 1, xmm1->as_VMReg()->next(5));
reg_def XMM1g( SOC, SOC, Op_RegF, 1, xmm1->as_VMReg()->next(6));
reg_def XMM1h( SOC, SOC, Op_RegF, 1, xmm1->as_VMReg()->next(7));
reg_def XMM1i( SOC, SOC, Op_RegF, 1, xmm1->as_VMReg()->next(8));
reg_def XMM1j( SOC, SOC, Op_RegF, 1, xmm1->as_VMReg()->next(9));
reg_def XMM1k( SOC, SOC, Op_RegF, 1, xmm1->as_VMReg()->next(10));
reg_def XMM1l( SOC, SOC, Op_RegF, 1, xmm1->as_VMReg()->next(11));
reg_def XMM1m( SOC, SOC, Op_RegF, 1, xmm1->as_VMReg()->next(12));
reg_def XMM1n( SOC, SOC, Op_RegF, 1, xmm1->as_VMReg()->next(13));
reg_def XMM1o( SOC, SOC, Op_RegF, 1, xmm1->as_VMReg()->next(14));
reg_def XMM1p( SOC, SOC, Op_RegF, 1, xmm1->as_VMReg()->next(15));

reg_def XMM2 ( SOC, SOC, Op_RegF, 2, xmm2->as_VMReg());
reg_def XMM2b( SOC, SOC, Op_RegF, 2, xmm2->as_VMReg()->next(1));
reg_def XMM2c( SOC, SOC, Op_RegF, 2, xmm2->as_VMReg()->next(2));
reg_def XMM2d( SOC, SOC, Op_RegF, 2, xmm2->as_VMReg()->next(3));
reg_def XMM2e( SOC, SOC, Op_RegF, 2, xmm2->as_VMReg()->next(4));
reg_def XMM2f( SOC, SOC, Op_RegF, 2, xmm2->as_VMReg()->next(5));
reg_def XMM2g( SOC, SOC, Op_RegF, 2, xmm2->as_VMReg()->next(6));
reg_def XMM2h( SOC, SOC, Op_RegF, 2, xmm2->as_VMReg()->next(7));
reg_def XMM2i( SOC, SOC, Op_RegF, 2, xmm2->as_VMReg()->next(8));
reg_def XMM2j( SOC, SOC, Op_RegF, 2, xmm2->as_VMReg()->next(9));
reg_def XMM2k( SOC, SOC, Op_RegF, 2, xmm2->as_VMReg()->next(10));
reg_def XMM2l( SOC, SOC, Op_RegF, 2, xmm2->as_VMReg()->next(11));
reg_def XMM2m( SOC, SOC, Op_RegF, 2, xmm2->as_VMReg()->next(12));
reg_def XMM2n( SOC, SOC, Op_RegF, 2, xmm2->as_VMReg()->next(13));
reg_def XMM2o( SOC, SOC, Op_RegF, 2, xmm2->as_VMReg()->next(14));
reg_def XMM2p( SOC, SOC, Op_RegF, 2, xmm2->as_VMReg()->next(15));

reg_def XMM3 ( SOC, SOC, Op_RegF, 3, xmm3->as_VMReg());
reg_def XMM3b( SOC, SOC, Op_RegF, 3, xmm3->as_VMReg()->next(1));
reg_def XMM3c( SOC, SOC, Op_RegF, 3, xmm3->as_VMReg()->next(2));
reg_def XMM3d( SOC, SOC, Op_RegF, 3, xmm3->as_VMReg()->next(3));
reg_def XMM3e( SOC, SOC, Op_RegF, 3, xmm3->as_VMReg()->next(4));
reg_def XMM3f( SOC, SOC, Op_RegF, 3, xmm3->as_VMReg()->next(5));
reg_def XMM3g( SOC, SOC, Op_RegF, 3, xmm3->as_VMReg()->next(6));
reg_def XMM3h( SOC, SOC, Op_RegF, 3, xmm3->as_VMReg()->next(7));
reg_def XMM3i( SOC, SOC, Op_RegF, 3, xmm3->as_VMReg()->next(8));
reg_def XMM3j( SOC, SOC, Op_RegF, 3, xmm3->as_VMReg()->next(9));
reg_def XMM3k( SOC, SOC, Op_RegF, 3, xmm3->as_VMReg()->next(10));
reg_def XMM3l( SOC, SOC, Op_RegF, 3, xmm3->as_VMReg()->next(11));
reg_def XMM3m( SOC, SOC, Op_RegF, 3, xmm3->as_VMReg()->next(12));
reg_def XMM3n( SOC, SOC, Op_RegF, 3, xmm3->as_VMReg()->next(13));
reg_def XMM3o( SOC, SOC, Op_RegF, 3, xmm3->as_VMReg()->next(14));
reg_def XMM3p( SOC, SOC, Op_RegF, 3, xmm3->as_VMReg()->next(15));

reg_def XMM4 ( SOC, SOC, Op_RegF, 4, xmm4->as_VMReg());
reg_def XMM4b( SOC, SOC, Op_RegF, 4, xmm4->as_VMReg()->next(1));
reg_def XMM4c( SOC, SOC, Op_RegF, 4, xmm4->as_VMReg()->next(2));
reg_def XMM4d( SOC, SOC, Op_RegF, 4, xmm4->as_VMReg()->next(3));
reg_def XMM4e( SOC, SOC, Op_RegF, 4, xmm4->as_VMReg()->next(4));
reg_def XMM4f( SOC, SOC, Op_RegF, 4, xmm4->as_VMReg()->next(5));
reg_def XMM4g( SOC, SOC, Op_RegF, 4, xmm4->as_VMReg()->next(6));
reg_def XMM4h( SOC, SOC, Op_RegF, 4, xmm4->as_VMReg()->next(7));
reg_def XMM4i( SOC, SOC, Op_RegF, 4, xmm4->as_VMReg()->next(8));
reg_def XMM4j( SOC, SOC, Op_RegF, 4, xmm4->as_VMReg()->next(9));
reg_def XMM4k( SOC, SOC, Op_RegF, 4, xmm4->as_VMReg()->next(10));
reg_def XMM4l( SOC, SOC, Op_RegF, 4, xmm4->as_VMReg()->next(11));
reg_def XMM4m( SOC, SOC, Op_RegF, 4, xmm4->as_VMReg()->next(12));
reg_def XMM4n( SOC, SOC, Op_RegF, 4, xmm4->as_VMReg()->next(13));
reg_def XMM4o( SOC, SOC, Op_RegF, 4, xmm4->as_VMReg()->next(14));
reg_def XMM4p( SOC, SOC, Op_RegF, 4, xmm4->as_VMReg()->next(15));

reg_def XMM5 ( SOC, SOC, Op_RegF, 5, xmm5->as_VMReg());
reg_def XMM5b( SOC, SOC, Op_RegF, 5, xmm5->as_VMReg()->next(1));
reg_def XMM5c( SOC, SOC, Op_RegF, 5, xmm5->as_VMReg()->next(2));
reg_def XMM5d( SOC, SOC, Op_RegF, 5, xmm5->as_VMReg()->next(3));
reg_def XMM5e( SOC, SOC, Op_RegF, 5, xmm5->as_VMReg()->next(4));
reg_def XMM5f( SOC, SOC, Op_RegF, 5, xmm5->as_VMReg()->next(5));
reg_def XMM5g( SOC, SOC, Op_RegF, 5, xmm5->as_VMReg()->next(6));
reg_def XMM5h( SOC, SOC, Op_RegF, 5, xmm5->as_VMReg()->next(7));
reg_def XMM5i( SOC, SOC, Op_RegF, 5, xmm5->as_VMReg()->next(8));
reg_def XMM5j( SOC, SOC, Op_RegF, 5, xmm5->as_VMReg()->next(9));
reg_def XMM5k( SOC, SOC, Op_RegF, 5, xmm5->as_VMReg()->next(10));
reg_def XMM5l( SOC, SOC, Op_RegF, 5, xmm5->as_VMReg()->next(11));
reg_def XMM5m( SOC, SOC, Op_RegF, 5, xmm5->as_VMReg()->next(12));
reg_def XMM5n( SOC, SOC, Op_RegF, 5, xmm5->as_VMReg()->next(13));
reg_def XMM5o( SOC, SOC, Op_RegF, 5, xmm5->as_VMReg()->next(14));
reg_def XMM5p( SOC, SOC, Op_RegF, 5, xmm5->as_VMReg()->next(15));

reg_def XMM6 ( SOC, SOC, Op_RegF, 6, xmm6->as_VMReg());
reg_def XMM6b( SOC, SOC, Op_RegF, 6, xmm6->as_VMReg()->next(1));
reg_def XMM6c( SOC, SOC, Op_RegF, 6, xmm6->as_VMReg()->next(2));
reg_def XMM6d( SOC, SOC, Op_RegF, 6, xmm6->as_VMReg()->next(3));
reg_def XMM6e( SOC, SOC, Op_RegF, 6, xmm6->as_VMReg()->next(4));
reg_def XMM6f( SOC, SOC, Op_RegF, 6, xmm6->as_VMReg()->next(5));
reg_def XMM6g( SOC, SOC, Op_RegF, 6, xmm6->as_VMReg()->next(6));
reg_def XMM6h( SOC, SOC, Op_RegF, 6, xmm6->as_VMReg()->next(7));
reg_def XMM6i( SOC, SOC, Op_RegF, 6, xmm6->as_VMReg()->next(8));
reg_def XMM6j( SOC, SOC, Op_RegF, 6, xmm6->as_VMReg()->next(9));
reg_def XMM6k( SOC, SOC, Op_RegF, 6, xmm6->as_VMReg()->next(10));
reg_def XMM6l( SOC, SOC, Op_RegF, 6, xmm6->as_VMReg()->next(11));
reg_def XMM6m( SOC, SOC, Op_RegF, 6, xmm6->as_VMReg()->next(12));
reg_def XMM6n( SOC, SOC, Op_RegF, 6, xmm6->as_VMReg()->next(13));
reg_def XMM6o( SOC, SOC, Op_RegF, 6, xmm6->as_VMReg()->next(14));
reg_def XMM6p( SOC, SOC, Op_RegF, 6, xmm6->as_VMReg()->next(15));

reg_def XMM7 ( SOC, SOC, Op_RegF, 7, xmm7->as_VMReg());
reg_def XMM7b( SOC, SOC, Op_RegF, 7, xmm7->as_VMReg()->next(1));
reg_def XMM7c( SOC, SOC, Op_RegF, 7, xmm7->as_VMReg()->next(2));
reg_def XMM7d( SOC, SOC, Op_RegF, 7, xmm7->as_VMReg()->next(3));
reg_def XMM7e( SOC, SOC, Op_RegF, 7, xmm7->as_VMReg()->next(4));
reg_def XMM7f( SOC, SOC, Op_RegF, 7, xmm7->as_VMReg()->next(5));
reg_def XMM7g( SOC, SOC, Op_RegF, 7, xmm7->as_VMReg()->next(6));
reg_def XMM7h( SOC, SOC, Op_RegF, 7, xmm7->as_VMReg()->next(7));
reg_def XMM7i( SOC, SOC, Op_RegF, 7, xmm7->as_VMReg()->next(8));
reg_def XMM7j( SOC, SOC, Op_RegF, 7, xmm7->as_VMReg()->next(9));
reg_def XMM7k( SOC, SOC, Op_RegF, 7, xmm7->as_VMReg()->next(10));
reg_def XMM7l( SOC, SOC, Op_RegF, 7, xmm7->as_VMReg()->next(11));
reg_def XMM7m( SOC, SOC, Op_RegF, 7, xmm7->as_VMReg()->next(12));
reg_def XMM7n( SOC, SOC, Op_RegF, 7, xmm7->as_VMReg()->next(13));
reg_def XMM7o( SOC, SOC, Op_RegF, 7, xmm7->as_VMReg()->next(14));
reg_def XMM7p( SOC, SOC, Op_RegF, 7, xmm7->as_VMReg()->next(15));

#ifdef _LP64

reg_def XMM8 ( SOC, SOC, Op_RegF, 8, xmm8->as_VMReg());
reg_def XMM8b( SOC, SOC, Op_RegF, 8, xmm8->as_VMReg()->next(1));
reg_def XMM8c( SOC, SOC, Op_RegF, 8, xmm8->as_VMReg()->next(2));
reg_def XMM8d( SOC, SOC, Op_RegF, 8, xmm8->as_VMReg()->next(3));
reg_def XMM8e( SOC, SOC, Op_RegF, 8, xmm8->as_VMReg()->next(4));
reg_def XMM8f( SOC, SOC, Op_RegF, 8, xmm8->as_VMReg()->next(5));
reg_def XMM8g( SOC, SOC, Op_RegF, 8, xmm8->as_VMReg()->next(6));
reg_def XMM8h( SOC, SOC, Op_RegF, 8, xmm8->as_VMReg()->next(7));
reg_def XMM8i( SOC, SOC, Op_RegF, 8, xmm8->as_VMReg()->next(8));
reg_def XMM8j( SOC, SOC, Op_RegF, 8, xmm8->as_VMReg()->next(9));
reg_def XMM8k( SOC, SOC, Op_RegF, 8, xmm8->as_VMReg()->next(10));
reg_def XMM8l( SOC, SOC, Op_RegF, 8, xmm8->as_VMReg()->next(11));
reg_def XMM8m( SOC, SOC, Op_RegF, 8, xmm8->as_VMReg()->next(12));
reg_def XMM8n( SOC, SOC, Op_RegF, 8, xmm8->as_VMReg()->next(13));
reg_def XMM8o( SOC, SOC, Op_RegF, 8, xmm8->as_VMReg()->next(14));
reg_def XMM8p( SOC, SOC, Op_RegF, 8, xmm8->as_VMReg()->next(15));

reg_def XMM9 ( SOC, SOC, Op_RegF, 9, xmm9->as_VMReg());
reg_def XMM9b( SOC, SOC, Op_RegF, 9, xmm9->as_VMReg()->next(1));
reg_def XMM9c( SOC, SOC, Op_RegF, 9, xmm9->as_VMReg()->next(2));
reg_def XMM9d( SOC, SOC, Op_RegF, 9, xmm9->as_VMReg()->next(3));
reg_def XMM9e( SOC, SOC, Op_RegF, 9, xmm9->as_VMReg()->next(4));
reg_def XMM9f( SOC, SOC, Op_RegF, 9, xmm9->as_VMReg()->next(5));
reg_def XMM9g( SOC, SOC, Op_RegF, 9, xmm9->as_VMReg()->next(6));
reg_def XMM9h( SOC, SOC, Op_RegF, 9, xmm9->as_VMReg()->next(7));
reg_def XMM9i( SOC, SOC, Op_RegF, 9, xmm9->as_VMReg()->next(8));
reg_def XMM9j( SOC, SOC, Op_RegF, 9, xmm9->as_VMReg()->next(9));
reg_def XMM9k( SOC, SOC, Op_RegF, 9, xmm9->as_VMReg()->next(10));
reg_def XMM9l( SOC, SOC, Op_RegF, 9, xmm9->as_VMReg()->next(11));
reg_def XMM9m( SOC, SOC, Op_RegF, 9, xmm9->as_VMReg()->next(12));
reg_def XMM9n( SOC, SOC, Op_RegF, 9, xmm9->as_VMReg()->next(13));
reg_def XMM9o( SOC, SOC, Op_RegF, 9, xmm9->as_VMReg()->next(14));
reg_def XMM9p( SOC, SOC, Op_RegF, 9, xmm9->as_VMReg()->next(15));

reg_def XMM10 ( SOC, SOC, Op_RegF, 10, xmm10->as_VMReg());
reg_def XMM10b( SOC, SOC, Op_RegF, 10, xmm10->as_VMReg()->next(1));
reg_def XMM10c( SOC, SOC, Op_RegF, 10, xmm10->as_VMReg()->next(2));
reg_def XMM10d( SOC, SOC, Op_RegF, 10, xmm10->as_VMReg()->next(3));
reg_def XMM10e( SOC, SOC, Op_RegF, 10, xmm10->as_VMReg()->next(4));
reg_def XMM10f( SOC, SOC, Op_RegF, 10, xmm10->as_VMReg()->next(5));
reg_def XMM10g( SOC, SOC, Op_RegF, 10, xmm10->as_VMReg()->next(6));
reg_def XMM10h( SOC, SOC, Op_RegF, 10, xmm10->as_VMReg()->next(7));
reg_def XMM10i( SOC, SOC, Op_RegF, 10, xmm10->as_VMReg()->next(8));
reg_def XMM10j( SOC, SOC, Op_RegF, 10, xmm10->as_VMReg()->next(9));
reg_def XMM10k( SOC, SOC, Op_RegF, 10, xmm10->as_VMReg()->next(10));
reg_def XMM10l( SOC, SOC, Op_RegF, 10, xmm10->as_VMReg()->next(11));
reg_def XMM10m( SOC, SOC, Op_RegF, 10, xmm10->as_VMReg()->next(12));
reg_def XMM10n( SOC, SOC, Op_RegF, 10, xmm10->as_VMReg()->next(13));
reg_def XMM10o( SOC, SOC, Op_RegF, 10, xmm10->as_VMReg()->next(14));
reg_def XMM10p( SOC, SOC, Op_RegF, 10, xmm10->as_VMReg()->next(15));

reg_def XMM11 ( SOC, SOC, Op_RegF, 11, xmm11->as_VMReg());
reg_def XMM11b( SOC, SOC, Op_RegF, 11, xmm11->as_VMReg()->next(1));
reg_def XMM11c( SOC, SOC, Op_RegF, 11, xmm11->as_VMReg()->next(2));
reg_def XMM11d( SOC, SOC, Op_RegF, 11, xmm11->as_VMReg()->next(3));
reg_def XMM11e( SOC, SOC, Op_RegF, 11, xmm11->as_VMReg()->next(4));
reg_def XMM11f( SOC, SOC, Op_RegF, 11, xmm11->as_VMReg()->next(5));
reg_def XMM11g( SOC, SOC, Op_RegF, 11, xmm11->as_VMReg()->next(6));
reg_def XMM11h( SOC, SOC, Op_RegF, 11, xmm11->as_VMReg()->next(7));
reg_def XMM11i( SOC, SOC, Op_RegF, 11, xmm11->as_VMReg()->next(8));
reg_def XMM11j( SOC, SOC, Op_RegF, 11, xmm11->as_VMReg()->next(9));
reg_def XMM11k( SOC, SOC, Op_RegF, 11, xmm11->as_VMReg()->next(10));
reg_def XMM11l( SOC, SOC, Op_RegF, 11, xmm11->as_VMReg()->next(11));
reg_def XMM11m( SOC, SOC, Op_RegF, 11, xmm11->as_VMReg()->next(12));
reg_def XMM11n( SOC, SOC, Op_RegF, 11, xmm11->as_VMReg()->next(13));
reg_def XMM11o( SOC, SOC, Op_RegF, 11, xmm11->as_VMReg()->next(14));
reg_def XMM11p( SOC, SOC, Op_RegF, 11, xmm11->as_VMReg()->next(15));

reg_def XMM12 ( SOC, SOC, Op_RegF, 12, xmm12->as_VMReg());
reg_def XMM12b( SOC, SOC, Op_RegF, 12, xmm12->as_VMReg()->next(1));
reg_def XMM12c( SOC, SOC, Op_RegF, 12, xmm12->as_VMReg()->next(2));
reg_def XMM12d( SOC, SOC, Op_RegF, 12, xmm12->as_VMReg()->next(3));
reg_def XMM12e( SOC, SOC, Op_RegF, 12, xmm12->as_VMReg()->next(4));
reg_def XMM12f( SOC, SOC, Op_RegF, 12, xmm12->as_VMReg()->next(5));
reg_def XMM12g( SOC, SOC, Op_RegF, 12, xmm12->as_VMReg()->next(6));
reg_def XMM12h( SOC, SOC, Op_RegF, 12, xmm12->as_VMReg()->next(7));
reg_def XMM12i( SOC, SOC, Op_RegF, 12, xmm12->as_VMReg()->next(8));
reg_def XMM12j( SOC, SOC, Op_RegF, 12, xmm12->as_VMReg()->next(9));
reg_def XMM12k( SOC, SOC, Op_RegF, 12, xmm12->as_VMReg()->next(10));
reg_def XMM12l( SOC, SOC, Op_RegF, 12, xmm12->as_VMReg()->next(11));
reg_def XMM12m( SOC, SOC, Op_RegF, 12, xmm12->as_VMReg()->next(12));
reg_def XMM12n( SOC, SOC, Op_RegF, 12, xmm12->as_VMReg()->next(13));
reg_def XMM12o( SOC, SOC, Op_RegF, 12, xmm12->as_VMReg()->next(14));
reg_def XMM12p( SOC, SOC, Op_RegF, 12, xmm12->as_VMReg()->next(15));

reg_def XMM13 ( SOC, SOC, Op_RegF, 13, xmm13->as_VMReg());
reg_def XMM13b( SOC, SOC, Op_RegF, 13, xmm13->as_VMReg()->next(1));
reg_def XMM13c( SOC, SOC, Op_RegF, 13, xmm13->as_VMReg()->next(2));
reg_def XMM13d( SOC, SOC, Op_RegF, 13, xmm13->as_VMReg()->next(3));
reg_def XMM13e( SOC, SOC, Op_RegF, 13, xmm13->as_VMReg()->next(4));
reg_def XMM13f( SOC, SOC, Op_RegF, 13, xmm13->as_VMReg()->next(5));
reg_def XMM13g( SOC, SOC, Op_RegF, 13, xmm13->as_VMReg()->next(6));
reg_def XMM13h( SOC, SOC, Op_RegF, 13, xmm13->as_VMReg()->next(7));
reg_def XMM13i( SOC, SOC, Op_RegF, 13, xmm13->as_VMReg()->next(8));
reg_def XMM13j( SOC, SOC, Op_RegF, 13, xmm13->as_VMReg()->next(9));
reg_def XMM13k( SOC, SOC, Op_RegF, 13, xmm13->as_VMReg()->next(10));
reg_def XMM13l( SOC, SOC, Op_RegF, 13, xmm13->as_VMReg()->next(11));
reg_def XMM13m( SOC, SOC, Op_RegF, 13, xmm13->as_VMReg()->next(12));
reg_def XMM13n( SOC, SOC, Op_RegF, 13, xmm13->as_VMReg()->next(13));
reg_def XMM13o( SOC, SOC, Op_RegF, 13, xmm13->as_VMReg()->next(14));
reg_def XMM13p( SOC, SOC, Op_RegF, 13, xmm13->as_VMReg()->next(15));

reg_def XMM14 ( SOC, SOC, Op_RegF, 14, xmm14->as_VMReg());
reg_def XMM14b( SOC, SOC, Op_RegF, 14, xmm14->as_VMReg()->next(1));
reg_def XMM14c( SOC, SOC, Op_RegF, 14, xmm14->as_VMReg()->next(2));
reg_def XMM14d( SOC, SOC, Op_RegF, 14, xmm14->as_VMReg()->next(3));
reg_def XMM14e( SOC, SOC, Op_RegF, 14, xmm14->as_VMReg()->next(4));
reg_def XMM14f( SOC, SOC, Op_RegF, 14, xmm14->as_VMReg()->next(5));
reg_def XMM14g( SOC, SOC, Op_RegF, 14, xmm14->as_VMReg()->next(6));
reg_def XMM14h( SOC, SOC, Op_RegF, 14, xmm14->as_VMReg()->next(7));
reg_def XMM14i( SOC, SOC, Op_RegF, 14, xmm14->as_VMReg()->next(8));
reg_def XMM14j( SOC, SOC, Op_RegF, 14, xmm14->as_VMReg()->next(9));
reg_def XMM14k( SOC, SOC, Op_RegF, 14, xmm14->as_VMReg()->next(10));
reg_def XMM14l( SOC, SOC, Op_RegF, 14, xmm14->as_VMReg()->next(11));
reg_def XMM14m( SOC, SOC, Op_RegF, 14, xmm14->as_VMReg()->next(12));
reg_def XMM14n( SOC, SOC, Op_RegF, 14, xmm14->as_VMReg()->next(13));
reg_def XMM14o( SOC, SOC, Op_RegF, 14, xmm14->as_VMReg()->next(14));
reg_def XMM14p( SOC, SOC, Op_RegF, 14, xmm14->as_VMReg()->next(15));

reg_def XMM15 ( SOC, SOC, Op_RegF, 15, xmm15->as_VMReg());
reg_def XMM15b( SOC, SOC, Op_RegF, 15, xmm15->as_VMReg()->next(1));
reg_def XMM15c( SOC, SOC, Op_RegF, 15, xmm15->as_VMReg()->next(2));
reg_def XMM15d( SOC, SOC, Op_RegF, 15, xmm15->as_VMReg()->next(3));
reg_def XMM15e( SOC, SOC, Op_RegF, 15, xmm15->as_VMReg()->next(4));
reg_def XMM15f( SOC, SOC, Op_RegF, 15, xmm15->as_VMReg()->next(5));
reg_def XMM15g( SOC, SOC, Op_RegF, 15, xmm15->as_VMReg()->next(6));
reg_def XMM15h( SOC, SOC, Op_RegF, 15, xmm15->as_VMReg()->next(7));
reg_def XMM15i( SOC, SOC, Op_RegF, 15, xmm15->as_VMReg()->next(8));
reg_def XMM15j( SOC, SOC, Op_RegF, 15, xmm15->as_VMReg()->next(9));
reg_def XMM15k( SOC, SOC, Op_RegF, 15, xmm15->as_VMReg()->next(10));
reg_def XMM15l( SOC, SOC, Op_RegF, 15, xmm15->as_VMReg()->next(11));
reg_def XMM15m( SOC, SOC, Op_RegF, 15, xmm15->as_VMReg()->next(12));
reg_def XMM15n( SOC, SOC, Op_RegF, 15, xmm15->as_VMReg()->next(13));
reg_def XMM15o( SOC, SOC, Op_RegF, 15, xmm15->as_VMReg()->next(14));
reg_def XMM15p( SOC, SOC, Op_RegF, 15, xmm15->as_VMReg()->next(15));

reg_def XMM16 ( SOC, SOC, Op_RegF, 16, xmm16->as_VMReg());
reg_def XMM16b( SOC, SOC, Op_RegF, 16, xmm16->as_VMReg()->next(1));
reg_def XMM16c( SOC, SOC, Op_RegF, 16, xmm16->as_VMReg()->next(2));
reg_def XMM16d( SOC, SOC, Op_RegF, 16, xmm16->as_VMReg()->next(3));
reg_def XMM16e( SOC, SOC, Op_RegF, 16, xmm16->as_VMReg()->next(4));
reg_def XMM16f( SOC, SOC, Op_RegF, 16, xmm16->as_VMReg()->next(5));
reg_def XMM16g( SOC, SOC, Op_RegF, 16, xmm16->as_VMReg()->next(6));
reg_def XMM16h( SOC, SOC, Op_RegF, 16, xmm16->as_VMReg()->next(7));
reg_def XMM16i( SOC, SOC, Op_RegF, 16, xmm16->as_VMReg()->next(8));
reg_def XMM16j( SOC, SOC, Op_RegF, 16, xmm16->as_VMReg()->next(9));
reg_def XMM16k( SOC, SOC, Op_RegF, 16, xmm16->as_VMReg()->next(10));
reg_def XMM16l( SOC, SOC, Op_RegF, 16, xmm16->as_VMReg()->next(11));
reg_def XMM16m( SOC, SOC, Op_RegF, 16, xmm16->as_VMReg()->next(12));
reg_def XMM16n( SOC, SOC, Op_RegF, 16, xmm16->as_VMReg()->next(13));
reg_def XMM16o( SOC, SOC, Op_RegF, 16, xmm16->as_VMReg()->next(14));
reg_def XMM16p( SOC, SOC, Op_RegF, 16, xmm16->as_VMReg()->next(15));

reg_def XMM17 ( SOC, SOC, Op_RegF, 17, xmm17->as_VMReg());
reg_def XMM17b( SOC, SOC, Op_RegF, 17, xmm17->as_VMReg()->next(1));
reg_def XMM17c( SOC, SOC, Op_RegF, 17, xmm17->as_VMReg()->next(2));
reg_def XMM17d( SOC, SOC, Op_RegF, 17, xmm17->as_VMReg()->next(3));
reg_def XMM17e( SOC, SOC, Op_RegF, 17, xmm17->as_VMReg()->next(4));
reg_def XMM17f( SOC, SOC, Op_RegF, 17, xmm17->as_VMReg()->next(5));
reg_def XMM17g( SOC, SOC, Op_RegF, 17, xmm17->as_VMReg()->next(6));
reg_def XMM17h( SOC, SOC, Op_RegF, 17, xmm17->as_VMReg()->next(7));
reg_def XMM17i( SOC, SOC, Op_RegF, 17, xmm17->as_VMReg()->next(8));
reg_def XMM17j( SOC, SOC, Op_RegF, 17, xmm17->as_VMReg()->next(9));
reg_def XMM17k( SOC, SOC, Op_RegF, 17, xmm17->as_VMReg()->next(10));
reg_def XMM17l( SOC, SOC, Op_RegF, 17, xmm17->as_VMReg()->next(11));
reg_def XMM17m( SOC, SOC, Op_RegF, 17, xmm17->as_VMReg()->next(12));
reg_def XMM17n( SOC, SOC, Op_RegF, 17, xmm17->as_VMReg()->next(13));
reg_def XMM17o( SOC, SOC, Op_RegF, 17, xmm17->as_VMReg()->next(14));
reg_def XMM17p( SOC, SOC, Op_RegF, 17, xmm17->as_VMReg()->next(15));

reg_def XMM18 ( SOC, SOC, Op_RegF, 18, xmm18->as_VMReg());
reg_def XMM18b( SOC, SOC, Op_RegF, 18, xmm18->as_VMReg()->next(1));
reg_def XMM18c( SOC, SOC, Op_RegF, 18, xmm18->as_VMReg()->next(2));
reg_def XMM18d( SOC, SOC, Op_RegF, 18, xmm18->as_VMReg()->next(3));
reg_def XMM18e( SOC, SOC, Op_RegF, 18, xmm18->as_VMReg()->next(4));
reg_def XMM18f( SOC, SOC, Op_RegF, 18, xmm18->as_VMReg()->next(5));
reg_def XMM18g( SOC, SOC, Op_RegF, 18, xmm18->as_VMReg()->next(6));
reg_def XMM18h( SOC, SOC, Op_RegF, 18, xmm18->as_VMReg()->next(7));
reg_def XMM18i( SOC, SOC, Op_RegF, 18, xmm18->as_VMReg()->next(8));
reg_def XMM18j( SOC, SOC, Op_RegF, 18, xmm18->as_VMReg()->next(9));
reg_def XMM18k( SOC, SOC, Op_RegF, 18, xmm18->as_VMReg()->next(10));
reg_def XMM18l( SOC, SOC, Op_RegF, 18, xmm18->as_VMReg()->next(11));
reg_def XMM18m( SOC, SOC, Op_RegF, 18, xmm18->as_VMReg()->next(12));
reg_def XMM18n( SOC, SOC, Op_RegF, 18, xmm18->as_VMReg()->next(13));
reg_def XMM18o( SOC, SOC, Op_RegF, 18, xmm18->as_VMReg()->next(14));
reg_def XMM18p( SOC, SOC, Op_RegF, 18, xmm18->as_VMReg()->next(15));

reg_def XMM19 ( SOC, SOC, Op_RegF, 19, xmm19->as_VMReg());
reg_def XMM19b( SOC, SOC, Op_RegF, 19, xmm19->as_VMReg()->next(1));
reg_def XMM19c( SOC, SOC, Op_RegF, 19, xmm19->as_VMReg()->next(2));
reg_def XMM19d( SOC, SOC, Op_RegF, 19, xmm19->as_VMReg()->next(3));
reg_def XMM19e( SOC, SOC, Op_RegF, 19, xmm19->as_VMReg()->next(4));
reg_def XMM19f( SOC, SOC, Op_RegF, 19, xmm19->as_VMReg()->next(5));
reg_def XMM19g( SOC, SOC, Op_RegF, 19, xmm19->as_VMReg()->next(6));
reg_def XMM19h( SOC, SOC, Op_RegF, 19, xmm19->as_VMReg()->next(7));
reg_def XMM19i( SOC, SOC, Op_RegF, 19, xmm19->as_VMReg()->next(8));
reg_def XMM19j( SOC, SOC, Op_RegF, 19, xmm19->as_VMReg()->next(9));
reg_def XMM19k( SOC, SOC, Op_RegF, 19, xmm19->as_VMReg()->next(10));
reg_def XMM19l( SOC, SOC, Op_RegF, 19, xmm19->as_VMReg()->next(11));
reg_def XMM19m( SOC, SOC, Op_RegF, 19, xmm19->as_VMReg()->next(12));
reg_def XMM19n( SOC, SOC, Op_RegF, 19, xmm19->as_VMReg()->next(13));
reg_def XMM19o( SOC, SOC, Op_RegF, 19, xmm19->as_VMReg()->next(14));
reg_def XMM19p( SOC, SOC, Op_RegF, 19, xmm19->as_VMReg()->next(15));

reg_def XMM20 ( SOC, SOC, Op_RegF, 20, xmm20->as_VMReg());
reg_def XMM20b( SOC, SOC, Op_RegF, 20, xmm20->as_VMReg()->next(1));
reg_def XMM20c( SOC, SOC, Op_RegF, 20, xmm20->as_VMReg()->next(2));
reg_def XMM20d( SOC, SOC, Op_RegF, 20, xmm20->as_VMReg()->next(3));
reg_def XMM20e( SOC, SOC, Op_RegF, 20, xmm20->as_VMReg()->next(4));
reg_def XMM20f( SOC, SOC, Op_RegF, 20, xmm20->as_VMReg()->next(5));
reg_def XMM20g( SOC, SOC, Op_RegF, 20, xmm20->as_VMReg()->next(6));
reg_def XMM20h( SOC, SOC, Op_RegF, 20, xmm20->as_VMReg()->next(7));
reg_def XMM20i( SOC, SOC, Op_RegF, 20, xmm20->as_VMReg()->next(8));
reg_def XMM20j( SOC, SOC, Op_RegF, 20, xmm20->as_VMReg()->next(9));
reg_def XMM20k( SOC, SOC, Op_RegF, 20, xmm20->as_VMReg()->next(10));
reg_def XMM20l( SOC, SOC, Op_RegF, 20, xmm20->as_VMReg()->next(11));
reg_def XMM20m( SOC, SOC, Op_RegF, 20, xmm20->as_VMReg()->next(12));
reg_def XMM20n( SOC, SOC, Op_RegF, 20, xmm20->as_VMReg()->next(13));
reg_def XMM20o( SOC, SOC, Op_RegF, 20, xmm20->as_VMReg()->next(14));
reg_def XMM20p( SOC, SOC, Op_RegF, 20, xmm20->as_VMReg()->next(15));

reg_def XMM21 ( SOC, SOC, Op_RegF, 21, xmm21->as_VMReg());
reg_def XMM21b( SOC, SOC, Op_RegF, 21, xmm21->as_VMReg()->next(1));
reg_def XMM21c( SOC, SOC, Op_RegF, 21, xmm21->as_VMReg()->next(2));
reg_def XMM21d( SOC, SOC, Op_RegF, 21, xmm21->as_VMReg()->next(3));
reg_def XMM21e( SOC, SOC, Op_RegF, 21, xmm21->as_VMReg()->next(4));
reg_def XMM21f( SOC, SOC, Op_RegF, 21, xmm21->as_VMReg()->next(5));
reg_def XMM21g( SOC, SOC, Op_RegF, 21, xmm21->as_VMReg()->next(6));
reg_def XMM21h( SOC, SOC, Op_RegF, 21, xmm21->as_VMReg()->next(7));
reg_def XMM21i( SOC, SOC, Op_RegF, 21, xmm21->as_VMReg()->next(8));
reg_def XMM21j( SOC, SOC, Op_RegF, 21, xmm21->as_VMReg()->next(9));
reg_def XMM21k( SOC, SOC, Op_RegF, 21, xmm21->as_VMReg()->next(10));
reg_def XMM21l( SOC, SOC, Op_RegF, 21, xmm21->as_VMReg()->next(11));
reg_def XMM21m( SOC, SOC, Op_RegF, 21, xmm21->as_VMReg()->next(12));
reg_def XMM21n( SOC, SOC, Op_RegF, 21, xmm21->as_VMReg()->next(13));
reg_def XMM21o( SOC, SOC, Op_RegF, 21, xmm21->as_VMReg()->next(14));
reg_def XMM21p( SOC, SOC, Op_RegF, 21, xmm21->as_VMReg()->next(15));

reg_def XMM22 ( SOC, SOC, Op_RegF, 22, xmm22->as_VMReg());
reg_def XMM22b( SOC, SOC, Op_RegF, 22, xmm22->as_VMReg()->next(1));
reg_def XMM22c( SOC, SOC, Op_RegF, 22, xmm22->as_VMReg()->next(2));
reg_def XMM22d( SOC, SOC, Op_RegF, 22, xmm22->as_VMReg()->next(3));
reg_def XMM22e( SOC, SOC, Op_RegF, 22, xmm22->as_VMReg()->next(4));
reg_def XMM22f( SOC, SOC, Op_RegF, 22, xmm22->as_VMReg()->next(5));
reg_def XMM22g( SOC, SOC, Op_RegF, 22, xmm22->as_VMReg()->next(6));
reg_def XMM22h( SOC, SOC, Op_RegF, 22, xmm22->as_VMReg()->next(7));
reg_def XMM22i( SOC, SOC, Op_RegF, 22, xmm22->as_VMReg()->next(8));
reg_def XMM22j( SOC, SOC, Op_RegF, 22, xmm22->as_VMReg()->next(9));
reg_def XMM22k( SOC, SOC, Op_RegF, 22, xmm22->as_VMReg()->next(10));
reg_def XMM22l( SOC, SOC, Op_RegF, 22, xmm22->as_VMReg()->next(11));
reg_def XMM22m( SOC, SOC, Op_RegF, 22, xmm22->as_VMReg()->next(12));
reg_def XMM22n( SOC, SOC, Op_RegF, 22, xmm22->as_VMReg()->next(13));
reg_def XMM22o( SOC, SOC, Op_RegF, 22, xmm22->as_VMReg()->next(14));
reg_def XMM22p( SOC, SOC, Op_RegF, 22, xmm22->as_VMReg()->next(15));

reg_def XMM23 ( SOC, SOC, Op_RegF, 23, xmm23->as_VMReg());
reg_def XMM23b( SOC, SOC, Op_RegF, 23, xmm23->as_VMReg()->next(1));
reg_def XMM23c( SOC, SOC, Op_RegF, 23, xmm23->as_VMReg()->next(2));
reg_def XMM23d( SOC, SOC, Op_RegF, 23, xmm23->as_VMReg()->next(3));
reg_def XMM23e( SOC, SOC, Op_RegF, 23, xmm23->as_VMReg()->next(4));
reg_def XMM23f( SOC, SOC, Op_RegF, 23, xmm23->as_VMReg()->next(5));
reg_def XMM23g( SOC, SOC, Op_RegF, 23, xmm23->as_VMReg()->next(6));
reg_def XMM23h( SOC, SOC, Op_RegF, 23, xmm23->as_VMReg()->next(7));
reg_def XMM23i( SOC, SOC, Op_RegF, 23, xmm23->as_VMReg()->next(8));
reg_def XMM23j( SOC, SOC, Op_RegF, 23, xmm23->as_VMReg()->next(9));
reg_def XMM23k( SOC, SOC, Op_RegF, 23, xmm23->as_VMReg()->next(10));
reg_def XMM23l( SOC, SOC, Op_RegF, 23, xmm23->as_VMReg()->next(11));
reg_def XMM23m( SOC, SOC, Op_RegF, 23, xmm23->as_VMReg()->next(12));
reg_def XMM23n( SOC, SOC, Op_RegF, 23, xmm23->as_VMReg()->next(13));
reg_def XMM23o( SOC, SOC, Op_RegF, 23, xmm23->as_VMReg()->next(14));
reg_def XMM23p( SOC, SOC, Op_RegF, 23, xmm23->as_VMReg()->next(15));

reg_def XMM24 ( SOC, SOC, Op_RegF, 24, xmm24->as_VMReg());
reg_def XMM24b( SOC, SOC, Op_RegF, 24, xmm24->as_VMReg()->next(1));
reg_def XMM24c( SOC, SOC, Op_RegF, 24, xmm24->as_VMReg()->next(2));
reg_def XMM24d( SOC, SOC, Op_RegF, 24, xmm24->as_VMReg()->next(3));
reg_def XMM24e( SOC, SOC, Op_RegF, 24, xmm24->as_VMReg()->next(4));
reg_def XMM24f( SOC, SOC, Op_RegF, 24, xmm24->as_VMReg()->next(5));
reg_def XMM24g( SOC, SOC, Op_RegF, 24, xmm24->as_VMReg()->next(6));
reg_def XMM24h( SOC, SOC, Op_RegF, 24, xmm24->as_VMReg()->next(7));
reg_def XMM24i( SOC, SOC, Op_RegF, 24, xmm24->as_VMReg()->next(8));
reg_def XMM24j( SOC, SOC, Op_RegF, 24, xmm24->as_VMReg()->next(9));
reg_def XMM24k( SOC, SOC, Op_RegF, 24, xmm24->as_VMReg()->next(10));
reg_def XMM24l( SOC, SOC, Op_RegF, 24, xmm24->as_VMReg()->next(11));
reg_def XMM24m( SOC, SOC, Op_RegF, 24, xmm24->as_VMReg()->next(12));
reg_def XMM24n( SOC, SOC, Op_RegF, 24, xmm24->as_VMReg()->next(13));
reg_def XMM24o( SOC, SOC, Op_RegF, 24, xmm24->as_VMReg()->next(14));
reg_def XMM24p( SOC, SOC, Op_RegF, 24, xmm24->as_VMReg()->next(15));

reg_def XMM25 ( SOC, SOC, Op_RegF, 25, xmm25->as_VMReg());
reg_def XMM25b( SOC, SOC, Op_RegF, 25, xmm25->as_VMReg()->next(1));
reg_def XMM25c( SOC, SOC, Op_RegF, 25, xmm25->as_VMReg()->next(2));
reg_def XMM25d( SOC, SOC, Op_RegF, 25, xmm25->as_VMReg()->next(3));
reg_def XMM25e( SOC, SOC, Op_RegF, 25, xmm25->as_VMReg()->next(4));
reg_def XMM25f( SOC, SOC, Op_RegF, 25, xmm25->as_VMReg()->next(5));
reg_def XMM25g( SOC, SOC, Op_RegF, 25, xmm25->as_VMReg()->next(6));
reg_def XMM25h( SOC, SOC, Op_RegF, 25, xmm25->as_VMReg()->next(7));
reg_def XMM25i( SOC, SOC, Op_RegF, 25, xmm25->as_VMReg()->next(8));
reg_def XMM25j( SOC, SOC, Op_RegF, 25, xmm25->as_VMReg()->next(9));
reg_def XMM25k( SOC, SOC, Op_RegF, 25, xmm25->as_VMReg()->next(10));
reg_def XMM25l( SOC, SOC, Op_RegF, 25, xmm25->as_VMReg()->next(11));
reg_def XMM25m( SOC, SOC, Op_RegF, 25, xmm25->as_VMReg()->next(12));
reg_def XMM25n( SOC, SOC, Op_RegF, 25, xmm25->as_VMReg()->next(13));
reg_def XMM25o( SOC, SOC, Op_RegF, 25, xmm25->as_VMReg()->next(14));
reg_def XMM25p( SOC, SOC, Op_RegF, 25, xmm25->as_VMReg()->next(15));

reg_def XMM26 ( SOC, SOC, Op_RegF, 26, xmm26->as_VMReg());
reg_def XMM26b( SOC, SOC, Op_RegF, 26, xmm26->as_VMReg()->next(1));
reg_def XMM26c( SOC, SOC, Op_RegF, 26, xmm26->as_VMReg()->next(2));
reg_def XMM26d( SOC, SOC, Op_RegF, 26, xmm26->as_VMReg()->next(3));
reg_def XMM26e( SOC, SOC, Op_RegF, 26, xmm26->as_VMReg()->next(4));
reg_def XMM26f( SOC, SOC, Op_RegF, 26, xmm26->as_VMReg()->next(5));
reg_def XMM26g( SOC, SOC, Op_RegF, 26, xmm26->as_VMReg()->next(6));
reg_def XMM26h( SOC, SOC, Op_RegF, 26, xmm26->as_VMReg()->next(7));
reg_def XMM26i( SOC, SOC, Op_RegF, 26, xmm26->as_VMReg()->next(8));
reg_def XMM26j( SOC, SOC, Op_RegF, 26, xmm26->as_VMReg()->next(9));
reg_def XMM26k( SOC, SOC, Op_RegF, 26, xmm26->as_VMReg()->next(10));
reg_def XMM26l( SOC, SOC, Op_RegF, 26, xmm26->as_VMReg()->next(11));
reg_def XMM26m( SOC, SOC, Op_RegF, 26, xmm26->as_VMReg()->next(12));
reg_def XMM26n( SOC, SOC, Op_RegF, 26, xmm26->as_VMReg()->next(13));
reg_def XMM26o( SOC, SOC, Op_RegF, 26, xmm26->as_VMReg()->next(14));
reg_def XMM26p( SOC, SOC, Op_RegF, 26, xmm26->as_VMReg()->next(15));

reg_def XMM27 ( SOC, SOC, Op_RegF, 27, xmm27->as_VMReg());
reg_def XMM27b( SOC, SOC, Op_RegF, 27, xmm27->as_VMReg()->next(1));
reg_def XMM27c( SOC, SOC, Op_RegF, 27, xmm27->as_VMReg()->next(2));
reg_def XMM27d( SOC, SOC, Op_RegF, 27, xmm27->as_VMReg()->next(3));
reg_def XMM27e( SOC, SOC, Op_RegF, 27, xmm27->as_VMReg()->next(4));
reg_def XMM27f( SOC, SOC, Op_RegF, 27, xmm27->as_VMReg()->next(5));
reg_def XMM27g( SOC, SOC, Op_RegF, 27, xmm27->as_VMReg()->next(6));
reg_def XMM27h( SOC, SOC, Op_RegF, 27, xmm27->as_VMReg()->next(7));
reg_def XMM27i( SOC, SOC, Op_RegF, 27, xmm27->as_VMReg()->next(8));
reg_def XMM27j( SOC, SOC, Op_RegF, 27, xmm27->as_VMReg()->next(9));
reg_def XMM27k( SOC, SOC, Op_RegF, 27, xmm27->as_VMReg()->next(10));
reg_def XMM27l( SOC, SOC, Op_RegF, 27, xmm27->as_VMReg()->next(11));
reg_def XMM27m( SOC, SOC, Op_RegF, 27, xmm27->as_VMReg()->next(12));
reg_def XMM27n( SOC, SOC, Op_RegF, 27, xmm27->as_VMReg()->next(13));
reg_def XMM27o( SOC, SOC, Op_RegF, 27, xmm27->as_VMReg()->next(14));
reg_def XMM27p( SOC, SOC, Op_RegF, 27, xmm27->as_VMReg()->next(15));

reg_def XMM28 ( SOC, SOC, Op_RegF, 28, xmm28->as_VMReg());
reg_def XMM28b( SOC, SOC, Op_RegF, 28, xmm28->as_VMReg()->next(1));
reg_def XMM28c( SOC, SOC, Op_RegF, 28, xmm28->as_VMReg()->next(2));
reg_def XMM28d( SOC, SOC, Op_RegF, 28, xmm28->as_VMReg()->next(3));
reg_def XMM28e( SOC, SOC, Op_RegF, 28, xmm28->as_VMReg()->next(4));
reg_def XMM28f( SOC, SOC, Op_RegF, 28, xmm28->as_VMReg()->next(5));
reg_def XMM28g( SOC, SOC, Op_RegF, 28, xmm28->as_VMReg()->next(6));
reg_def XMM28h( SOC, SOC, Op_RegF, 28, xmm28->as_VMReg()->next(7));
reg_def XMM28i( SOC, SOC, Op_RegF, 28, xmm28->as_VMReg()->next(8));
reg_def XMM28j( SOC, SOC, Op_RegF, 28, xmm28->as_VMReg()->next(9));
reg_def XMM28k( SOC, SOC, Op_RegF, 28, xmm28->as_VMReg()->next(10));
reg_def XMM28l( SOC, SOC, Op_RegF, 28, xmm28->as_VMReg()->next(11));
reg_def XMM28m( SOC, SOC, Op_RegF, 28, xmm28->as_VMReg()->next(12));
reg_def XMM28n( SOC, SOC, Op_RegF, 28, xmm28->as_VMReg()->next(13));
reg_def XMM28o( SOC, SOC, Op_RegF, 28, xmm28->as_VMReg()->next(14));
reg_def XMM28p( SOC, SOC, Op_RegF, 28, xmm28->as_VMReg()->next(15));

reg_def XMM29 ( SOC, SOC, Op_RegF, 29, xmm29->as_VMReg());
reg_def XMM29b( SOC, SOC, Op_RegF, 29, xmm29->as_VMReg()->next(1));
reg_def XMM29c( SOC, SOC, Op_RegF, 29, xmm29->as_VMReg()->next(2));
reg_def XMM29d( SOC, SOC, Op_RegF, 29, xmm29->as_VMReg()->next(3));
reg_def XMM29e( SOC, SOC, Op_RegF, 29, xmm29->as_VMReg()->next(4));
reg_def XMM29f( SOC, SOC, Op_RegF, 29, xmm29->as_VMReg()->next(5));
reg_def XMM29g( SOC, SOC, Op_RegF, 29, xmm29->as_VMReg()->next(6));
reg_def XMM29h( SOC, SOC, Op_RegF, 29, xmm29->as_VMReg()->next(7));
reg_def XMM29i( SOC, SOC, Op_RegF, 29, xmm29->as_VMReg()->next(8));
reg_def XMM29j( SOC, SOC, Op_RegF, 29, xmm29->as_VMReg()->next(9));
reg_def XMM29k( SOC, SOC, Op_RegF, 29, xmm29->as_VMReg()->next(10));
reg_def XMM29l( SOC, SOC, Op_RegF, 29, xmm29->as_VMReg()->next(11));
reg_def XMM29m( SOC, SOC, Op_RegF, 29, xmm29->as_VMReg()->next(12));
reg_def XMM29n( SOC, SOC, Op_RegF, 29, xmm29->as_VMReg()->next(13));
reg_def XMM29o( SOC, SOC, Op_RegF, 29, xmm29->as_VMReg()->next(14));
reg_def XMM29p( SOC, SOC, Op_RegF, 29, xmm29->as_VMReg()->next(15));

reg_def XMM30 ( SOC, SOC, Op_RegF, 30, xmm30->as_VMReg());
reg_def XMM30b( SOC, SOC, Op_RegF, 30, xmm30->as_VMReg()->next(1));
reg_def XMM30c( SOC, SOC, Op_RegF, 30, xmm30->as_VMReg()->next(2));
reg_def XMM30d( SOC, SOC, Op_RegF, 30, xmm30->as_VMReg()->next(3));
reg_def XMM30e( SOC, SOC, Op_RegF, 30, xmm30->as_VMReg()->next(4));
reg_def XMM30f( SOC, SOC, Op_RegF, 30, xmm30->as_VMReg()->next(5));
reg_def XMM30g( SOC, SOC, Op_RegF, 30, xmm30->as_VMReg()->next(6));
reg_def XMM30h( SOC, SOC, Op_RegF, 30, xmm30->as_VMReg()->next(7));
reg_def XMM30i( SOC, SOC, Op_RegF, 30, xmm30->as_VMReg()->next(8));
reg_def XMM30j( SOC, SOC, Op_RegF, 30, xmm30->as_VMReg()->next(9));
reg_def XMM30k( SOC, SOC, Op_RegF, 30, xmm30->as_VMReg()->next(10));
reg_def XMM30l( SOC, SOC, Op_RegF, 30, xmm30->as_VMReg()->next(11));
reg_def XMM30m( SOC, SOC, Op_RegF, 30, xmm30->as_VMReg()->next(12));
reg_def XMM30n( SOC, SOC, Op_RegF, 30, xmm30->as_VMReg()->next(13));
reg_def XMM30o( SOC, SOC, Op_RegF, 30, xmm30->as_VMReg()->next(14));
reg_def XMM30p( SOC, SOC, Op_RegF, 30, xmm30->as_VMReg()->next(15));

reg_def XMM31 ( SOC, SOC, Op_RegF, 31, xmm31->as_VMReg());
reg_def XMM31b( SOC, SOC, Op_RegF, 31, xmm31->as_VMReg()->next(1));
reg_def XMM31c( SOC, SOC, Op_RegF, 31, xmm31->as_VMReg()->next(2));
reg_def XMM31d( SOC, SOC, Op_RegF, 31, xmm31->as_VMReg()->next(3));
reg_def XMM31e( SOC, SOC, Op_RegF, 31, xmm31->as_VMReg()->next(4));
reg_def XMM31f( SOC, SOC, Op_RegF, 31, xmm31->as_VMReg()->next(5));
reg_def XMM31g( SOC, SOC, Op_RegF, 31, xmm31->as_VMReg()->next(6));
reg_def XMM31h( SOC, SOC, Op_RegF, 31, xmm31->as_VMReg()->next(7));
reg_def XMM31i( SOC, SOC, Op_RegF, 31, xmm31->as_VMReg()->next(8));
reg_def XMM31j( SOC, SOC, Op_RegF, 31, xmm31->as_VMReg()->next(9));
reg_def XMM31k( SOC, SOC, Op_RegF, 31, xmm31->as_VMReg()->next(10));
reg_def XMM31l( SOC, SOC, Op_RegF, 31, xmm31->as_VMReg()->next(11));
reg_def XMM31m( SOC, SOC, Op_RegF, 31, xmm31->as_VMReg()->next(12));
reg_def XMM31n( SOC, SOC, Op_RegF, 31, xmm31->as_VMReg()->next(13));
reg_def XMM31o( SOC, SOC, Op_RegF, 31, xmm31->as_VMReg()->next(14));
reg_def XMM31p( SOC, SOC, Op_RegF, 31, xmm31->as_VMReg()->next(15));

#endif // _LP64

#ifdef _LP64
reg_def RFLAGS(SOC, SOC, 0, 16, VMRegImpl::Bad());
#else
reg_def RFLAGS(SOC, SOC, 0, 8, VMRegImpl::Bad());
#endif // _LP64

// AVX3 Mask Registers.
reg_def K1   (SOC, SOC, Op_RegI,  1, k1->as_VMReg());
reg_def K1_H (SOC, SOC, Op_RegI,  1, k1->as_VMReg()->next());

reg_def K2   (SOC, SOC, Op_RegI,  2, k2->as_VMReg());
reg_def K2_H (SOC, SOC, Op_RegI,  2, k2->as_VMReg()->next());

reg_def K3   (SOC, SOC, Op_RegI,  3, k3->as_VMReg());
reg_def K3_H (SOC, SOC, Op_RegI,  3, k3->as_VMReg()->next());

reg_def K4   (SOC, SOC, Op_RegI,  4, k4->as_VMReg());
reg_def K4_H (SOC, SOC, Op_RegI,  4, k4->as_VMReg()->next());

reg_def K5   (SOC, SOC, Op_RegI,  5, k5->as_VMReg());
reg_def K5_H (SOC, SOC, Op_RegI,  5, k5->as_VMReg()->next());

reg_def K6   (SOC, SOC, Op_RegI,  6, k6->as_VMReg());
reg_def K6_H (SOC, SOC, Op_RegI,  6, k6->as_VMReg()->next());

reg_def K7   (SOC, SOC, Op_RegI,  7, k7->as_VMReg());
reg_def K7_H (SOC, SOC, Op_RegI,  7, k7->as_VMReg()->next());


alloc_class chunk1(XMM0,  XMM0b,  XMM0c,  XMM0d,  XMM0e,  XMM0f,  XMM0g,  XMM0h,  XMM0i,  XMM0j,  XMM0k,  XMM0l,  XMM0m,  XMM0n,  XMM0o,  XMM0p,
                   XMM1,  XMM1b,  XMM1c,  XMM1d,  XMM1e,  XMM1f,  XMM1g,  XMM1h,  XMM1i,  XMM1j,  XMM1k,  XMM1l,  XMM1m,  XMM1n,  XMM1o,  XMM1p,
                   XMM2,  XMM2b,  XMM2c,  XMM2d,  XMM2e,  XMM2f,  XMM2g,  XMM2h,  XMM2i,  XMM2j,  XMM2k,  XMM2l,  XMM2m,  XMM2n,  XMM2o,  XMM2p,
                   XMM3,  XMM3b,  XMM3c,  XMM3d,  XMM3e,  XMM3f,  XMM3g,  XMM3h,  XMM3i,  XMM3j,  XMM3k,  XMM3l,  XMM3m,  XMM3n,  XMM3o,  XMM3p,
                   XMM4,  XMM4b,  XMM4c,  XMM4d,  XMM4e,  XMM4f,  XMM4g,  XMM4h,  XMM4i,  XMM4j,  XMM4k,  XMM4l,  XMM4m,  XMM4n,  XMM4o,  XMM4p,
                   XMM5,  XMM5b,  XMM5c,  XMM5d,  XMM5e,  XMM5f,  XMM5g,  XMM5h,  XMM5i,  XMM5j,  XMM5k,  XMM5l,  XMM5m,  XMM5n,  XMM5o,  XMM5p,
                   XMM6,  XMM6b,  XMM6c,  XMM6d,  XMM6e,  XMM6f,  XMM6g,  XMM6h,  XMM6i,  XMM6j,  XMM6k,  XMM6l,  XMM6m,  XMM6n,  XMM6o,  XMM6p,
                   XMM7,  XMM7b,  XMM7c,  XMM7d,  XMM7e,  XMM7f,  XMM7g,  XMM7h,  XMM7i,  XMM7j,  XMM7k,  XMM7l,  XMM7m,  XMM7n,  XMM7o,  XMM7p
#ifdef _LP64
                  ,XMM8,  XMM8b,  XMM8c,  XMM8d,  XMM8e,  XMM8f,  XMM8g,  XMM8h,  XMM8i,  XMM8j,  XMM8k,  XMM8l,  XMM8m,  XMM8n,  XMM8o,  XMM8p,
                   XMM9,  XMM9b,  XMM9c,  XMM9d,  XMM9e,  XMM9f,  XMM9g,  XMM9h,  XMM9i,  XMM9j,  XMM9k,  XMM9l,  XMM9m,  XMM9n,  XMM9o,  XMM9p,
                   XMM10, XMM10b, XMM10c, XMM10d, XMM10e, XMM10f, XMM10g, XMM10h, XMM10i, XMM10j, XMM10k, XMM10l, XMM10m, XMM10n, XMM10o, XMM10p,
                   XMM11, XMM11b, XMM11c, XMM11d, XMM11e, XMM11f, XMM11g, XMM11h, XMM11i, XMM11j, XMM11k, XMM11l, XMM11m, XMM11n, XMM11o, XMM11p,
                   XMM12, XMM12b, XMM12c, XMM12d, XMM12e, XMM12f, XMM12g, XMM12h, XMM12i, XMM12j, XMM12k, XMM12l, XMM12m, XMM12n, XMM12o, XMM12p,
                   XMM13, XMM13b, XMM13c, XMM13d, XMM13e, XMM13f, XMM13g, XMM13h, XMM13i, XMM13j, XMM13k, XMM13l, XMM13m, XMM13n, XMM13o, XMM13p,
                   XMM14, XMM14b, XMM14c, XMM14d, XMM14e, XMM14f, XMM14g, XMM14h, XMM14i, XMM14j, XMM14k, XMM14l, XMM14m, XMM14n, XMM14o, XMM14p,
                   XMM15, XMM15b, XMM15c, XMM15d, XMM15e, XMM15f, XMM15g, XMM15h, XMM15i, XMM15j, XMM15k, XMM15l, XMM15m, XMM15n, XMM15o, XMM15p
                  ,XMM16, XMM16b, XMM16c, XMM16d, XMM16e, XMM16f, XMM16g, XMM16h, XMM16i, XMM16j, XMM16k, XMM16l, XMM16m, XMM16n, XMM16o, XMM16p,
                   XMM17, XMM17b, XMM17c, XMM17d, XMM17e, XMM17f, XMM17g, XMM17h, XMM17i, XMM17j, XMM17k, XMM17l, XMM17m, XMM17n, XMM17o, XMM17p,
                   XMM18, XMM18b, XMM18c, XMM18d, XMM18e, XMM18f, XMM18g, XMM18h, XMM18i, XMM18j, XMM18k, XMM18l, XMM18m, XMM18n, XMM18o, XMM18p,
                   XMM19, XMM19b, XMM19c, XMM19d, XMM19e, XMM19f, XMM19g, XMM19h, XMM19i, XMM19j, XMM19k, XMM19l, XMM19m, XMM19n, XMM19o, XMM19p,
                   XMM20, XMM20b, XMM20c, XMM20d, XMM20e, XMM20f, XMM20g, XMM20h, XMM20i, XMM20j, XMM20k, XMM20l, XMM20m, XMM20n, XMM20o, XMM20p,
                   XMM21, XMM21b, XMM21c, XMM21d, XMM21e, XMM21f, XMM21g, XMM21h, XMM21i, XMM21j, XMM21k, XMM21l, XMM21m, XMM21n, XMM21o, XMM21p,
                   XMM22, XMM22b, XMM22c, XMM22d, XMM22e, XMM22f, XMM22g, XMM22h, XMM22i, XMM22j, XMM22k, XMM22l, XMM22m, XMM22n, XMM22o, XMM22p,
                   XMM23, XMM23b, XMM23c, XMM23d, XMM23e, XMM23f, XMM23g, XMM23h, XMM23i, XMM23j, XMM23k, XMM23l, XMM23m, XMM23n, XMM23o, XMM23p,
                   XMM24, XMM24b, XMM24c, XMM24d, XMM24e, XMM24f, XMM24g, XMM24h, XMM24i, XMM24j, XMM24k, XMM24l, XMM24m, XMM24n, XMM24o, XMM24p,
                   XMM25, XMM25b, XMM25c, XMM25d, XMM25e, XMM25f, XMM25g, XMM25h, XMM25i, XMM25j, XMM25k, XMM25l, XMM25m, XMM25n, XMM25o, XMM25p,
                   XMM26, XMM26b, XMM26c, XMM26d, XMM26e, XMM26f, XMM26g, XMM26h, XMM26i, XMM26j, XMM26k, XMM26l, XMM26m, XMM26n, XMM26o, XMM26p,
                   XMM27, XMM27b, XMM27c, XMM27d, XMM27e, XMM27f, XMM27g, XMM27h, XMM27i, XMM27j, XMM27k, XMM27l, XMM27m, XMM27n, XMM27o, XMM27p,
                   XMM28, XMM28b, XMM28c, XMM28d, XMM28e, XMM28f, XMM28g, XMM28h, XMM28i, XMM28j, XMM28k, XMM28l, XMM28m, XMM28n, XMM28o, XMM28p,
                   XMM29, XMM29b, XMM29c, XMM29d, XMM29e, XMM29f, XMM29g, XMM29h, XMM29i, XMM29j, XMM29k, XMM29l, XMM29m, XMM29n, XMM29o, XMM29p,
                   XMM30, XMM30b, XMM30c, XMM30d, XMM30e, XMM30f, XMM30g, XMM30h, XMM30i, XMM30j, XMM30k, XMM30l, XMM30m, XMM30n, XMM30o, XMM30p,
                   XMM31, XMM31b, XMM31c, XMM31d, XMM31e, XMM31f, XMM31g, XMM31h, XMM31i, XMM31j, XMM31k, XMM31l, XMM31m, XMM31n, XMM31o, XMM31p
#endif
                      );

alloc_class chunk2(K7, K7_H,
                   K6, K6_H,
                   K5, K5_H,
                   K4, K4_H,
                   K3, K3_H,
                   K2, K2_H,
                   K1, K1_H);

reg_class  vectmask_reg(K1, K1_H,
                        K2, K2_H,
                        K3, K3_H,
                        K4, K4_H,
                        K5, K5_H,
                        K6, K6_H,
                        K7, K7_H);

reg_class vectmask_reg_K1(K1, K1_H);
reg_class vectmask_reg_K2(K2, K2_H);
reg_class vectmask_reg_K3(K3, K3_H);
reg_class vectmask_reg_K4(K4, K4_H);
reg_class vectmask_reg_K5(K5, K5_H);
reg_class vectmask_reg_K6(K6, K6_H);
reg_class vectmask_reg_K7(K7, K7_H);

// flags allocation class should be last.
alloc_class chunk3(RFLAGS);


// Singleton class for condition codes
reg_class int_flags(RFLAGS);

// Class for pre evex float registers
reg_class float_reg_legacy(XMM0,
                    XMM1,
                    XMM2,
                    XMM3,
                    XMM4,
                    XMM5,
                    XMM6,
                    XMM7
#ifdef _LP64
                   ,XMM8,
                    XMM9,
                    XMM10,
                    XMM11,
                    XMM12,
                    XMM13,
                    XMM14,
                    XMM15
#endif
                    );

// Class for evex float registers
reg_class float_reg_evex(XMM0,
                    XMM1,
                    XMM2,
                    XMM3,
                    XMM4,
                    XMM5,
                    XMM6,
                    XMM7
#ifdef _LP64
                   ,XMM8,
                    XMM9,
                    XMM10,
                    XMM11,
                    XMM12,
                    XMM13,
                    XMM14,
                    XMM15,
                    XMM16,
                    XMM17,
                    XMM18,
                    XMM19,
                    XMM20,
                    XMM21,
                    XMM22,
                    XMM23,
                    XMM24,
                    XMM25,
                    XMM26,
                    XMM27,
                    XMM28,
                    XMM29,
                    XMM30,
                    XMM31
#endif
                    );

reg_class_dynamic float_reg(float_reg_evex, float_reg_legacy, %{ VM_Version::supports_evex() %} );
reg_class_dynamic float_reg_vl(float_reg_evex, float_reg_legacy, %{ VM_Version::supports_evex() && VM_Version::supports_avx512vl() %} );

// Class for pre evex double registers
reg_class double_reg_legacy(XMM0,  XMM0b,
                     XMM1,  XMM1b,
                     XMM2,  XMM2b,
                     XMM3,  XMM3b,
                     XMM4,  XMM4b,
                     XMM5,  XMM5b,
                     XMM6,  XMM6b,
                     XMM7,  XMM7b
#ifdef _LP64
                    ,XMM8,  XMM8b,
                     XMM9,  XMM9b,
                     XMM10, XMM10b,
                     XMM11, XMM11b,
                     XMM12, XMM12b,
                     XMM13, XMM13b,
                     XMM14, XMM14b,
                     XMM15, XMM15b
#endif
                     );

// Class for evex double registers
reg_class double_reg_evex(XMM0,  XMM0b,
                     XMM1,  XMM1b,
                     XMM2,  XMM2b,
                     XMM3,  XMM3b,
                     XMM4,  XMM4b,
                     XMM5,  XMM5b,
                     XMM6,  XMM6b,
                     XMM7,  XMM7b
#ifdef _LP64
                    ,XMM8,  XMM8b,
                     XMM9,  XMM9b,
                     XMM10, XMM10b,
                     XMM11, XMM11b,
                     XMM12, XMM12b,
                     XMM13, XMM13b,
                     XMM14, XMM14b,
                     XMM15, XMM15b,
                     XMM16, XMM16b,
                     XMM17, XMM17b,
                     XMM18, XMM18b,
                     XMM19, XMM19b,
                     XMM20, XMM20b,
                     XMM21, XMM21b,
                     XMM22, XMM22b,
                     XMM23, XMM23b,
                     XMM24, XMM24b,
                     XMM25, XMM25b,
                     XMM26, XMM26b,
                     XMM27, XMM27b,
                     XMM28, XMM28b,
                     XMM29, XMM29b,
                     XMM30, XMM30b,
                     XMM31, XMM31b
#endif
                     );

reg_class_dynamic double_reg(double_reg_evex, double_reg_legacy, %{ VM_Version::supports_evex() %} );
reg_class_dynamic double_reg_vl(double_reg_evex, double_reg_legacy, %{ VM_Version::supports_evex() && VM_Version::supports_avx512vl() %} );

// Class for pre evex 32bit vector registers
reg_class vectors_reg_legacy(XMM0,
                      XMM1,
                      XMM2,
                      XMM3,
                      XMM4,
                      XMM5,
                      XMM6,
                      XMM7
#ifdef _LP64
                     ,XMM8,
                      XMM9,
                      XMM10,
                      XMM11,
                      XMM12,
                      XMM13,
                      XMM14,
                      XMM15
#endif
                      );

// Class for evex 32bit vector registers
reg_class vectors_reg_evex(XMM0,
                      XMM1,
                      XMM2,
                      XMM3,
                      XMM4,
                      XMM5,
                      XMM6,
                      XMM7
#ifdef _LP64
                     ,XMM8,
                      XMM9,
                      XMM10,
                      XMM11,
                      XMM12,
                      XMM13,
                      XMM14,
                      XMM15,
                      XMM16,
                      XMM17,
                      XMM18,
                      XMM19,
                      XMM20,
                      XMM21,
                      XMM22,
                      XMM23,
                      XMM24,
                      XMM25,
                      XMM26,
                      XMM27,
                      XMM28,
                      XMM29,
                      XMM30,
                      XMM31
#endif
                      );

reg_class_dynamic vectors_reg(vectors_reg_evex, vectors_reg_legacy, %{ VM_Version::supports_evex() %} );
reg_class_dynamic vectors_reg_vlbwdq(vectors_reg_evex, vectors_reg_legacy, %{ VM_Version::supports_avx512vlbwdq() %} );

// Class for all 64bit vector registers
reg_class vectord_reg_legacy(XMM0,  XMM0b,
                      XMM1,  XMM1b,
                      XMM2,  XMM2b,
                      XMM3,  XMM3b,
                      XMM4,  XMM4b,
                      XMM5,  XMM5b,
                      XMM6,  XMM6b,
                      XMM7,  XMM7b
#ifdef _LP64
                     ,XMM8,  XMM8b,
                      XMM9,  XMM9b,
                      XMM10, XMM10b,
                      XMM11, XMM11b,
                      XMM12, XMM12b,
                      XMM13, XMM13b,
                      XMM14, XMM14b,
                      XMM15, XMM15b
#endif
                      );

// Class for all 64bit vector registers
reg_class vectord_reg_evex(XMM0,  XMM0b,
                      XMM1,  XMM1b,
                      XMM2,  XMM2b,
                      XMM3,  XMM3b,
                      XMM4,  XMM4b,
                      XMM5,  XMM5b,
                      XMM6,  XMM6b,
                      XMM7,  XMM7b
#ifdef _LP64
                     ,XMM8,  XMM8b,
                      XMM9,  XMM9b,
                      XMM10, XMM10b,
                      XMM11, XMM11b,
                      XMM12, XMM12b,
                      XMM13, XMM13b,
                      XMM14, XMM14b,
                      XMM15, XMM15b,
                      XMM16, XMM16b,
                      XMM17, XMM17b,
                      XMM18, XMM18b,
                      XMM19, XMM19b,
                      XMM20, XMM20b,
                      XMM21, XMM21b,
                      XMM22, XMM22b,
                      XMM23, XMM23b,
                      XMM24, XMM24b,
                      XMM25, XMM25b,
                      XMM26, XMM26b,
                      XMM27, XMM27b,
                      XMM28, XMM28b,
                      XMM29, XMM29b,
                      XMM30, XMM30b,
                      XMM31, XMM31b
#endif
                      );

reg_class_dynamic vectord_reg(vectord_reg_evex, vectord_reg_legacy, %{ VM_Version::supports_evex() %} );
reg_class_dynamic vectord_reg_vlbwdq(vectord_reg_evex, vectord_reg_legacy, %{ VM_Version::supports_avx512vlbwdq() %} );

// Class for all 128bit vector registers
reg_class vectorx_reg_legacy(XMM0,  XMM0b,  XMM0c,  XMM0d,
                      XMM1,  XMM1b,  XMM1c,  XMM1d,
                      XMM2,  XMM2b,  XMM2c,  XMM2d,
                      XMM3,  XMM3b,  XMM3c,  XMM3d,
                      XMM4,  XMM4b,  XMM4c,  XMM4d,
                      XMM5,  XMM5b,  XMM5c,  XMM5d,
                      XMM6,  XMM6b,  XMM6c,  XMM6d,
                      XMM7,  XMM7b,  XMM7c,  XMM7d
#ifdef _LP64
                     ,XMM8,  XMM8b,  XMM8c,  XMM8d,
                      XMM9,  XMM9b,  XMM9c,  XMM9d,
                      XMM10, XMM10b, XMM10c, XMM10d,
                      XMM11, XMM11b, XMM11c, XMM11d,
                      XMM12, XMM12b, XMM12c, XMM12d,
                      XMM13, XMM13b, XMM13c, XMM13d,
                      XMM14, XMM14b, XMM14c, XMM14d,
                      XMM15, XMM15b, XMM15c, XMM15d
#endif
                      );

// Class for all 128bit vector registers
reg_class vectorx_reg_evex(XMM0,  XMM0b,  XMM0c,  XMM0d,
                      XMM1,  XMM1b,  XMM1c,  XMM1d,
                      XMM2,  XMM2b,  XMM2c,  XMM2d,
                      XMM3,  XMM3b,  XMM3c,  XMM3d,
                      XMM4,  XMM4b,  XMM4c,  XMM4d,
                      XMM5,  XMM5b,  XMM5c,  XMM5d,
                      XMM6,  XMM6b,  XMM6c,  XMM6d,
                      XMM7,  XMM7b,  XMM7c,  XMM7d
#ifdef _LP64
                     ,XMM8,  XMM8b,  XMM8c,  XMM8d,
                      XMM9,  XMM9b,  XMM9c,  XMM9d,
                      XMM10, XMM10b, XMM10c, XMM10d,
                      XMM11, XMM11b, XMM11c, XMM11d,
                      XMM12, XMM12b, XMM12c, XMM12d,
                      XMM13, XMM13b, XMM13c, XMM13d,
                      XMM14, XMM14b, XMM14c, XMM14d,
                      XMM15, XMM15b, XMM15c, XMM15d,
                      XMM16, XMM16b, XMM16c, XMM16d,
                      XMM17, XMM17b, XMM17c, XMM17d,
                      XMM18, XMM18b, XMM18c, XMM18d,
                      XMM19, XMM19b, XMM19c, XMM19d,
                      XMM20, XMM20b, XMM20c, XMM20d,
                      XMM21, XMM21b, XMM21c, XMM21d,
                      XMM22, XMM22b, XMM22c, XMM22d,
                      XMM23, XMM23b, XMM23c, XMM23d,
                      XMM24, XMM24b, XMM24c, XMM24d,
                      XMM25, XMM25b, XMM25c, XMM25d,
                      XMM26, XMM26b, XMM26c, XMM26d,
                      XMM27, XMM27b, XMM27c, XMM27d,
                      XMM28, XMM28b, XMM28c, XMM28d,
                      XMM29, XMM29b, XMM29c, XMM29d,
                      XMM30, XMM30b, XMM30c, XMM30d,
                      XMM31, XMM31b, XMM31c, XMM31d
#endif
                      );

reg_class_dynamic vectorx_reg(vectorx_reg_evex, vectorx_reg_legacy, %{ VM_Version::supports_evex() %} );
reg_class_dynamic vectorx_reg_vlbwdq(vectorx_reg_evex, vectorx_reg_legacy, %{ VM_Version::supports_avx512vlbwdq() %} );

// Class for all 256bit vector registers
reg_class vectory_reg_legacy(XMM0,  XMM0b,  XMM0c,  XMM0d,  XMM0e,  XMM0f,  XMM0g,  XMM0h,
                      XMM1,  XMM1b,  XMM1c,  XMM1d,  XMM1e,  XMM1f,  XMM1g,  XMM1h,
                      XMM2,  XMM2b,  XMM2c,  XMM2d,  XMM2e,  XMM2f,  XMM2g,  XMM2h,
                      XMM3,  XMM3b,  XMM3c,  XMM3d,  XMM3e,  XMM3f,  XMM3g,  XMM3h,
                      XMM4,  XMM4b,  XMM4c,  XMM4d,  XMM4e,  XMM4f,  XMM4g,  XMM4h,
                      XMM5,  XMM5b,  XMM5c,  XMM5d,  XMM5e,  XMM5f,  XMM5g,  XMM5h,
                      XMM6,  XMM6b,  XMM6c,  XMM6d,  XMM6e,  XMM6f,  XMM6g,  XMM6h,
                      XMM7,  XMM7b,  XMM7c,  XMM7d,  XMM7e,  XMM7f,  XMM7g,  XMM7h
#ifdef _LP64
                     ,XMM8,  XMM8b,  XMM8c,  XMM8d,  XMM8e,  XMM8f,  XMM8g,  XMM8h,
                      XMM9,  XMM9b,  XMM9c,  XMM9d,  XMM9e,  XMM9f,  XMM9g,  XMM9h,
                      XMM10, XMM10b, XMM10c, XMM10d, XMM10e, XMM10f, XMM10g, XMM10h,
                      XMM11, XMM11b, XMM11c, XMM11d, XMM11e, XMM11f, XMM11g, XMM11h,
                      XMM12, XMM12b, XMM12c, XMM12d, XMM12e, XMM12f, XMM12g, XMM12h,
                      XMM13, XMM13b, XMM13c, XMM13d, XMM13e, XMM13f, XMM13g, XMM13h,
                      XMM14, XMM14b, XMM14c, XMM14d, XMM14e, XMM14f, XMM14g, XMM14h,
                      XMM15, XMM15b, XMM15c, XMM15d, XMM15e, XMM15f, XMM15g, XMM15h
#endif
                      );

// Class for all 256bit vector registers
reg_class vectory_reg_evex(XMM0,  XMM0b,  XMM0c,  XMM0d,  XMM0e,  XMM0f,  XMM0g,  XMM0h,
                      XMM1,  XMM1b,  XMM1c,  XMM1d,  XMM1e,  XMM1f,  XMM1g,  XMM1h,
                      XMM2,  XMM2b,  XMM2c,  XMM2d,  XMM2e,  XMM2f,  XMM2g,  XMM2h,
                      XMM3,  XMM3b,  XMM3c,  XMM3d,  XMM3e,  XMM3f,  XMM3g,  XMM3h,
                      XMM4,  XMM4b,  XMM4c,  XMM4d,  XMM4e,  XMM4f,  XMM4g,  XMM4h,
                      XMM5,  XMM5b,  XMM5c,  XMM5d,  XMM5e,  XMM5f,  XMM5g,  XMM5h,
                      XMM6,  XMM6b,  XMM6c,  XMM6d,  XMM6e,  XMM6f,  XMM6g,  XMM6h,
                      XMM7,  XMM7b,  XMM7c,  XMM7d,  XMM7e,  XMM7f,  XMM7g,  XMM7h
#ifdef _LP64
                     ,XMM8,  XMM8b,  XMM8c,  XMM8d,  XMM8e,  XMM8f,  XMM8g,  XMM8h,
                      XMM9,  XMM9b,  XMM9c,  XMM9d,  XMM9e,  XMM9f,  XMM9g,  XMM9h,
                      XMM10, XMM10b, XMM10c, XMM10d, XMM10e, XMM10f, XMM10g, XMM10h,
                      XMM11, XMM11b, XMM11c, XMM11d, XMM11e, XMM11f, XMM11g, XMM11h,
                      XMM12, XMM12b, XMM12c, XMM12d, XMM12e, XMM12f, XMM12g, XMM12h,
                      XMM13, XMM13b, XMM13c, XMM13d, XMM13e, XMM13f, XMM13g, XMM13h,
                      XMM14, XMM14b, XMM14c, XMM14d, XMM14e, XMM14f, XMM14g, XMM14h,
                      XMM15, XMM15b, XMM15c, XMM15d, XMM15e, XMM15f, XMM15g, XMM15h,
                      XMM16, XMM16b, XMM16c, XMM16d, XMM16e, XMM16f, XMM16g, XMM16h,
                      XMM17, XMM17b, XMM17c, XMM17d, XMM17e, XMM17f, XMM17g, XMM17h,
                      XMM18, XMM18b, XMM18c, XMM18d, XMM18e, XMM18f, XMM18g, XMM18h,
                      XMM19, XMM19b, XMM19c, XMM19d, XMM19e, XMM19f, XMM19g, XMM19h,
                      XMM20, XMM20b, XMM20c, XMM20d, XMM20e, XMM20f, XMM20g, XMM20h,
                      XMM21, XMM21b, XMM21c, XMM21d, XMM21e, XMM21f, XMM21g, XMM21h,
                      XMM22, XMM22b, XMM22c, XMM22d, XMM22e, XMM22f, XMM22g, XMM22h,
                      XMM23, XMM23b, XMM23c, XMM23d, XMM23e, XMM23f, XMM23g, XMM23h,
                      XMM24, XMM24b, XMM24c, XMM24d, XMM24e, XMM24f, XMM24g, XMM24h,
                      XMM25, XMM25b, XMM25c, XMM25d, XMM25e, XMM25f, XMM25g, XMM25h,
                      XMM26, XMM26b, XMM26c, XMM26d, XMM26e, XMM26f, XMM26g, XMM26h,
                      XMM27, XMM27b, XMM27c, XMM27d, XMM27e, XMM27f, XMM27g, XMM27h,
                      XMM28, XMM28b, XMM28c, XMM28d, XMM28e, XMM28f, XMM28g, XMM28h,
                      XMM29, XMM29b, XMM29c, XMM29d, XMM29e, XMM29f, XMM29g, XMM29h,
                      XMM30, XMM30b, XMM30c, XMM30d, XMM30e, XMM30f, XMM30g, XMM30h,
                      XMM31, XMM31b, XMM31c, XMM31d, XMM31e, XMM31f, XMM31g, XMM31h
#endif
                      );

reg_class_dynamic vectory_reg(vectory_reg_evex, vectory_reg_legacy, %{ VM_Version::supports_evex() %} );
reg_class_dynamic vectory_reg_vlbwdq(vectory_reg_evex, vectory_reg_legacy, %{ VM_Version::supports_avx512vlbwdq() %} );

// Class for all 512bit vector registers
reg_class vectorz_reg_evex(XMM0,  XMM0b,  XMM0c,  XMM0d,  XMM0e,  XMM0f,  XMM0g,  XMM0h,  XMM0i,  XMM0j,  XMM0k,  XMM0l,  XMM0m,  XMM0n,  XMM0o,  XMM0p,
                      XMM1,  XMM1b,  XMM1c,  XMM1d,  XMM1e,  XMM1f,  XMM1g,  XMM1h,  XMM1i,  XMM1j,  XMM1k,  XMM1l,  XMM1m,  XMM1n,  XMM1o,  XMM1p,
                      XMM2,  XMM2b,  XMM2c,  XMM2d,  XMM2e,  XMM2f,  XMM2g,  XMM2h,  XMM2i,  XMM2j,  XMM2k,  XMM2l,  XMM2m,  XMM2n,  XMM2o,  XMM2p,
                      XMM3,  XMM3b,  XMM3c,  XMM3d,  XMM3e,  XMM3f,  XMM3g,  XMM3h,  XMM3i,  XMM3j,  XMM3k,  XMM3l,  XMM3m,  XMM3n,  XMM3o,  XMM3p,
                      XMM4,  XMM4b,  XMM4c,  XMM4d,  XMM4e,  XMM4f,  XMM4g,  XMM4h,  XMM4i,  XMM4j,  XMM4k,  XMM4l,  XMM4m,  XMM4n,  XMM4o,  XMM4p,
                      XMM5,  XMM5b,  XMM5c,  XMM5d,  XMM5e,  XMM5f,  XMM5g,  XMM5h,  XMM5i,  XMM5j,  XMM5k,  XMM5l,  XMM5m,  XMM5n,  XMM5o,  XMM5p,
                      XMM6,  XMM6b,  XMM6c,  XMM6d,  XMM6e,  XMM6f,  XMM6g,  XMM6h,  XMM6i,  XMM6j,  XMM6k,  XMM6l,  XMM6m,  XMM6n,  XMM6o,  XMM6p,
                      XMM7,  XMM7b,  XMM7c,  XMM7d,  XMM7e,  XMM7f,  XMM7g,  XMM7h,  XMM7i,  XMM7j,  XMM7k,  XMM7l,  XMM7m,  XMM7n,  XMM7o,  XMM7p
#ifdef _LP64
                     ,XMM8,  XMM8b,  XMM8c,  XMM8d,  XMM8e,  XMM8f,  XMM8g,  XMM8h,  XMM8i,  XMM8j,  XMM8k,  XMM8l,  XMM8m,  XMM8n,  XMM8o,  XMM8p,
                      XMM9,  XMM9b,  XMM9c,  XMM9d,  XMM9e,  XMM9f,  XMM9g,  XMM9h,  XMM9i,  XMM9j,  XMM9k,  XMM9l,  XMM9m,  XMM9n,  XMM9o,  XMM9p,
                      XMM10, XMM10b, XMM10c, XMM10d, XMM10e, XMM10f, XMM10g, XMM10h, XMM10i, XMM10j, XMM10k, XMM10l, XMM10m, XMM10n, XMM10o, XMM10p,
                      XMM11, XMM11b, XMM11c, XMM11d, XMM11e, XMM11f, XMM11g, XMM11h, XMM11i, XMM11j, XMM11k, XMM11l, XMM11m, XMM11n, XMM11o, XMM11p,
                      XMM12, XMM12b, XMM12c, XMM12d, XMM12e, XMM12f, XMM12g, XMM12h, XMM12i, XMM12j, XMM12k, XMM12l, XMM12m, XMM12n, XMM12o, XMM12p,
                      XMM13, XMM13b, XMM13c, XMM13d, XMM13e, XMM13f, XMM13g, XMM13h, XMM13i, XMM13j, XMM13k, XMM13l, XMM13m, XMM13n, XMM13o, XMM13p,
                      XMM14, XMM14b, XMM14c, XMM14d, XMM14e, XMM14f, XMM14g, XMM14h, XMM14i, XMM14j, XMM14k, XMM14l, XMM14m, XMM14n, XMM14o, XMM14p,
                      XMM15, XMM15b, XMM15c, XMM15d, XMM15e, XMM15f, XMM15g, XMM15h, XMM15i, XMM15j, XMM15k, XMM15l, XMM15m, XMM15n, XMM15o, XMM15p
                     ,XMM16, XMM16b, XMM16c, XMM16d, XMM16e, XMM16f, XMM16g, XMM16h, XMM16i, XMM16j, XMM16k, XMM16l, XMM16m, XMM16n, XMM16o, XMM16p,
                      XMM17, XMM17b, XMM17c, XMM17d, XMM17e, XMM17f, XMM17g, XMM17h, XMM17i, XMM17j, XMM17k, XMM17l, XMM17m, XMM17n, XMM17o, XMM17p,
                      XMM18, XMM18b, XMM18c, XMM18d, XMM18e, XMM18f, XMM18g, XMM18h, XMM18i, XMM18j, XMM18k, XMM18l, XMM18m, XMM18n, XMM18o, XMM18p,
                      XMM19, XMM19b, XMM19c, XMM19d, XMM19e, XMM19f, XMM19g, XMM19h, XMM19i, XMM19j, XMM19k, XMM19l, XMM19m, XMM19n, XMM19o, XMM19p,
                      XMM20, XMM20b, XMM20c, XMM20d, XMM20e, XMM20f, XMM20g, XMM20h, XMM20i, XMM20j, XMM20k, XMM20l, XMM20m, XMM20n, XMM20o, XMM20p,
                      XMM21, XMM21b, XMM21c, XMM21d, XMM21e, XMM21f, XMM21g, XMM21h, XMM21i, XMM21j, XMM21k, XMM21l, XMM21m, XMM21n, XMM21o, XMM21p,
                      XMM22, XMM22b, XMM22c, XMM22d, XMM22e, XMM22f, XMM22g, XMM22h, XMM22i, XMM22j, XMM22k, XMM22l, XMM22m, XMM22n, XMM22o, XMM22p,
                      XMM23, XMM23b, XMM23c, XMM23d, XMM23e, XMM23f, XMM23g, XMM23h, XMM23i, XMM23j, XMM23k, XMM23l, XMM23m, XMM23n, XMM23o, XMM23p,
                      XMM24, XMM24b, XMM24c, XMM24d, XMM24e, XMM24f, XMM24g, XMM24h, XMM24i, XMM24j, XMM24k, XMM24l, XMM24m, XMM24n, XMM24o, XMM24p,
                      XMM25, XMM25b, XMM25c, XMM25d, XMM25e, XMM25f, XMM25g, XMM25h, XMM25i, XMM25j, XMM25k, XMM25l, XMM25m, XMM25n, XMM25o, XMM25p,
                      XMM26, XMM26b, XMM26c, XMM26d, XMM26e, XMM26f, XMM26g, XMM26h, XMM26i, XMM26j, XMM26k, XMM26l, XMM26m, XMM26n, XMM26o, XMM26p,
                      XMM27, XMM27b, XMM27c, XMM27d, XMM27e, XMM27f, XMM27g, XMM27h, XMM27i, XMM27j, XMM27k, XMM27l, XMM27m, XMM27n, XMM27o, XMM27p,
                      XMM28, XMM28b, XMM28c, XMM28d, XMM28e, XMM28f, XMM28g, XMM28h, XMM28i, XMM28j, XMM28k, XMM28l, XMM28m, XMM28n, XMM28o, XMM28p,
                      XMM29, XMM29b, XMM29c, XMM29d, XMM29e, XMM29f, XMM29g, XMM29h, XMM29i, XMM29j, XMM29k, XMM29l, XMM29m, XMM29n, XMM29o, XMM29p,
                      XMM30, XMM30b, XMM30c, XMM30d, XMM30e, XMM30f, XMM30g, XMM30h, XMM30i, XMM30j, XMM30k, XMM30l, XMM30m, XMM30n, XMM30o, XMM30p,
                      XMM31, XMM31b, XMM31c, XMM31d, XMM31e, XMM31f, XMM31g, XMM31h, XMM31i, XMM31j, XMM31k, XMM31l, XMM31m, XMM31n, XMM31o, XMM31p
#endif
                      );

// Class for restricted 512bit vector registers
reg_class vectorz_reg_legacy(XMM0,  XMM0b,  XMM0c,  XMM0d,  XMM0e,  XMM0f,  XMM0g,  XMM0h,  XMM0i,  XMM0j,  XMM0k,  XMM0l,  XMM0m,  XMM0n,  XMM0o,  XMM0p,
                      XMM1,  XMM1b,  XMM1c,  XMM1d,  XMM1e,  XMM1f,  XMM1g,  XMM1h,  XMM1i,  XMM1j,  XMM1k,  XMM1l,  XMM1m,  XMM1n,  XMM1o,  XMM1p,
                      XMM2,  XMM2b,  XMM2c,  XMM2d,  XMM2e,  XMM2f,  XMM2g,  XMM2h,  XMM2i,  XMM2j,  XMM2k,  XMM2l,  XMM2m,  XMM2n,  XMM2o,  XMM2p,
                      XMM3,  XMM3b,  XMM3c,  XMM3d,  XMM3e,  XMM3f,  XMM3g,  XMM3h,  XMM3i,  XMM3j,  XMM3k,  XMM3l,  XMM3m,  XMM3n,  XMM3o,  XMM3p,
                      XMM4,  XMM4b,  XMM4c,  XMM4d,  XMM4e,  XMM4f,  XMM4g,  XMM4h,  XMM4i,  XMM4j,  XMM4k,  XMM4l,  XMM4m,  XMM4n,  XMM4o,  XMM4p,
                      XMM5,  XMM5b,  XMM5c,  XMM5d,  XMM5e,  XMM5f,  XMM5g,  XMM5h,  XMM5i,  XMM5j,  XMM5k,  XMM5l,  XMM5m,  XMM5n,  XMM5o,  XMM5p,
                      XMM6,  XMM6b,  XMM6c,  XMM6d,  XMM6e,  XMM6f,  XMM6g,  XMM6h,  XMM6i,  XMM6j,  XMM6k,  XMM6l,  XMM6m,  XMM6n,  XMM6o,  XMM6p,
                      XMM7,  XMM7b,  XMM7c,  XMM7d,  XMM7e,  XMM7f,  XMM7g,  XMM7h,  XMM7i,  XMM7j,  XMM7k,  XMM7l,  XMM7m,  XMM7n,  XMM7o,  XMM7p
#ifdef _LP64
                     ,XMM8,  XMM8b,  XMM8c,  XMM8d,  XMM8e,  XMM8f,  XMM8g,  XMM8h,  XMM8i,  XMM8j,  XMM8k,  XMM8l,  XMM8m,  XMM8n,  XMM8o,  XMM8p,
                      XMM9,  XMM9b,  XMM9c,  XMM9d,  XMM9e,  XMM9f,  XMM9g,  XMM9h,  XMM9i,  XMM9j,  XMM9k,  XMM9l,  XMM9m,  XMM9n,  XMM9o,  XMM9p,
                      XMM10, XMM10b, XMM10c, XMM10d, XMM10e, XMM10f, XMM10g, XMM10h, XMM10i, XMM10j, XMM10k, XMM10l, XMM10m, XMM10n, XMM10o, XMM10p,
                      XMM11, XMM11b, XMM11c, XMM11d, XMM11e, XMM11f, XMM11g, XMM11h, XMM11i, XMM11j, XMM11k, XMM11l, XMM11m, XMM11n, XMM11o, XMM11p,
                      XMM12, XMM12b, XMM12c, XMM12d, XMM12e, XMM12f, XMM12g, XMM12h, XMM12i, XMM12j, XMM12k, XMM12l, XMM12m, XMM12n, XMM12o, XMM12p,
                      XMM13, XMM13b, XMM13c, XMM13d, XMM13e, XMM13f, XMM13g, XMM13h, XMM13i, XMM13j, XMM13k, XMM13l, XMM13m, XMM13n, XMM13o, XMM13p,
                      XMM14, XMM14b, XMM14c, XMM14d, XMM14e, XMM14f, XMM14g, XMM14h, XMM14i, XMM14j, XMM14k, XMM14l, XMM14m, XMM14n, XMM14o, XMM14p,
                      XMM15, XMM15b, XMM15c, XMM15d, XMM15e, XMM15f, XMM15g, XMM15h, XMM15i, XMM15j, XMM15k, XMM15l, XMM15m, XMM15n, XMM15o, XMM15p
#endif
                      );

reg_class_dynamic vectorz_reg   (vectorz_reg_evex, vectorz_reg_legacy, %{ VM_Version::supports_evex() %} );
reg_class_dynamic vectorz_reg_vl(vectorz_reg_evex, vectorz_reg_legacy, %{ VM_Version::supports_evex() && VM_Version::supports_avx512vl() %} );

reg_class xmm0_reg(XMM0, XMM0b, XMM0c, XMM0d);
%}


//----------SOURCE BLOCK-------------------------------------------------------
// This is a block of C++ code which provides values, functions, and
// definitions necessary in the rest of the architecture description

source_hpp %{
// Header information of the source block.
// Method declarations/definitions which are used outside
// the ad-scope can conveniently be defined here.
//
// To keep related declarations/definitions/uses close together,
// we switch between source %{ }% and source_hpp %{ }% freely as needed.

#include "runtime/vm_version.hpp"

class NativeJump;

class CallStubImpl {

  //--------------------------------------------------------------
  //---<  Used for optimization in Compile::shorten_branches  >---
  //--------------------------------------------------------------

 public:
  // Size of call trampoline stub.
  static uint size_call_trampoline() {
    return 0; // no call trampolines on this platform
  }

  // number of relocations needed by a call trampoline stub
  static uint reloc_call_trampoline() {
    return 0; // no call trampolines on this platform
  }
};

class HandlerImpl {

 public:

  static int emit_exception_handler(CodeBuffer &cbuf);
  static int emit_deopt_handler(CodeBuffer& cbuf);

  static uint size_exception_handler() {
    // NativeCall instruction size is the same as NativeJump.
    // exception handler starts out as jump and can be patched to
    // a call be deoptimization.  (4932387)
    // Note that this value is also credited (in output.cpp) to
    // the size of the code section.
    return NativeJump::instruction_size;
  }

#ifdef _LP64
  static uint size_deopt_handler() {
    // three 5 byte instructions plus one move for unreachable address.
    return 15+3;
  }
#else
  static uint size_deopt_handler() {
    // NativeCall instruction size is the same as NativeJump.
    // exception handler starts out as jump and can be patched to
    // a call be deoptimization.  (4932387)
    // Note that this value is also credited (in output.cpp) to
    // the size of the code section.
    return 5 + NativeJump::instruction_size; // pushl(); jmp;
  }
#endif
};

inline Assembler::AvxVectorLen vector_length_encoding(int bytes) {
  switch(bytes) {
    case  4: // fall-through
    case  8: // fall-through
    case 16: return Assembler::AVX_128bit;
    case 32: return Assembler::AVX_256bit;
    case 64: return Assembler::AVX_512bit;

    default: {
      ShouldNotReachHere();
      return Assembler::AVX_NoVec;
    }
  }
}

static inline Assembler::AvxVectorLen vector_length_encoding(const Node* n) {
  return vector_length_encoding(Matcher::vector_length_in_bytes(n));
}

static inline Assembler::AvxVectorLen vector_length_encoding(const MachNode* use, MachOper* opnd) {
  uint def_idx = use->operand_index(opnd);
  Node* def = use->in(def_idx);
  return vector_length_encoding(def);
}

static inline bool is_unsigned_booltest_pred(int bt) {
  return  ((bt & BoolTest::unsigned_compare) == BoolTest::unsigned_compare);
}

class Node::PD {
public:
  enum NodeFlags {
    Flag_intel_jcc_erratum = Node::_last_flag << 1,
    _last_flag             = Flag_intel_jcc_erratum
  };
};

%} // end source_hpp

source %{

#include "opto/addnode.hpp"
#include "c2_intelJccErratum_x86.hpp"

void PhaseOutput::pd_perform_mach_node_analysis() {
  if (VM_Version::has_intel_jcc_erratum()) {
    int extra_padding = IntelJccErratum::tag_affected_machnodes(C, C->cfg(), C->regalloc());
    _buf_sizes._code += extra_padding;
  }
}

int MachNode::pd_alignment_required() const {
  if (VM_Version::has_intel_jcc_erratum() && IntelJccErratum::is_jcc_erratum_branch(this)) {
    // Conservatively add worst case padding. We assume that relocInfo::addr_unit() is 1 on x86.
    return IntelJccErratum::largest_jcc_size() + 1;
  } else {
    return 1;
  }
}

int MachNode::compute_padding(int current_offset) const {
  if (flags() & Node::PD::Flag_intel_jcc_erratum) {
    Compile* C = Compile::current();
    PhaseOutput* output = C->output();
    Block* block = output->block();
    int index = output->index();
    return IntelJccErratum::compute_padding(current_offset, this, block, index, C->regalloc());
  } else {
    return 0;
  }
}

// Emit exception handler code.
// Stuff framesize into a register and call a VM stub routine.
int HandlerImpl::emit_exception_handler(CodeBuffer& cbuf) {

  // Note that the code buffer's insts_mark is always relative to insts.
  // That's why we must use the macroassembler to generate a handler.
  C2_MacroAssembler _masm(&cbuf);
  address base = __ start_a_stub(size_exception_handler());
  if (base == NULL) {
    ciEnv::current()->record_failure("CodeCache is full");
    return 0;  // CodeBuffer::expand failed
  }
  int offset = __ offset();
  __ jump(RuntimeAddress(OptoRuntime::exception_blob()->entry_point()));
  assert(__ offset() - offset <= (int) size_exception_handler(), "overflow");
  __ end_a_stub();
  return offset;
}

// Emit deopt handler code.
int HandlerImpl::emit_deopt_handler(CodeBuffer& cbuf) {

  // Note that the code buffer's insts_mark is always relative to insts.
  // That's why we must use the macroassembler to generate a handler.
  C2_MacroAssembler _masm(&cbuf);
  address base = __ start_a_stub(size_deopt_handler());
  if (base == NULL) {
    ciEnv::current()->record_failure("CodeCache is full");
    return 0;  // CodeBuffer::expand failed
  }
  int offset = __ offset();

#ifdef _LP64
  address the_pc = (address) __ pc();
  Label next;
  // push a "the_pc" on the stack without destroying any registers
  // as they all may be live.

  // push address of "next"
  __ call(next, relocInfo::none); // reloc none is fine since it is a disp32
  __ bind(next);
  // adjust it so it matches "the_pc"
  __ subptr(Address(rsp, 0), __ offset() - offset);
#else
  InternalAddress here(__ pc());
  __ pushptr(here.addr());
#endif

  __ jump(RuntimeAddress(SharedRuntime::deopt_blob()->unpack()));
  assert(__ offset() - offset <= (int) size_deopt_handler(), "overflow %d", (__ offset() - offset));
  __ end_a_stub();
  return offset;
}

Assembler::Width widthForType(BasicType bt) {
  if (bt == T_BYTE) {
    return Assembler::B;
  } else if (bt == T_SHORT) {
    return Assembler::W;
  } else if (bt == T_INT) {
    return Assembler::D;
  } else {
    assert(bt == T_LONG, "not a long: %s", type2name(bt));
    return Assembler::Q;
  }
}

//=============================================================================

  // Float masks come from different places depending on platform.
#ifdef _LP64
  static address float_signmask()  { return StubRoutines::x86::float_sign_mask(); }
  static address float_signflip()  { return StubRoutines::x86::float_sign_flip(); }
  static address double_signmask() { return StubRoutines::x86::double_sign_mask(); }
  static address double_signflip() { return StubRoutines::x86::double_sign_flip(); }
#else
  static address float_signmask()  { return (address)float_signmask_pool; }
  static address float_signflip()  { return (address)float_signflip_pool; }
  static address double_signmask() { return (address)double_signmask_pool; }
  static address double_signflip() { return (address)double_signflip_pool; }
#endif
  static address vector_short_to_byte_mask() { return StubRoutines::x86::vector_short_to_byte_mask(); }
  static address vector_int_to_byte_mask() { return StubRoutines::x86::vector_int_to_byte_mask(); }
  static address vector_byte_perm_mask() { return StubRoutines::x86::vector_byte_perm_mask(); }
  static address vector_long_sign_mask() { return StubRoutines::x86::vector_long_sign_mask(); }
  static address vector_all_bits_set() { return StubRoutines::x86::vector_all_bits_set(); }
  static address vector_int_mask_cmp_bits() { return StubRoutines::x86::vector_int_mask_cmp_bits(); }
  static address vector_int_to_short_mask() { return StubRoutines::x86::vector_int_to_short_mask(); }
  static address vector_byte_shufflemask() { return StubRoutines::x86::vector_byte_shuffle_mask(); }
  static address vector_short_shufflemask() { return StubRoutines::x86::vector_short_shuffle_mask(); }
  static address vector_int_shufflemask() { return StubRoutines::x86::vector_int_shuffle_mask(); }
  static address vector_long_shufflemask() { return StubRoutines::x86::vector_long_shuffle_mask(); }
  static address vector_32_bit_mask() { return StubRoutines::x86::vector_32_bit_mask(); }
  static address vector_64_bit_mask() { return StubRoutines::x86::vector_64_bit_mask(); }

//=============================================================================
const bool Matcher::match_rule_supported(int opcode) {
  if (!has_match_rule(opcode)) {
    return false; // no match rule present
  }
  const bool is_LP64 = LP64_ONLY(true) NOT_LP64(false);
  switch (opcode) {
    case Op_AbsVL:
    case Op_StoreVectorScatter:
      if (UseAVX < 3) {
        return false;
      }
      break;
    case Op_PopCountI:
    case Op_PopCountL:
      if (!UsePopCountInstruction) {
        return false;
      }
      break;
    case Op_PopCountVI:
      if (!UsePopCountInstruction || !VM_Version::supports_avx512_vpopcntdq()) {
        return false;
      }
      break;
    case Op_MulVI:
      if ((UseSSE < 4) && (UseAVX < 1)) { // only with SSE4_1 or AVX
        return false;
      }
      break;
    case Op_MulVL:
      if (UseSSE < 4) { // only with SSE4_1 or AVX
        return false;
      }
      break;
    case Op_MulReductionVL:
      if (VM_Version::supports_avx512dq() == false) {
        return false;
      }
      break;
    case Op_AddReductionVL:
      if (UseSSE < 2) { // requires at least SSE2
        return false;
      }
      break;
    case Op_AbsVB:
    case Op_AbsVS:
    case Op_AbsVI:
    case Op_AddReductionVI:
    case Op_AndReductionV:
    case Op_OrReductionV:
    case Op_XorReductionV:
      if (UseSSE < 3) { // requires at least SSSE3
        return false;
      }
      break;
    case Op_VectorLoadShuffle:
    case Op_VectorRearrange:
    case Op_MulReductionVI:
      if (UseSSE < 4) { // requires at least SSE4
        return false;
      }
      break;
    case Op_SqrtVD:
    case Op_SqrtVF:
    case Op_VectorMaskCmp:
    case Op_VectorCastB2X:
    case Op_VectorCastS2X:
    case Op_VectorCastI2X:
    case Op_VectorCastL2X:
    case Op_VectorCastF2X:
    case Op_VectorCastD2X:
      if (UseAVX < 1) { // enabled for AVX only
        return false;
      }
      break;
    case Op_CompareAndSwapL:
#ifdef _LP64
    case Op_CompareAndSwapP:
#endif
      if (!VM_Version::supports_cx8()) {
        return false;
      }
      break;
    case Op_CMoveVF:
    case Op_CMoveVD:
      if (UseAVX < 1) { // enabled for AVX only
        return false;
      }
      break;
    case Op_StrIndexOf:
      if (!UseSSE42Intrinsics) {
        return false;
      }
      break;
    case Op_StrIndexOfChar:
      if (!UseSSE42Intrinsics) {
        return false;
      }
      break;
    case Op_OnSpinWait:
      if (VM_Version::supports_on_spin_wait() == false) {
        return false;
      }
      break;
    case Op_MulVB:
    case Op_LShiftVB:
    case Op_RShiftVB:
    case Op_URShiftVB:
    case Op_VectorInsert:
    case Op_VectorLoadMask:
    case Op_VectorStoreMask:
    case Op_VectorBlend:
      if (UseSSE < 4) {
        return false;
      }
      break;
#ifdef _LP64
    case Op_MaxD:
    case Op_MaxF:
    case Op_MinD:
    case Op_MinF:
      if (UseAVX < 1) { // enabled for AVX only
        return false;
      }
      break;
#endif
    case Op_CacheWB:
    case Op_CacheWBPreSync:
    case Op_CacheWBPostSync:
      if (!VM_Version::supports_data_cache_line_flush()) {
        return false;
      }
      break;
    case Op_ExtractB:
    case Op_ExtractL:
    case Op_ExtractI:
    case Op_RoundDoubleMode:
      if (UseSSE < 4) {
        return false;
      }
      break;
    case Op_RoundDoubleModeV:
      if (VM_Version::supports_avx() == false) {
        return false; // 128bit vroundpd is not available
      }
      break;
    case Op_LoadVectorGather:
      if (UseAVX < 2) {
        return false;
      }
      break;
    case Op_FmaVD:
    case Op_FmaVF:
      if (!UseFMA) {
        return false;
      }
      break;
    case Op_MacroLogicV:
      if (UseAVX < 3 || !UseVectorMacroLogic) {
        return false;
      }
      break;

    case Op_VectorCmpMasked:
    case Op_VectorMaskGen:
    case Op_LoadVectorMasked:
    case Op_StoreVectorMasked:
      if (!is_LP64  || UseAVX < 3 || !VM_Version::supports_bmi2()) {
        return false;
      }
      break;
    case Op_VectorMaskFirstTrue:
    case Op_VectorMaskLastTrue:
    case Op_VectorMaskTrueCount:
    case Op_VectorMaskToLong:
      if (!is_LP64 || UseAVX < 1) {
         return false;
      }
      break;
    case Op_CopySignD:
    case Op_CopySignF:
      if (UseAVX < 3 || !is_LP64)  {
        return false;
      }
      if (!VM_Version::supports_avx512vl()) {
        return false;
      }
      break;
#ifndef _LP64
    case Op_AddReductionVF:
    case Op_AddReductionVD:
    case Op_MulReductionVF:
    case Op_MulReductionVD:
      if (UseSSE < 1) { // requires at least SSE
        return false;
      }
      break;
    case Op_MulAddVS2VI:
    case Op_RShiftVL:
    case Op_AbsVD:
    case Op_NegVD:
      if (UseSSE < 2) {
        return false;
      }
      break;
#endif // !LP64
    case Op_SignumF:
      if (UseSSE < 1) {
        return false;
      }
      break;
    case Op_SignumD:
      if (UseSSE < 2) {
        return false;
      }
      break;
  }
  return true;  // Match rules are supported by default.
}

//------------------------------------------------------------------------

// Identify extra cases that we might want to provide match rules for vector nodes and
// other intrinsics guarded with vector length (vlen) and element type (bt).
const bool Matcher::match_rule_supported_vector(int opcode, int vlen, BasicType bt) {
  const bool is_LP64 = LP64_ONLY(true) NOT_LP64(false);
  if (!match_rule_supported(opcode)) {
    return false;
  }
  // Matcher::vector_size_supported() restricts vector sizes in the following way (see Matcher::vector_width_in_bytes):
  //   * SSE2 supports 128bit vectors for all types;
  //   * AVX1 supports 256bit vectors only for FLOAT and DOUBLE types;
  //   * AVX2 supports 256bit vectors for all types;
  //   * AVX512F supports 512bit vectors only for INT, FLOAT, and DOUBLE types;
  //   * AVX512BW supports 512bit vectors for BYTE, SHORT, and CHAR types.
  // There's also a limit on minimum vector size supported: 2 elements (or 4 bytes for BYTE).
  // And MaxVectorSize is taken into account as well.
  if (!vector_size_supported(bt, vlen)) {
    return false;
  }
  // Special cases which require vector length follow:
  //   * implementation limitations
  //   * some 512bit vector operations on FLOAT and DOUBLE types require AVX512DQ
  //   * 128bit vroundpd instruction is present only in AVX1
  int size_in_bits = vlen * type2aelembytes(bt) * BitsPerByte;
  switch (opcode) {
    case Op_AbsVF:
    case Op_NegVF:
      if ((vlen == 16) && (VM_Version::supports_avx512dq() == false)) {
        return false; // 512bit vandps and vxorps are not available
      }
      break;
    case Op_AbsVD:
    case Op_NegVD:
    case Op_MulVL:
      if ((vlen == 8) && (VM_Version::supports_avx512dq() == false)) {
        return false; // 512bit vpmullq, vandpd and vxorpd are not available
      }
      break;
    case Op_CMoveVF:
      if (vlen != 8) {
        return false; // implementation limitation (only vcmov8F_reg is present)
      }
      break;
    case Op_RotateRightV:
    case Op_RotateLeftV:
      if (bt != T_INT && bt != T_LONG) {
        return false;
      } // fallthrough
    case Op_MacroLogicV:
      if (!VM_Version::supports_evex() ||
          ((size_in_bits != 512) && !VM_Version::supports_avx512vl())) {
        return false;
      }
      break;
    case Op_ClearArray:
    case Op_VectorMaskGen:
    case Op_VectorCmpMasked:
    case Op_LoadVectorMasked:
    case Op_StoreVectorMasked:
      if (!is_LP64 || !VM_Version::supports_avx512bw()) {
        return false;
      }
      if ((size_in_bits != 512) && !VM_Version::supports_avx512vl()) {
        return false;
      }
      break;
    case Op_CMoveVD:
      if (vlen != 4) {
        return false; // implementation limitation (only vcmov4D_reg is present)
      }
      break;
    case Op_MaxV:
    case Op_MinV:
      if (UseSSE < 4 && is_integral_type(bt)) {
        return false;
      }
      if ((bt == T_FLOAT || bt == T_DOUBLE)) {
          // Float/Double intrinsics are enabled for AVX family currently.
          if (UseAVX == 0) {
            return false;
          }
          if (UseAVX > 2 && (!VM_Version::supports_avx512dq() && size_in_bits == 512)) { // 512 bit Float/Double intrinsics need AVX512DQ
            return false;
          }
      }
      break;
    case Op_CallLeafVector:
      if (size_in_bits == 512 && !VM_Version::supports_avx512vlbwdq()) {
        return false;
      }
      break;
    case Op_AddReductionVI:
      if (bt == T_INT && (UseSSE < 3 || !VM_Version::supports_ssse3())) {
        return false;
      }
      // fallthrough
    case Op_AndReductionV:
    case Op_OrReductionV:
    case Op_XorReductionV:
      if (is_subword_type(bt) && (UseSSE < 4)) {
        return false;
      }
#ifndef _LP64
      if (bt == T_BYTE || bt == T_LONG) {
        return false;
      }
#endif
      break;
#ifndef _LP64
    case Op_VectorInsert:
      if (bt == T_LONG || bt == T_DOUBLE) {
        return false;
      }
      break;
#endif
    case Op_MinReductionV:
    case Op_MaxReductionV:
      if ((bt == T_INT || is_subword_type(bt)) && UseSSE < 4) {
        return false;
      } else if (bt == T_LONG && (UseAVX < 3 || !VM_Version::supports_avx512vlbwdq())) {
        return false;
      }
      // Float/Double intrinsics enabled for AVX family.
      if (UseAVX == 0 && (bt == T_FLOAT || bt == T_DOUBLE)) {
        return false;
      }
      if (UseAVX > 2 && (!VM_Version::supports_avx512dq() && size_in_bits == 512)) {
        return false;
      }
#ifndef _LP64
      if (bt == T_BYTE || bt == T_LONG) {
        return false;
      }
#endif
      break;
    case Op_VectorTest:
      if (UseSSE < 4) {
        return false; // Implementation limitation
      } else if (size_in_bits < 32) {
        return false; // Implementation limitation
      } else if (size_in_bits == 512 && (VM_Version::supports_avx512bw() == false)) {
        return false; // Implementation limitation
      }
      break;
    case Op_VectorLoadShuffle:
    case Op_VectorRearrange:
      if(vlen == 2) {
        return false; // Implementation limitation due to how shuffle is loaded
      } else if (size_in_bits == 256 && UseAVX < 2) {
        return false; // Implementation limitation
      } else if (bt == T_BYTE && size_in_bits > 256 && !VM_Version::supports_avx512_vbmi())  {
        return false; // Implementation limitation
      } else if (bt == T_SHORT && size_in_bits > 256 && !VM_Version::supports_avx512bw())  {
        return false; // Implementation limitation
      }
      break;
    case Op_VectorLoadMask:
      if (size_in_bits == 256 && UseAVX < 2) {
        return false; // Implementation limitation
      }
      // fallthrough
    case Op_VectorStoreMask:
      if (vlen == 2) {
        return false; // Implementation limitation
      }
      break;
    case Op_VectorCastB2X:
      if (size_in_bits == 256 && UseAVX < 2) {
        return false; // Implementation limitation
      }
      break;
    case Op_VectorCastS2X:
      if (is_integral_type(bt) && size_in_bits == 256 && UseAVX < 2) {
        return false;
      }
      break;
    case Op_VectorCastI2X:
      if (is_integral_type(bt) && size_in_bits == 256 && UseAVX < 2) {
        return false;
      }
      break;
    case Op_VectorCastL2X:
      if (is_integral_type(bt) && size_in_bits == 256 && UseAVX < 2) {
        return false;
      } else if (!is_integral_type(bt) && !VM_Version::supports_avx512dq()) {
        return false;
      }
      break;
    case Op_VectorCastF2X:
    case Op_VectorCastD2X:
      if (is_integral_type(bt)) {
        // Casts from FP to integral types require special fixup logic not easily
        // implementable with vectors.
        return false; // Implementation limitation
      }
    case Op_MulReductionVI:
      if (bt == T_BYTE && size_in_bits == 512 && !VM_Version::supports_avx512bw()) {
        return false;
      }
      break;
    case Op_LoadVectorGatherMasked:
    case Op_StoreVectorScatterMasked:
    case Op_StoreVectorScatter:
      if(is_subword_type(bt)) {
        return false;
      } else if (size_in_bits < 512 && !VM_Version::supports_avx512vl()) {
        return false;
      }
      // fallthrough
    case Op_LoadVectorGather:
      if (size_in_bits == 64 ) {
        return false;
      }
      break;
    case Op_MaskAll:
      if (!is_LP64 || !VM_Version::supports_evex()) {
        return false;
      }
      if ((vlen > 16 || is_subword_type(bt)) && !VM_Version::supports_avx512bw()) {
        return false;
      }
      if (size_in_bits < 512 && !VM_Version::supports_avx512vl()) {
        return false;
      }
      break;
    case Op_VectorMaskCmp:
      if (vlen < 2 || size_in_bits < 32) {
        return false;
      }
      break;
  }
  return true;  // Per default match rules are supported.
}

const bool Matcher::match_rule_supported_vector_masked(int opcode, int vlen, BasicType bt) {
  // ADLC based match_rule_supported routine checks for the existence of pattern based
  // on IR opcode. Most of the unary/binary/ternary masked operation share the IR nodes
  // of their non-masked counterpart with mask edge being the differentiator.
  // This routine does a strict check on the existence of masked operation patterns
  // by returning a default false value for all the other opcodes apart from the
  // ones whose masked instruction patterns are defined in this file.
  if (!match_rule_supported_vector(opcode, vlen, bt)) {
    return false;
  }

  const bool is_LP64 = LP64_ONLY(true) NOT_LP64(false);
  int size_in_bits = vlen * type2aelembytes(bt) * BitsPerByte;
  if (size_in_bits != 512 && !VM_Version::supports_avx512vl()) {
    return false;
  }
  switch(opcode) {
    // Unary masked operations
    case Op_AbsVB:
    case Op_AbsVS:
      if(!VM_Version::supports_avx512bw()) {
        return false;  // Implementation limitation
      }
    case Op_AbsVI:
    case Op_AbsVL:
      return true;

    // Ternary masked operations
    case Op_FmaVF:
    case Op_FmaVD:
      return true;

    // Binary masked operations
    case Op_AddVB:
    case Op_AddVS:
    case Op_SubVB:
    case Op_SubVS:
    case Op_MulVS:
    case Op_LShiftVS:
    case Op_RShiftVS:
    case Op_URShiftVS:
      assert(size_in_bits == 512 || VM_Version::supports_avx512vl(), "");
      if (!VM_Version::supports_avx512bw()) {
        return false;  // Implementation limitation
      }
      return true;

    case Op_MulVL:
      assert(size_in_bits == 512 || VM_Version::supports_avx512vl(), "");
      if (!VM_Version::supports_avx512dq()) {
        return false;  // Implementation limitation
      }
      return true;

    case Op_AndV:
    case Op_OrV:
    case Op_XorV:
    case Op_RotateRightV:
    case Op_RotateLeftV:
      if (bt != T_INT && bt != T_LONG) {
        return false; // Implementation limitation
      }
      return true;

    case Op_VectorLoadMask:
      assert(size_in_bits == 512 || VM_Version::supports_avx512vl(), "");
      if (is_subword_type(bt) && !VM_Version::supports_avx512bw()) {
        return false;
      }
      return true;

    case Op_AddVI:
    case Op_AddVL:
    case Op_AddVF:
    case Op_AddVD:
    case Op_SubVI:
    case Op_SubVL:
    case Op_SubVF:
    case Op_SubVD:
    case Op_MulVI:
    case Op_MulVF:
    case Op_MulVD:
    case Op_DivVF:
    case Op_DivVD:
    case Op_SqrtVF:
    case Op_SqrtVD:
    case Op_LShiftVI:
    case Op_LShiftVL:
    case Op_RShiftVI:
    case Op_RShiftVL:
    case Op_URShiftVI:
    case Op_URShiftVL:
    case Op_LoadVectorMasked:
    case Op_StoreVectorMasked:
    case Op_LoadVectorGatherMasked:
    case Op_StoreVectorScatterMasked:
      return true;

    case Op_MaxV:
    case Op_MinV:
      if (is_subword_type(bt) && !VM_Version::supports_avx512bw()) {
        return false; // Implementation limitation
      }
      if (is_floating_point_type(bt)) {
        return false; // Implementation limitation
      }
      return true;

    case Op_VectorMaskCmp:
      if (is_subword_type(bt) && !VM_Version::supports_avx512bw()) {
        return false; // Implementation limitation
      }
      return true;

    case Op_VectorRearrange:
      if (bt == T_SHORT && !VM_Version::supports_avx512bw()) {
        return false; // Implementation limitation
      }
      if (bt == T_BYTE && !VM_Version::supports_avx512_vbmi()) {
        return false; // Implementation limitation
      } else if ((bt == T_INT || bt == T_FLOAT) && size_in_bits < 256) {
        return false; // Implementation limitation
      }
      return true;

    // Binary Logical operations
    case Op_AndVMask:
    case Op_OrVMask:
    case Op_XorVMask:
      if (vlen > 16 && !VM_Version::supports_avx512bw()) {
        return false; // Implementation limitation
      }
      return true;

    case Op_MaskAll:
      return true;

    default:
      return false;
  }
}

MachOper* Matcher::pd_specialize_generic_vector_operand(MachOper* generic_opnd, uint ideal_reg, bool is_temp) {
  assert(Matcher::is_generic_vector(generic_opnd), "not generic");
  bool legacy = (generic_opnd->opcode() == LEGVEC);
  if (!VM_Version::supports_avx512vlbwdq() && // KNL
      is_temp && !legacy && (ideal_reg == Op_VecZ)) {
    // Conservatively specialize 512bit vec TEMP operands to legVecZ (zmm0-15) on KNL.
    return new legVecZOper();
  }
  if (legacy) {
    switch (ideal_reg) {
      case Op_VecS: return new legVecSOper();
      case Op_VecD: return new legVecDOper();
      case Op_VecX: return new legVecXOper();
      case Op_VecY: return new legVecYOper();
      case Op_VecZ: return new legVecZOper();
    }
  } else {
    switch (ideal_reg) {
      case Op_VecS: return new vecSOper();
      case Op_VecD: return new vecDOper();
      case Op_VecX: return new vecXOper();
      case Op_VecY: return new vecYOper();
      case Op_VecZ: return new vecZOper();
    }
  }
  ShouldNotReachHere();
  return NULL;
}

bool Matcher::is_reg2reg_move(MachNode* m) {
  switch (m->rule()) {
    case MoveVec2Leg_rule:
    case MoveLeg2Vec_rule:
    case MoveF2VL_rule:
    case MoveF2LEG_rule:
    case MoveVL2F_rule:
    case MoveLEG2F_rule:
    case MoveD2VL_rule:
    case MoveD2LEG_rule:
    case MoveVL2D_rule:
    case MoveLEG2D_rule:
      return true;
    default:
      return false;
  }
}

bool Matcher::is_generic_vector(MachOper* opnd) {
  switch (opnd->opcode()) {
    case VEC:
    case LEGVEC:
      return true;
    default:
      return false;
  }
}

//------------------------------------------------------------------------

const RegMask* Matcher::predicate_reg_mask(void) {
  return &_VECTMASK_REG_mask;
}

const TypeVect* Matcher::predicate_reg_type(const Type* elemTy, int length) {
  return new TypeVectMask(elemTy, length);
}

// Max vector size in bytes. 0 if not supported.
const int Matcher::vector_width_in_bytes(BasicType bt) {
  assert(is_java_primitive(bt), "only primitive type vectors");
  if (UseSSE < 2) return 0;
  // SSE2 supports 128bit vectors for all types.
  // AVX2 supports 256bit vectors for all types.
  // AVX2/EVEX supports 512bit vectors for all types.
  int size = (UseAVX > 1) ? (1 << UseAVX) * 8 : 16;
  // AVX1 supports 256bit vectors only for FLOAT and DOUBLE.
  if (UseAVX > 0 && (bt == T_FLOAT || bt == T_DOUBLE))
    size = (UseAVX > 2) ? 64 : 32;
  if (UseAVX > 2 && (bt == T_BYTE || bt == T_SHORT || bt == T_CHAR))
    size = (VM_Version::supports_avx512bw()) ? 64 : 32;
  // Use flag to limit vector size.
  size = MIN2(size,(int)MaxVectorSize);
  // Minimum 2 values in vector (or 4 for bytes).
  switch (bt) {
  case T_DOUBLE:
  case T_LONG:
    if (size < 16) return 0;
    break;
  case T_FLOAT:
  case T_INT:
    if (size < 8) return 0;
    break;
  case T_BOOLEAN:
    if (size < 4) return 0;
    break;
  case T_CHAR:
    if (size < 4) return 0;
    break;
  case T_BYTE:
    if (size < 4) return 0;
    break;
  case T_SHORT:
    if (size < 4) return 0;
    break;
  default:
    ShouldNotReachHere();
  }
  return size;
}

// Limits on vector size (number of elements) loaded into vector.
const int Matcher::max_vector_size(const BasicType bt) {
  return vector_width_in_bytes(bt)/type2aelembytes(bt);
}
const int Matcher::min_vector_size(const BasicType bt) {
  int max_size = max_vector_size(bt);
  // Min size which can be loaded into vector is 4 bytes.
  int size = (type2aelembytes(bt) == 1) ? 4 : 2;
  // Support for calling svml double64 vectors
  if (bt == T_DOUBLE) {
    size = 1;
  }
  return MIN2(size,max_size);
}

const int Matcher::scalable_vector_reg_size(const BasicType bt) {
  return -1;
}

// Vector ideal reg corresponding to specified size in bytes
const uint Matcher::vector_ideal_reg(int size) {
  assert(MaxVectorSize >= size, "");
  switch(size) {
    case  4: return Op_VecS;
    case  8: return Op_VecD;
    case 16: return Op_VecX;
    case 32: return Op_VecY;
    case 64: return Op_VecZ;
  }
  ShouldNotReachHere();
  return 0;
}

// Check for shift by small constant as well
static bool clone_shift(Node* shift, Matcher* matcher, Matcher::MStack& mstack, VectorSet& address_visited) {
  if (shift->Opcode() == Op_LShiftX && shift->in(2)->is_Con() &&
      shift->in(2)->get_int() <= 3 &&
      // Are there other uses besides address expressions?
      !matcher->is_visited(shift)) {
    address_visited.set(shift->_idx); // Flag as address_visited
    mstack.push(shift->in(2), Matcher::Visit);
    Node *conv = shift->in(1);
#ifdef _LP64
    // Allow Matcher to match the rule which bypass
    // ConvI2L operation for an array index on LP64
    // if the index value is positive.
    if (conv->Opcode() == Op_ConvI2L &&
        conv->as_Type()->type()->is_long()->_lo >= 0 &&
        // Are there other uses besides address expressions?
        !matcher->is_visited(conv)) {
      address_visited.set(conv->_idx); // Flag as address_visited
      mstack.push(conv->in(1), Matcher::Pre_Visit);
    } else
#endif
      mstack.push(conv, Matcher::Pre_Visit);
    return true;
  }
  return false;
}

// This function identifies sub-graphs in which a 'load' node is
// input to two different nodes, and such that it can be matched
// with BMI instructions like blsi, blsr, etc.
// Example : for b = -a[i] & a[i] can be matched to blsi r32, m32.
// The graph is (AndL (SubL Con0 LoadL*) LoadL*), where LoadL*
// refers to the same node.
//
// Match the generic fused operations pattern (op1 (op2 Con{ConType} mop) mop)
// This is a temporary solution until we make DAGs expressible in ADL.
template<typename ConType>
class FusedPatternMatcher {
  Node* _op1_node;
  Node* _mop_node;
  int _con_op;

  static int match_next(Node* n, int next_op, int next_op_idx) {
    if (n->in(1) == NULL || n->in(2) == NULL) {
      return -1;
    }

    if (next_op_idx == -1) { // n is commutative, try rotations
      if (n->in(1)->Opcode() == next_op) {
        return 1;
      } else if (n->in(2)->Opcode() == next_op) {
        return 2;
      }
    } else {
      assert(next_op_idx > 0 && next_op_idx <= 2, "Bad argument index");
      if (n->in(next_op_idx)->Opcode() == next_op) {
        return next_op_idx;
      }
    }
    return -1;
  }

 public:
  FusedPatternMatcher(Node* op1_node, Node* mop_node, int con_op) :
    _op1_node(op1_node), _mop_node(mop_node), _con_op(con_op) { }

  bool match(int op1, int op1_op2_idx,  // op1 and the index of the op1->op2 edge, -1 if op1 is commutative
             int op2, int op2_con_idx,  // op2 and the index of the op2->con edge, -1 if op2 is commutative
             typename ConType::NativeType con_value) {
    if (_op1_node->Opcode() != op1) {
      return false;
    }
    if (_mop_node->outcnt() > 2) {
      return false;
    }
    op1_op2_idx = match_next(_op1_node, op2, op1_op2_idx);
    if (op1_op2_idx == -1) {
      return false;
    }
    // Memory operation must be the other edge
    int op1_mop_idx = (op1_op2_idx & 1) + 1;

    // Check that the mop node is really what we want
    if (_op1_node->in(op1_mop_idx) == _mop_node) {
      Node* op2_node = _op1_node->in(op1_op2_idx);
      if (op2_node->outcnt() > 1) {
        return false;
      }
      assert(op2_node->Opcode() == op2, "Should be");
      op2_con_idx = match_next(op2_node, _con_op, op2_con_idx);
      if (op2_con_idx == -1) {
        return false;
      }
      // Memory operation must be the other edge
      int op2_mop_idx = (op2_con_idx & 1) + 1;
      // Check that the memory operation is the same node
      if (op2_node->in(op2_mop_idx) == _mop_node) {
        // Now check the constant
        const Type* con_type = op2_node->in(op2_con_idx)->bottom_type();
        if (con_type != Type::TOP && ConType::as_self(con_type)->get_con() == con_value) {
          return true;
        }
      }
    }
    return false;
  }
};

static bool is_bmi_pattern(Node* n, Node* m) {
  assert(UseBMI1Instructions, "sanity");
  if (n != NULL && m != NULL) {
    if (m->Opcode() == Op_LoadI) {
      FusedPatternMatcher<TypeInt> bmii(n, m, Op_ConI);
      return bmii.match(Op_AndI, -1, Op_SubI,  1,  0)  ||
             bmii.match(Op_AndI, -1, Op_AddI, -1, -1)  ||
             bmii.match(Op_XorI, -1, Op_AddI, -1, -1);
    } else if (m->Opcode() == Op_LoadL) {
      FusedPatternMatcher<TypeLong> bmil(n, m, Op_ConL);
      return bmil.match(Op_AndL, -1, Op_SubL,  1,  0) ||
             bmil.match(Op_AndL, -1, Op_AddL, -1, -1) ||
             bmil.match(Op_XorL, -1, Op_AddL, -1, -1);
    }
  }
  return false;
}

// Should the matcher clone input 'm' of node 'n'?
bool Matcher::pd_clone_node(Node* n, Node* m, Matcher::MStack& mstack) {
  // If 'n' and 'm' are part of a graph for BMI instruction, clone the input 'm'.
  if (UseBMI1Instructions && is_bmi_pattern(n, m)) {
    mstack.push(m, Visit);
    return true;
  }
  if (is_vshift_con_pattern(n, m)) { // ShiftV src (ShiftCntV con)
    mstack.push(m, Visit);           // m = ShiftCntV
    return true;
  }
  return false;
}

// Should the Matcher clone shifts on addressing modes, expecting them
// to be subsumed into complex addressing expressions or compute them
// into registers?
bool Matcher::pd_clone_address_expressions(AddPNode* m, Matcher::MStack& mstack, VectorSet& address_visited) {
  Node *off = m->in(AddPNode::Offset);
  if (off->is_Con()) {
    address_visited.test_set(m->_idx); // Flag as address_visited
    Node *adr = m->in(AddPNode::Address);

    // Intel can handle 2 adds in addressing mode
    // AtomicAdd is not an addressing expression.
    // Cheap to find it by looking for screwy base.
    if (adr->is_AddP() &&
        !adr->in(AddPNode::Base)->is_top() &&
        LP64_ONLY( off->get_long() == (int) (off->get_long()) && ) // immL32
        // Are there other uses besides address expressions?
        !is_visited(adr)) {
      address_visited.set(adr->_idx); // Flag as address_visited
      Node *shift = adr->in(AddPNode::Offset);
      if (!clone_shift(shift, this, mstack, address_visited)) {
        mstack.push(shift, Pre_Visit);
      }
      mstack.push(adr->in(AddPNode::Address), Pre_Visit);
      mstack.push(adr->in(AddPNode::Base), Pre_Visit);
    } else {
      mstack.push(adr, Pre_Visit);
    }

    // Clone X+offset as it also folds into most addressing expressions
    mstack.push(off, Visit);
    mstack.push(m->in(AddPNode::Base), Pre_Visit);
    return true;
  } else if (clone_shift(off, this, mstack, address_visited)) {
    address_visited.test_set(m->_idx); // Flag as address_visited
    mstack.push(m->in(AddPNode::Address), Pre_Visit);
    mstack.push(m->in(AddPNode::Base), Pre_Visit);
    return true;
  }
  return false;
}

static inline Assembler::ComparisonPredicate booltest_pred_to_comparison_pred(int bt) {
  switch (bt) {
    case BoolTest::eq:
      return Assembler::eq;
    case BoolTest::ne:
      return Assembler::neq;
    case BoolTest::le:
    case BoolTest::ule:
      return Assembler::le;
    case BoolTest::ge:
    case BoolTest::uge:
      return Assembler::nlt;
    case BoolTest::lt:
    case BoolTest::ult:
      return Assembler::lt;
    case BoolTest::gt:
    case BoolTest::ugt:
      return Assembler::nle;
    default : ShouldNotReachHere(); return Assembler::_false;
  }
}

static inline Assembler::ComparisonPredicateFP booltest_pred_to_comparison_pred_fp(int bt) {
  switch (bt) {
  case BoolTest::eq: return Assembler::EQ_OQ;  // ordered non-signaling
  // As per JLS 15.21.1, != of NaNs is true. Thus use unordered compare.
  case BoolTest::ne: return Assembler::NEQ_UQ; // unordered non-signaling
  case BoolTest::le: return Assembler::LE_OQ;  // ordered non-signaling
  case BoolTest::ge: return Assembler::GE_OQ;  // ordered non-signaling
  case BoolTest::lt: return Assembler::LT_OQ;  // ordered non-signaling
  case BoolTest::gt: return Assembler::GT_OQ;  // ordered non-signaling
  default: ShouldNotReachHere(); return Assembler::FALSE_OS;
  }
}

static inline BasicType vector_elem_basic_type(const MachNode* n) {
  const TypeVect* vt = n->bottom_type()->is_vect();
  return vt->element_basic_type();
}

// Helper methods for MachSpillCopyNode::implementation().
static void vec_mov_helper(CodeBuffer *cbuf, int src_lo, int dst_lo,
                          int src_hi, int dst_hi, uint ireg, outputStream* st) {
  assert(ireg == Op_VecS || // 32bit vector
         (src_lo & 1) == 0 && (src_lo + 1) == src_hi &&
         (dst_lo & 1) == 0 && (dst_lo + 1) == dst_hi,
         "no non-adjacent vector moves" );
  if (cbuf) {
    C2_MacroAssembler _masm(cbuf);
    switch (ireg) {
    case Op_VecS: // copy whole register
    case Op_VecD:
    case Op_VecX:
#ifndef _LP64
      __ movdqu(as_XMMRegister(Matcher::_regEncode[dst_lo]), as_XMMRegister(Matcher::_regEncode[src_lo]));
#else
      if ((UseAVX < 3) || VM_Version::supports_avx512vl()) {
        __ movdqu(as_XMMRegister(Matcher::_regEncode[dst_lo]), as_XMMRegister(Matcher::_regEncode[src_lo]));
      } else {
        __ vextractf32x4(as_XMMRegister(Matcher::_regEncode[dst_lo]), as_XMMRegister(Matcher::_regEncode[src_lo]), 0x0);
     }
#endif
      break;
    case Op_VecY:
#ifndef _LP64
      __ vmovdqu(as_XMMRegister(Matcher::_regEncode[dst_lo]), as_XMMRegister(Matcher::_regEncode[src_lo]));
#else
      if ((UseAVX < 3) || VM_Version::supports_avx512vl()) {
        __ vmovdqu(as_XMMRegister(Matcher::_regEncode[dst_lo]), as_XMMRegister(Matcher::_regEncode[src_lo]));
      } else {
        __ vextractf64x4(as_XMMRegister(Matcher::_regEncode[dst_lo]), as_XMMRegister(Matcher::_regEncode[src_lo]), 0x0);
     }
#endif
      break;
    case Op_VecZ:
      __ evmovdquq(as_XMMRegister(Matcher::_regEncode[dst_lo]), as_XMMRegister(Matcher::_regEncode[src_lo]), 2);
      break;
    default:
      ShouldNotReachHere();
    }
#ifndef PRODUCT
  } else {
    switch (ireg) {
    case Op_VecS:
    case Op_VecD:
    case Op_VecX:
      st->print("movdqu  %s,%s\t# spill",Matcher::regName[dst_lo],Matcher::regName[src_lo]);
      break;
    case Op_VecY:
    case Op_VecZ:
      st->print("vmovdqu %s,%s\t# spill",Matcher::regName[dst_lo],Matcher::regName[src_lo]);
      break;
    default:
      ShouldNotReachHere();
    }
#endif
  }
}

void vec_spill_helper(CodeBuffer *cbuf, bool is_load,
                     int stack_offset, int reg, uint ireg, outputStream* st) {
  if (cbuf) {
    C2_MacroAssembler _masm(cbuf);
    if (is_load) {
      switch (ireg) {
      case Op_VecS:
        __ movdl(as_XMMRegister(Matcher::_regEncode[reg]), Address(rsp, stack_offset));
        break;
      case Op_VecD:
        __ movq(as_XMMRegister(Matcher::_regEncode[reg]), Address(rsp, stack_offset));
        break;
      case Op_VecX:
#ifndef _LP64
        __ movdqu(as_XMMRegister(Matcher::_regEncode[reg]), Address(rsp, stack_offset));
#else
        if ((UseAVX < 3) || VM_Version::supports_avx512vl()) {
          __ movdqu(as_XMMRegister(Matcher::_regEncode[reg]), Address(rsp, stack_offset));
        } else {
          __ vpxor(as_XMMRegister(Matcher::_regEncode[reg]), as_XMMRegister(Matcher::_regEncode[reg]), as_XMMRegister(Matcher::_regEncode[reg]), 2);
          __ vinsertf32x4(as_XMMRegister(Matcher::_regEncode[reg]), as_XMMRegister(Matcher::_regEncode[reg]), Address(rsp, stack_offset),0x0);
        }
#endif
        break;
      case Op_VecY:
#ifndef _LP64
        __ vmovdqu(as_XMMRegister(Matcher::_regEncode[reg]), Address(rsp, stack_offset));
#else
        if ((UseAVX < 3) || VM_Version::supports_avx512vl()) {
          __ vmovdqu(as_XMMRegister(Matcher::_regEncode[reg]), Address(rsp, stack_offset));
        } else {
          __ vpxor(as_XMMRegister(Matcher::_regEncode[reg]), as_XMMRegister(Matcher::_regEncode[reg]), as_XMMRegister(Matcher::_regEncode[reg]), 2);
          __ vinsertf64x4(as_XMMRegister(Matcher::_regEncode[reg]), as_XMMRegister(Matcher::_regEncode[reg]), Address(rsp, stack_offset),0x0);
        }
#endif
        break;
      case Op_VecZ:
        __ evmovdquq(as_XMMRegister(Matcher::_regEncode[reg]), Address(rsp, stack_offset), 2);
        break;
      default:
        ShouldNotReachHere();
      }
    } else { // store
      switch (ireg) {
      case Op_VecS:
        __ movdl(Address(rsp, stack_offset), as_XMMRegister(Matcher::_regEncode[reg]));
        break;
      case Op_VecD:
        __ movq(Address(rsp, stack_offset), as_XMMRegister(Matcher::_regEncode[reg]));
        break;
      case Op_VecX:
#ifndef _LP64
        __ movdqu(Address(rsp, stack_offset), as_XMMRegister(Matcher::_regEncode[reg]));
#else
        if ((UseAVX < 3) || VM_Version::supports_avx512vl()) {
          __ movdqu(Address(rsp, stack_offset), as_XMMRegister(Matcher::_regEncode[reg]));
        }
        else {
          __ vextractf32x4(Address(rsp, stack_offset), as_XMMRegister(Matcher::_regEncode[reg]), 0x0);
        }
#endif
        break;
      case Op_VecY:
#ifndef _LP64
        __ vmovdqu(Address(rsp, stack_offset), as_XMMRegister(Matcher::_regEncode[reg]));
#else
        if ((UseAVX < 3) || VM_Version::supports_avx512vl()) {
          __ vmovdqu(Address(rsp, stack_offset), as_XMMRegister(Matcher::_regEncode[reg]));
        }
        else {
          __ vextractf64x4(Address(rsp, stack_offset), as_XMMRegister(Matcher::_regEncode[reg]), 0x0);
        }
#endif
        break;
      case Op_VecZ:
        __ evmovdquq(Address(rsp, stack_offset), as_XMMRegister(Matcher::_regEncode[reg]), 2);
        break;
      default:
        ShouldNotReachHere();
      }
    }
#ifndef PRODUCT
  } else {
    if (is_load) {
      switch (ireg) {
      case Op_VecS:
        st->print("movd    %s,[rsp + %d]\t# spill", Matcher::regName[reg], stack_offset);
        break;
      case Op_VecD:
        st->print("movq    %s,[rsp + %d]\t# spill", Matcher::regName[reg], stack_offset);
        break;
       case Op_VecX:
        st->print("movdqu  %s,[rsp + %d]\t# spill", Matcher::regName[reg], stack_offset);
        break;
      case Op_VecY:
      case Op_VecZ:
        st->print("vmovdqu %s,[rsp + %d]\t# spill", Matcher::regName[reg], stack_offset);
        break;
      default:
        ShouldNotReachHere();
      }
    } else { // store
      switch (ireg) {
      case Op_VecS:
        st->print("movd    [rsp + %d],%s\t# spill", stack_offset, Matcher::regName[reg]);
        break;
      case Op_VecD:
        st->print("movq    [rsp + %d],%s\t# spill", stack_offset, Matcher::regName[reg]);
        break;
       case Op_VecX:
        st->print("movdqu  [rsp + %d],%s\t# spill", stack_offset, Matcher::regName[reg]);
        break;
      case Op_VecY:
      case Op_VecZ:
        st->print("vmovdqu [rsp + %d],%s\t# spill", stack_offset, Matcher::regName[reg]);
        break;
      default:
        ShouldNotReachHere();
      }
    }
#endif
  }
}

static inline jlong replicate8_imm(int con, int width) {
  // Load a constant of "width" (in bytes) and replicate it to fill 64bit.
  assert(width == 1 || width == 2 || width == 4, "only byte, short or int types here");
  int bit_width = width * 8;
  jlong val = con;
  val &= (((jlong) 1) << bit_width) - 1;  // mask off sign bits
  while(bit_width < 64) {
    val |= (val << bit_width);
    bit_width <<= 1;
  }
  return val;
}

#ifndef PRODUCT
  void MachNopNode::format(PhaseRegAlloc*, outputStream* st) const {
    st->print("nop \t# %d bytes pad for loops and calls", _count);
  }
#endif

  void MachNopNode::emit(CodeBuffer &cbuf, PhaseRegAlloc*) const {
    C2_MacroAssembler _masm(&cbuf);
    __ nop(_count);
  }

  uint MachNopNode::size(PhaseRegAlloc*) const {
    return _count;
  }

#ifndef PRODUCT
  void MachBreakpointNode::format(PhaseRegAlloc*, outputStream* st) const {
    st->print("# breakpoint");
  }
#endif

  void MachBreakpointNode::emit(CodeBuffer &cbuf, PhaseRegAlloc* ra_) const {
    C2_MacroAssembler _masm(&cbuf);
    __ int3();
  }

  uint MachBreakpointNode::size(PhaseRegAlloc* ra_) const {
    return MachNode::size(ra_);
  }

%}

encode %{

  enc_class call_epilog %{
    if (VerifyStackAtCalls) {
      // Check that stack depth is unchanged: find majik cookie on stack
      int framesize = ra_->reg2offset_unchecked(OptoReg::add(ra_->_matcher._old_SP, -3*VMRegImpl::slots_per_word));
      C2_MacroAssembler _masm(&cbuf);
      Label L;
      __ cmpptr(Address(rsp, framesize), (int32_t)0xbadb100d);
      __ jccb(Assembler::equal, L);
      // Die if stack mismatch
      __ int3();
      __ bind(L);
    }
  %}

%}

// Operands for bound floating pointer register arguments
operand rxmm0() %{
  constraint(ALLOC_IN_RC(xmm0_reg));
  match(VecX);
  format%{%}
  interface(REG_INTER);
%}

//----------OPERANDS-----------------------------------------------------------
// Operand definitions must precede instruction definitions for correct parsing
// in the ADLC because operands constitute user defined types which are used in
// instruction definitions.

// Vectors

// Dummy generic vector class. Should be used for all vector operands.
// Replaced with vec[SDXYZ] during post-selection pass.
operand vec() %{
  constraint(ALLOC_IN_RC(dynamic));
  match(VecX);
  match(VecY);
  match(VecZ);
  match(VecS);
  match(VecD);

  format %{ %}
  interface(REG_INTER);
%}

// Dummy generic legacy vector class. Should be used for all legacy vector operands.
// Replaced with legVec[SDXYZ] during post-selection cleanup.
// Note: legacy register class is used to avoid extra (unneeded in 32-bit VM)
// runtime code generation via reg_class_dynamic.
operand legVec() %{
  constraint(ALLOC_IN_RC(dynamic));
  match(VecX);
  match(VecY);
  match(VecZ);
  match(VecS);
  match(VecD);

  format %{ %}
  interface(REG_INTER);
%}

// Replaces vec during post-selection cleanup. See above.
operand vecS() %{
  constraint(ALLOC_IN_RC(vectors_reg_vlbwdq));
  match(VecS);

  format %{ %}
  interface(REG_INTER);
%}

// Replaces legVec during post-selection cleanup. See above.
operand legVecS() %{
  constraint(ALLOC_IN_RC(vectors_reg_legacy));
  match(VecS);

  format %{ %}
  interface(REG_INTER);
%}

// Replaces vec during post-selection cleanup. See above.
operand vecD() %{
  constraint(ALLOC_IN_RC(vectord_reg_vlbwdq));
  match(VecD);

  format %{ %}
  interface(REG_INTER);
%}

// Replaces legVec during post-selection cleanup. See above.
operand legVecD() %{
  constraint(ALLOC_IN_RC(vectord_reg_legacy));
  match(VecD);

  format %{ %}
  interface(REG_INTER);
%}

// Replaces vec during post-selection cleanup. See above.
operand vecX() %{
  constraint(ALLOC_IN_RC(vectorx_reg_vlbwdq));
  match(VecX);

  format %{ %}
  interface(REG_INTER);
%}

// Replaces legVec during post-selection cleanup. See above.
operand legVecX() %{
  constraint(ALLOC_IN_RC(vectorx_reg_legacy));
  match(VecX);

  format %{ %}
  interface(REG_INTER);
%}

// Replaces vec during post-selection cleanup. See above.
operand vecY() %{
  constraint(ALLOC_IN_RC(vectory_reg_vlbwdq));
  match(VecY);

  format %{ %}
  interface(REG_INTER);
%}

// Replaces legVec during post-selection cleanup. See above.
operand legVecY() %{
  constraint(ALLOC_IN_RC(vectory_reg_legacy));
  match(VecY);

  format %{ %}
  interface(REG_INTER);
%}

// Replaces vec during post-selection cleanup. See above.
operand vecZ() %{
  constraint(ALLOC_IN_RC(vectorz_reg));
  match(VecZ);

  format %{ %}
  interface(REG_INTER);
%}

// Replaces legVec during post-selection cleanup. See above.
operand legVecZ() %{
  constraint(ALLOC_IN_RC(vectorz_reg_legacy));
  match(VecZ);

  format %{ %}
  interface(REG_INTER);
%}

// Comparison Code for FP conditional move
operand cmpOp_vcmppd() %{
  match(Bool);

  predicate(n->as_Bool()->_test._test != BoolTest::overflow &&
            n->as_Bool()->_test._test != BoolTest::no_overflow);
  format %{ "" %}
  interface(COND_INTER) %{
    equal        (0x0, "eq");
    less         (0x1, "lt");
    less_equal   (0x2, "le");
    not_equal    (0xC, "ne");
    greater_equal(0xD, "ge");
    greater      (0xE, "gt");
    //TODO cannot compile (adlc breaks) without two next lines with error:
    // x86_64.ad(13987) Syntax Error: :In operand cmpOp_vcmppd: Do not support this encode constant: ' %{
    // equal' for overflow.
    overflow     (0x20, "o");  // not really supported by the instruction
    no_overflow  (0x21, "no"); // not really supported by the instruction
  %}
%}


// INSTRUCTIONS -- Platform independent definitions (same for 32- and 64-bit)

// ============================================================================

instruct ShouldNotReachHere() %{
  match(Halt);
  format %{ "stop\t# ShouldNotReachHere" %}
  ins_encode %{
    if (is_reachable()) {
      __ stop(_halt_reason);
    }
  %}
  ins_pipe(pipe_slow);
%}

// =================================EVEX special===============================
// Existing partial implementation for post-loop multi-versioning computes
// the mask corresponding to tail loop in K1 opmask register. This may then be
// used for predicating instructions in loop body during last post-loop iteration.
// TODO: Remove hard-coded K1 usage while fixing existing post-loop
// multiversioning support.
instruct setMask(rRegI dst, rRegI src, kReg_K1 mask) %{
  predicate(PostLoopMultiversioning && Matcher::has_predicated_vectors());
  match(Set dst (SetVectMaskI  src));
  effect(TEMP dst);
  format %{ "setvectmask   $dst, $src" %}
  ins_encode %{
    __ setvectmask($dst$$Register, $src$$Register, $mask$$KRegister);
  %}
  ins_pipe(pipe_slow);
%}

// ============================================================================

instruct addF_reg(regF dst, regF src) %{
  predicate((UseSSE>=1) && (UseAVX == 0));
  match(Set dst (AddF dst src));

  format %{ "addss   $dst, $src" %}
  ins_cost(150);
  ins_encode %{
    __ addss($dst$$XMMRegister, $src$$XMMRegister);
  %}
  ins_pipe(pipe_slow);
%}

instruct addF_mem(regF dst, memory src) %{
  predicate((UseSSE>=1) && (UseAVX == 0));
  match(Set dst (AddF dst (LoadF src)));

  format %{ "addss   $dst, $src" %}
  ins_cost(150);
  ins_encode %{
    __ addss($dst$$XMMRegister, $src$$Address);
  %}
  ins_pipe(pipe_slow);
%}

instruct addF_imm(regF dst, immF con) %{
  predicate((UseSSE>=1) && (UseAVX == 0));
  match(Set dst (AddF dst con));
  format %{ "addss   $dst, [$constantaddress]\t# load from constant table: float=$con" %}
  ins_cost(150);
  ins_encode %{
    __ addss($dst$$XMMRegister, $constantaddress($con));
  %}
  ins_pipe(pipe_slow);
%}

instruct addF_reg_reg(regF dst, regF src1, regF src2) %{
  predicate(UseAVX > 0);
  match(Set dst (AddF src1 src2));

  format %{ "vaddss  $dst, $src1, $src2" %}
  ins_cost(150);
  ins_encode %{
    __ vaddss($dst$$XMMRegister, $src1$$XMMRegister, $src2$$XMMRegister);
  %}
  ins_pipe(pipe_slow);
%}

instruct addF_reg_mem(regF dst, regF src1, memory src2) %{
  predicate(UseAVX > 0);
  match(Set dst (AddF src1 (LoadF src2)));

  format %{ "vaddss  $dst, $src1, $src2" %}
  ins_cost(150);
  ins_encode %{
    __ vaddss($dst$$XMMRegister, $src1$$XMMRegister, $src2$$Address);
  %}
  ins_pipe(pipe_slow);
%}

instruct addF_reg_imm(regF dst, regF src, immF con) %{
  predicate(UseAVX > 0);
  match(Set dst (AddF src con));

  format %{ "vaddss  $dst, $src, [$constantaddress]\t# load from constant table: float=$con" %}
  ins_cost(150);
  ins_encode %{
    __ vaddss($dst$$XMMRegister, $src$$XMMRegister, $constantaddress($con));
  %}
  ins_pipe(pipe_slow);
%}

instruct addD_reg(regD dst, regD src) %{
  predicate((UseSSE>=2) && (UseAVX == 0));
  match(Set dst (AddD dst src));

  format %{ "addsd   $dst, $src" %}
  ins_cost(150);
  ins_encode %{
    __ addsd($dst$$XMMRegister, $src$$XMMRegister);
  %}
  ins_pipe(pipe_slow);
%}

instruct addD_mem(regD dst, memory src) %{
  predicate((UseSSE>=2) && (UseAVX == 0));
  match(Set dst (AddD dst (LoadD src)));

  format %{ "addsd   $dst, $src" %}
  ins_cost(150);
  ins_encode %{
    __ addsd($dst$$XMMRegister, $src$$Address);
  %}
  ins_pipe(pipe_slow);
%}

instruct addD_imm(regD dst, immD con) %{
  predicate((UseSSE>=2) && (UseAVX == 0));
  match(Set dst (AddD dst con));
  format %{ "addsd   $dst, [$constantaddress]\t# load from constant table: double=$con" %}
  ins_cost(150);
  ins_encode %{
    __ addsd($dst$$XMMRegister, $constantaddress($con));
  %}
  ins_pipe(pipe_slow);
%}

instruct addD_reg_reg(regD dst, regD src1, regD src2) %{
  predicate(UseAVX > 0);
  match(Set dst (AddD src1 src2));

  format %{ "vaddsd  $dst, $src1, $src2" %}
  ins_cost(150);
  ins_encode %{
    __ vaddsd($dst$$XMMRegister, $src1$$XMMRegister, $src2$$XMMRegister);
  %}
  ins_pipe(pipe_slow);
%}

instruct addD_reg_mem(regD dst, regD src1, memory src2) %{
  predicate(UseAVX > 0);
  match(Set dst (AddD src1 (LoadD src2)));

  format %{ "vaddsd  $dst, $src1, $src2" %}
  ins_cost(150);
  ins_encode %{
    __ vaddsd($dst$$XMMRegister, $src1$$XMMRegister, $src2$$Address);
  %}
  ins_pipe(pipe_slow);
%}

instruct addD_reg_imm(regD dst, regD src, immD con) %{
  predicate(UseAVX > 0);
  match(Set dst (AddD src con));

  format %{ "vaddsd  $dst, $src, [$constantaddress]\t# load from constant table: double=$con" %}
  ins_cost(150);
  ins_encode %{
    __ vaddsd($dst$$XMMRegister, $src$$XMMRegister, $constantaddress($con));
  %}
  ins_pipe(pipe_slow);
%}

instruct subF_reg(regF dst, regF src) %{
  predicate((UseSSE>=1) && (UseAVX == 0));
  match(Set dst (SubF dst src));

  format %{ "subss   $dst, $src" %}
  ins_cost(150);
  ins_encode %{
    __ subss($dst$$XMMRegister, $src$$XMMRegister);
  %}
  ins_pipe(pipe_slow);
%}

instruct subF_mem(regF dst, memory src) %{
  predicate((UseSSE>=1) && (UseAVX == 0));
  match(Set dst (SubF dst (LoadF src)));

  format %{ "subss   $dst, $src" %}
  ins_cost(150);
  ins_encode %{
    __ subss($dst$$XMMRegister, $src$$Address);
  %}
  ins_pipe(pipe_slow);
%}

instruct subF_imm(regF dst, immF con) %{
  predicate((UseSSE>=1) && (UseAVX == 0));
  match(Set dst (SubF dst con));
  format %{ "subss   $dst, [$constantaddress]\t# load from constant table: float=$con" %}
  ins_cost(150);
  ins_encode %{
    __ subss($dst$$XMMRegister, $constantaddress($con));
  %}
  ins_pipe(pipe_slow);
%}

instruct subF_reg_reg(regF dst, regF src1, regF src2) %{
  predicate(UseAVX > 0);
  match(Set dst (SubF src1 src2));

  format %{ "vsubss  $dst, $src1, $src2" %}
  ins_cost(150);
  ins_encode %{
    __ vsubss($dst$$XMMRegister, $src1$$XMMRegister, $src2$$XMMRegister);
  %}
  ins_pipe(pipe_slow);
%}

instruct subF_reg_mem(regF dst, regF src1, memory src2) %{
  predicate(UseAVX > 0);
  match(Set dst (SubF src1 (LoadF src2)));

  format %{ "vsubss  $dst, $src1, $src2" %}
  ins_cost(150);
  ins_encode %{
    __ vsubss($dst$$XMMRegister, $src1$$XMMRegister, $src2$$Address);
  %}
  ins_pipe(pipe_slow);
%}

instruct subF_reg_imm(regF dst, regF src, immF con) %{
  predicate(UseAVX > 0);
  match(Set dst (SubF src con));

  format %{ "vsubss  $dst, $src, [$constantaddress]\t# load from constant table: float=$con" %}
  ins_cost(150);
  ins_encode %{
    __ vsubss($dst$$XMMRegister, $src$$XMMRegister, $constantaddress($con));
  %}
  ins_pipe(pipe_slow);
%}

instruct subD_reg(regD dst, regD src) %{
  predicate((UseSSE>=2) && (UseAVX == 0));
  match(Set dst (SubD dst src));

  format %{ "subsd   $dst, $src" %}
  ins_cost(150);
  ins_encode %{
    __ subsd($dst$$XMMRegister, $src$$XMMRegister);
  %}
  ins_pipe(pipe_slow);
%}

instruct subD_mem(regD dst, memory src) %{
  predicate((UseSSE>=2) && (UseAVX == 0));
  match(Set dst (SubD dst (LoadD src)));

  format %{ "subsd   $dst, $src" %}
  ins_cost(150);
  ins_encode %{
    __ subsd($dst$$XMMRegister, $src$$Address);
  %}
  ins_pipe(pipe_slow);
%}

instruct subD_imm(regD dst, immD con) %{
  predicate((UseSSE>=2) && (UseAVX == 0));
  match(Set dst (SubD dst con));
  format %{ "subsd   $dst, [$constantaddress]\t# load from constant table: double=$con" %}
  ins_cost(150);
  ins_encode %{
    __ subsd($dst$$XMMRegister, $constantaddress($con));
  %}
  ins_pipe(pipe_slow);
%}

instruct subD_reg_reg(regD dst, regD src1, regD src2) %{
  predicate(UseAVX > 0);
  match(Set dst (SubD src1 src2));

  format %{ "vsubsd  $dst, $src1, $src2" %}
  ins_cost(150);
  ins_encode %{
    __ vsubsd($dst$$XMMRegister, $src1$$XMMRegister, $src2$$XMMRegister);
  %}
  ins_pipe(pipe_slow);
%}

instruct subD_reg_mem(regD dst, regD src1, memory src2) %{
  predicate(UseAVX > 0);
  match(Set dst (SubD src1 (LoadD src2)));

  format %{ "vsubsd  $dst, $src1, $src2" %}
  ins_cost(150);
  ins_encode %{
    __ vsubsd($dst$$XMMRegister, $src1$$XMMRegister, $src2$$Address);
  %}
  ins_pipe(pipe_slow);
%}

instruct subD_reg_imm(regD dst, regD src, immD con) %{
  predicate(UseAVX > 0);
  match(Set dst (SubD src con));

  format %{ "vsubsd  $dst, $src, [$constantaddress]\t# load from constant table: double=$con" %}
  ins_cost(150);
  ins_encode %{
    __ vsubsd($dst$$XMMRegister, $src$$XMMRegister, $constantaddress($con));
  %}
  ins_pipe(pipe_slow);
%}

instruct mulF_reg(regF dst, regF src) %{
  predicate((UseSSE>=1) && (UseAVX == 0));
  match(Set dst (MulF dst src));

  format %{ "mulss   $dst, $src" %}
  ins_cost(150);
  ins_encode %{
    __ mulss($dst$$XMMRegister, $src$$XMMRegister);
  %}
  ins_pipe(pipe_slow);
%}

instruct mulF_mem(regF dst, memory src) %{
  predicate((UseSSE>=1) && (UseAVX == 0));
  match(Set dst (MulF dst (LoadF src)));

  format %{ "mulss   $dst, $src" %}
  ins_cost(150);
  ins_encode %{
    __ mulss($dst$$XMMRegister, $src$$Address);
  %}
  ins_pipe(pipe_slow);
%}

instruct mulF_imm(regF dst, immF con) %{
  predicate((UseSSE>=1) && (UseAVX == 0));
  match(Set dst (MulF dst con));
  format %{ "mulss   $dst, [$constantaddress]\t# load from constant table: float=$con" %}
  ins_cost(150);
  ins_encode %{
    __ mulss($dst$$XMMRegister, $constantaddress($con));
  %}
  ins_pipe(pipe_slow);
%}

instruct mulF_reg_reg(regF dst, regF src1, regF src2) %{
  predicate(UseAVX > 0);
  match(Set dst (MulF src1 src2));

  format %{ "vmulss  $dst, $src1, $src2" %}
  ins_cost(150);
  ins_encode %{
    __ vmulss($dst$$XMMRegister, $src1$$XMMRegister, $src2$$XMMRegister);
  %}
  ins_pipe(pipe_slow);
%}

instruct mulF_reg_mem(regF dst, regF src1, memory src2) %{
  predicate(UseAVX > 0);
  match(Set dst (MulF src1 (LoadF src2)));

  format %{ "vmulss  $dst, $src1, $src2" %}
  ins_cost(150);
  ins_encode %{
    __ vmulss($dst$$XMMRegister, $src1$$XMMRegister, $src2$$Address);
  %}
  ins_pipe(pipe_slow);
%}

instruct mulF_reg_imm(regF dst, regF src, immF con) %{
  predicate(UseAVX > 0);
  match(Set dst (MulF src con));

  format %{ "vmulss  $dst, $src, [$constantaddress]\t# load from constant table: float=$con" %}
  ins_cost(150);
  ins_encode %{
    __ vmulss($dst$$XMMRegister, $src$$XMMRegister, $constantaddress($con));
  %}
  ins_pipe(pipe_slow);
%}

instruct mulD_reg(regD dst, regD src) %{
  predicate((UseSSE>=2) && (UseAVX == 0));
  match(Set dst (MulD dst src));

  format %{ "mulsd   $dst, $src" %}
  ins_cost(150);
  ins_encode %{
    __ mulsd($dst$$XMMRegister, $src$$XMMRegister);
  %}
  ins_pipe(pipe_slow);
%}

instruct mulD_mem(regD dst, memory src) %{
  predicate((UseSSE>=2) && (UseAVX == 0));
  match(Set dst (MulD dst (LoadD src)));

  format %{ "mulsd   $dst, $src" %}
  ins_cost(150);
  ins_encode %{
    __ mulsd($dst$$XMMRegister, $src$$Address);
  %}
  ins_pipe(pipe_slow);
%}

instruct mulD_imm(regD dst, immD con) %{
  predicate((UseSSE>=2) && (UseAVX == 0));
  match(Set dst (MulD dst con));
  format %{ "mulsd   $dst, [$constantaddress]\t# load from constant table: double=$con" %}
  ins_cost(150);
  ins_encode %{
    __ mulsd($dst$$XMMRegister, $constantaddress($con));
  %}
  ins_pipe(pipe_slow);
%}

instruct mulD_reg_reg(regD dst, regD src1, regD src2) %{
  predicate(UseAVX > 0);
  match(Set dst (MulD src1 src2));

  format %{ "vmulsd  $dst, $src1, $src2" %}
  ins_cost(150);
  ins_encode %{
    __ vmulsd($dst$$XMMRegister, $src1$$XMMRegister, $src2$$XMMRegister);
  %}
  ins_pipe(pipe_slow);
%}

instruct mulD_reg_mem(regD dst, regD src1, memory src2) %{
  predicate(UseAVX > 0);
  match(Set dst (MulD src1 (LoadD src2)));

  format %{ "vmulsd  $dst, $src1, $src2" %}
  ins_cost(150);
  ins_encode %{
    __ vmulsd($dst$$XMMRegister, $src1$$XMMRegister, $src2$$Address);
  %}
  ins_pipe(pipe_slow);
%}

instruct mulD_reg_imm(regD dst, regD src, immD con) %{
  predicate(UseAVX > 0);
  match(Set dst (MulD src con));

  format %{ "vmulsd  $dst, $src, [$constantaddress]\t# load from constant table: double=$con" %}
  ins_cost(150);
  ins_encode %{
    __ vmulsd($dst$$XMMRegister, $src$$XMMRegister, $constantaddress($con));
  %}
  ins_pipe(pipe_slow);
%}

instruct divF_reg(regF dst, regF src) %{
  predicate((UseSSE>=1) && (UseAVX == 0));
  match(Set dst (DivF dst src));

  format %{ "divss   $dst, $src" %}
  ins_cost(150);
  ins_encode %{
    __ divss($dst$$XMMRegister, $src$$XMMRegister);
  %}
  ins_pipe(pipe_slow);
%}

instruct divF_mem(regF dst, memory src) %{
  predicate((UseSSE>=1) && (UseAVX == 0));
  match(Set dst (DivF dst (LoadF src)));

  format %{ "divss   $dst, $src" %}
  ins_cost(150);
  ins_encode %{
    __ divss($dst$$XMMRegister, $src$$Address);
  %}
  ins_pipe(pipe_slow);
%}

instruct divF_imm(regF dst, immF con) %{
  predicate((UseSSE>=1) && (UseAVX == 0));
  match(Set dst (DivF dst con));
  format %{ "divss   $dst, [$constantaddress]\t# load from constant table: float=$con" %}
  ins_cost(150);
  ins_encode %{
    __ divss($dst$$XMMRegister, $constantaddress($con));
  %}
  ins_pipe(pipe_slow);
%}

instruct divF_reg_reg(regF dst, regF src1, regF src2) %{
  predicate(UseAVX > 0);
  match(Set dst (DivF src1 src2));

  format %{ "vdivss  $dst, $src1, $src2" %}
  ins_cost(150);
  ins_encode %{
    __ vdivss($dst$$XMMRegister, $src1$$XMMRegister, $src2$$XMMRegister);
  %}
  ins_pipe(pipe_slow);
%}

instruct divF_reg_mem(regF dst, regF src1, memory src2) %{
  predicate(UseAVX > 0);
  match(Set dst (DivF src1 (LoadF src2)));

  format %{ "vdivss  $dst, $src1, $src2" %}
  ins_cost(150);
  ins_encode %{
    __ vdivss($dst$$XMMRegister, $src1$$XMMRegister, $src2$$Address);
  %}
  ins_pipe(pipe_slow);
%}

instruct divF_reg_imm(regF dst, regF src, immF con) %{
  predicate(UseAVX > 0);
  match(Set dst (DivF src con));

  format %{ "vdivss  $dst, $src, [$constantaddress]\t# load from constant table: float=$con" %}
  ins_cost(150);
  ins_encode %{
    __ vdivss($dst$$XMMRegister, $src$$XMMRegister, $constantaddress($con));
  %}
  ins_pipe(pipe_slow);
%}

instruct divD_reg(regD dst, regD src) %{
  predicate((UseSSE>=2) && (UseAVX == 0));
  match(Set dst (DivD dst src));

  format %{ "divsd   $dst, $src" %}
  ins_cost(150);
  ins_encode %{
    __ divsd($dst$$XMMRegister, $src$$XMMRegister);
  %}
  ins_pipe(pipe_slow);
%}

instruct divD_mem(regD dst, memory src) %{
  predicate((UseSSE>=2) && (UseAVX == 0));
  match(Set dst (DivD dst (LoadD src)));

  format %{ "divsd   $dst, $src" %}
  ins_cost(150);
  ins_encode %{
    __ divsd($dst$$XMMRegister, $src$$Address);
  %}
  ins_pipe(pipe_slow);
%}

instruct divD_imm(regD dst, immD con) %{
  predicate((UseSSE>=2) && (UseAVX == 0));
  match(Set dst (DivD dst con));
  format %{ "divsd   $dst, [$constantaddress]\t# load from constant table: double=$con" %}
  ins_cost(150);
  ins_encode %{
    __ divsd($dst$$XMMRegister, $constantaddress($con));
  %}
  ins_pipe(pipe_slow);
%}

instruct divD_reg_reg(regD dst, regD src1, regD src2) %{
  predicate(UseAVX > 0);
  match(Set dst (DivD src1 src2));

  format %{ "vdivsd  $dst, $src1, $src2" %}
  ins_cost(150);
  ins_encode %{
    __ vdivsd($dst$$XMMRegister, $src1$$XMMRegister, $src2$$XMMRegister);
  %}
  ins_pipe(pipe_slow);
%}

instruct divD_reg_mem(regD dst, regD src1, memory src2) %{
  predicate(UseAVX > 0);
  match(Set dst (DivD src1 (LoadD src2)));

  format %{ "vdivsd  $dst, $src1, $src2" %}
  ins_cost(150);
  ins_encode %{
    __ vdivsd($dst$$XMMRegister, $src1$$XMMRegister, $src2$$Address);
  %}
  ins_pipe(pipe_slow);
%}

instruct divD_reg_imm(regD dst, regD src, immD con) %{
  predicate(UseAVX > 0);
  match(Set dst (DivD src con));

  format %{ "vdivsd  $dst, $src, [$constantaddress]\t# load from constant table: double=$con" %}
  ins_cost(150);
  ins_encode %{
    __ vdivsd($dst$$XMMRegister, $src$$XMMRegister, $constantaddress($con));
  %}
  ins_pipe(pipe_slow);
%}

instruct absF_reg(regF dst) %{
  predicate((UseSSE>=1) && (UseAVX == 0));
  match(Set dst (AbsF dst));
  ins_cost(150);
  format %{ "andps   $dst, [0x7fffffff]\t# abs float by sign masking" %}
  ins_encode %{
    __ andps($dst$$XMMRegister, ExternalAddress(float_signmask()));
  %}
  ins_pipe(pipe_slow);
%}

instruct absF_reg_reg(vlRegF dst, vlRegF src) %{
  predicate(UseAVX > 0);
  match(Set dst (AbsF src));
  ins_cost(150);
  format %{ "vandps  $dst, $src, [0x7fffffff]\t# abs float by sign masking" %}
  ins_encode %{
    int vlen_enc = Assembler::AVX_128bit;
    __ vandps($dst$$XMMRegister, $src$$XMMRegister,
              ExternalAddress(float_signmask()), vlen_enc);
  %}
  ins_pipe(pipe_slow);
%}

instruct absD_reg(regD dst) %{
  predicate((UseSSE>=2) && (UseAVX == 0));
  match(Set dst (AbsD dst));
  ins_cost(150);
  format %{ "andpd   $dst, [0x7fffffffffffffff]\t"
            "# abs double by sign masking" %}
  ins_encode %{
    __ andpd($dst$$XMMRegister, ExternalAddress(double_signmask()));
  %}
  ins_pipe(pipe_slow);
%}

instruct absD_reg_reg(vlRegD dst, vlRegD src) %{
  predicate(UseAVX > 0);
  match(Set dst (AbsD src));
  ins_cost(150);
  format %{ "vandpd  $dst, $src, [0x7fffffffffffffff]\t"
            "# abs double by sign masking" %}
  ins_encode %{
    int vlen_enc = Assembler::AVX_128bit;
    __ vandpd($dst$$XMMRegister, $src$$XMMRegister,
              ExternalAddress(double_signmask()), vlen_enc);
  %}
  ins_pipe(pipe_slow);
%}

instruct negF_reg(regF dst) %{
  predicate((UseSSE>=1) && (UseAVX == 0));
  match(Set dst (NegF dst));
  ins_cost(150);
  format %{ "xorps   $dst, [0x80000000]\t# neg float by sign flipping" %}
  ins_encode %{
    __ xorps($dst$$XMMRegister, ExternalAddress(float_signflip()));
  %}
  ins_pipe(pipe_slow);
%}

instruct negF_reg_reg(vlRegF dst, vlRegF src) %{
  predicate(UseAVX > 0);
  match(Set dst (NegF src));
  ins_cost(150);
  format %{ "vnegatess  $dst, $src, [0x80000000]\t# neg float by sign flipping" %}
  ins_encode %{
    __ vnegatess($dst$$XMMRegister, $src$$XMMRegister,
                 ExternalAddress(float_signflip()));
  %}
  ins_pipe(pipe_slow);
%}

instruct negD_reg(regD dst) %{
  predicate((UseSSE>=2) && (UseAVX == 0));
  match(Set dst (NegD dst));
  ins_cost(150);
  format %{ "xorpd   $dst, [0x8000000000000000]\t"
            "# neg double by sign flipping" %}
  ins_encode %{
    __ xorpd($dst$$XMMRegister, ExternalAddress(double_signflip()));
  %}
  ins_pipe(pipe_slow);
%}

instruct negD_reg_reg(vlRegD dst, vlRegD src) %{
  predicate(UseAVX > 0);
  match(Set dst (NegD src));
  ins_cost(150);
  format %{ "vnegatesd  $dst, $src, [0x8000000000000000]\t"
            "# neg double by sign flipping" %}
  ins_encode %{
    __ vnegatesd($dst$$XMMRegister, $src$$XMMRegister,
                 ExternalAddress(double_signflip()));
  %}
  ins_pipe(pipe_slow);
%}

// sqrtss instruction needs destination register to be pre initialized for best performance
// Therefore only the instruct rule where the input is pre-loaded into dst register is defined below
instruct sqrtF_reg(regF dst) %{
  predicate(UseSSE>=1);
  match(Set dst (SqrtF dst));
  format %{ "sqrtss  $dst, $dst" %}
  ins_encode %{
    __ sqrtss($dst$$XMMRegister, $dst$$XMMRegister);
  %}
  ins_pipe(pipe_slow);
%}

// sqrtsd instruction needs destination register to be pre initialized for best performance
// Therefore only the instruct rule where the input is pre-loaded into dst register is defined below
instruct sqrtD_reg(regD dst) %{
  predicate(UseSSE>=2);
  match(Set dst (SqrtD dst));
  format %{ "sqrtsd  $dst, $dst" %}
  ins_encode %{
    __ sqrtsd($dst$$XMMRegister, $dst$$XMMRegister);
  %}
  ins_pipe(pipe_slow);
%}


// ---------------------------------------- VectorReinterpret ------------------------------------
instruct reinterpret_mask(kReg dst) %{
  predicate(n->bottom_type()->isa_vectmask() &&
            Matcher::vector_length(n) == Matcher::vector_length(n->in(1))); // dst == src
  match(Set dst (VectorReinterpret dst));
  ins_cost(125);
  format %{ "vector_reinterpret $dst\t!" %}
  ins_encode %{
    // empty
  %}
  ins_pipe( pipe_slow );
%}

instruct reinterpret_mask_W2B(kReg dst, kReg src, vec xtmp) %{
  predicate(UseAVX > 2 && Matcher::vector_length(n) != Matcher::vector_length(n->in(1)) &&
            n->bottom_type()->isa_vectmask() &&
            n->in(1)->bottom_type()->isa_vectmask() &&
            n->in(1)->bottom_type()->is_vectmask()->element_basic_type() == T_SHORT &&
            n->bottom_type()->is_vectmask()->element_basic_type() == T_BYTE); // dst == src
  match(Set dst (VectorReinterpret src));
  effect(TEMP xtmp);
  format %{ "vector_mask_reinterpret_W2B $dst $src\t!" %}
  ins_encode %{
     int src_sz = Matcher::vector_length(this, $src)*type2aelembytes(T_SHORT);
     int dst_sz = Matcher::vector_length(this)*type2aelembytes(T_BYTE);
     assert(src_sz == dst_sz , "src and dst size mismatch");
     int vlen_enc = vector_length_encoding(src_sz);
     __  evpmovm2w($xtmp$$XMMRegister, $src$$KRegister, vlen_enc);
     __  evpmovb2m($dst$$KRegister, $xtmp$$XMMRegister, vlen_enc);
  %}
  ins_pipe( pipe_slow );
%}

instruct reinterpret_mask_D2B(kReg dst, kReg src, vec xtmp) %{
  predicate(UseAVX > 2 && Matcher::vector_length(n) != Matcher::vector_length(n->in(1)) &&
            n->bottom_type()->isa_vectmask() &&
            n->in(1)->bottom_type()->isa_vectmask() &&
            (n->in(1)->bottom_type()->is_vectmask()->element_basic_type() == T_INT ||
             n->in(1)->bottom_type()->is_vectmask()->element_basic_type() == T_FLOAT) &&
            n->bottom_type()->is_vectmask()->element_basic_type() == T_BYTE); // dst == src
  match(Set dst (VectorReinterpret src));
  effect(TEMP xtmp);
  format %{ "vector_mask_reinterpret_D2B $dst $src\t!" %}
  ins_encode %{
     int src_sz = Matcher::vector_length(this, $src)*type2aelembytes(T_INT);
     int dst_sz = Matcher::vector_length(this)*type2aelembytes(T_BYTE);
     assert(src_sz == dst_sz , "src and dst size mismatch");
     int vlen_enc = vector_length_encoding(src_sz);
     __  evpmovm2d($xtmp$$XMMRegister, $src$$KRegister, vlen_enc);
     __  evpmovb2m($dst$$KRegister, $xtmp$$XMMRegister, vlen_enc);
  %}
  ins_pipe( pipe_slow );
%}

instruct reinterpret_mask_Q2B(kReg dst, kReg src, vec xtmp) %{
  predicate(UseAVX > 2 && Matcher::vector_length(n) != Matcher::vector_length(n->in(1)) &&
            n->bottom_type()->isa_vectmask() &&
            n->in(1)->bottom_type()->isa_vectmask() &&
            (n->in(1)->bottom_type()->is_vectmask()->element_basic_type() == T_LONG ||
             n->in(1)->bottom_type()->is_vectmask()->element_basic_type() == T_DOUBLE) &&
            n->bottom_type()->is_vectmask()->element_basic_type() == T_BYTE); // dst == src
  match(Set dst (VectorReinterpret src));
  effect(TEMP xtmp);
  format %{ "vector_mask_reinterpret_Q2B $dst $src\t!" %}
  ins_encode %{
     int src_sz = Matcher::vector_length(this, $src)*type2aelembytes(T_LONG);
     int dst_sz = Matcher::vector_length(this)*type2aelembytes(T_BYTE);
     assert(src_sz == dst_sz , "src and dst size mismatch");
     int vlen_enc = vector_length_encoding(src_sz);
     __  evpmovm2q($xtmp$$XMMRegister, $src$$KRegister, vlen_enc);
     __  evpmovb2m($dst$$KRegister, $xtmp$$XMMRegister, vlen_enc);
  %}
  ins_pipe( pipe_slow );
%}

instruct reinterpret(vec dst) %{
  predicate(!n->bottom_type()->isa_vectmask() &&
            Matcher::vector_length_in_bytes(n) == Matcher::vector_length_in_bytes(n->in(1))); // dst == src
  match(Set dst (VectorReinterpret dst));
  ins_cost(125);
  format %{ "vector_reinterpret $dst\t!" %}
  ins_encode %{
    // empty
  %}
  ins_pipe( pipe_slow );
%}

instruct reinterpret_expand(vec dst, vec src, rRegP scratch) %{
  predicate(UseAVX == 0 &&
            (Matcher::vector_length_in_bytes(n->in(1)) < Matcher::vector_length_in_bytes(n))); // src < dst
  match(Set dst (VectorReinterpret src));
  ins_cost(125);
  effect(TEMP dst, TEMP scratch);
  format %{ "vector_reinterpret_expand $dst,$src\t! using $scratch as TEMP" %}
  ins_encode %{
    assert(Matcher::vector_length_in_bytes(this)       <= 16, "required");
    assert(Matcher::vector_length_in_bytes(this, $src) <=  8, "required");

    int src_vlen_in_bytes = Matcher::vector_length_in_bytes(this, $src);
    if (src_vlen_in_bytes == 4) {
      __ movdqu($dst$$XMMRegister, ExternalAddress(vector_32_bit_mask()), $scratch$$Register);
    } else {
      assert(src_vlen_in_bytes == 8, "");
      __ movdqu($dst$$XMMRegister, ExternalAddress(vector_64_bit_mask()), $scratch$$Register);
    }
    __ pand($dst$$XMMRegister, $src$$XMMRegister);
  %}
  ins_pipe( pipe_slow );
%}

instruct vreinterpret_expand4(legVec dst, vec src, rRegP scratch) %{
  predicate(UseAVX > 0 &&
            !n->bottom_type()->isa_vectmask() &&
            (Matcher::vector_length_in_bytes(n->in(1)) == 4) && // src
            (Matcher::vector_length_in_bytes(n->in(1)) < Matcher::vector_length_in_bytes(n))); // src < dst
  match(Set dst (VectorReinterpret src));
  ins_cost(125);
  effect(TEMP scratch);
  format %{ "vector_reinterpret_expand $dst,$src\t! using $scratch as TEMP" %}
  ins_encode %{
    __ vpand($dst$$XMMRegister, $src$$XMMRegister, ExternalAddress(vector_32_bit_mask()), 0, $scratch$$Register);
  %}
  ins_pipe( pipe_slow );
%}


instruct vreinterpret_expand(legVec dst, vec src) %{
  predicate(UseAVX > 0 &&
            !n->bottom_type()->isa_vectmask() &&
            (Matcher::vector_length_in_bytes(n->in(1)) > 4) && // src
            (Matcher::vector_length_in_bytes(n->in(1)) < Matcher::vector_length_in_bytes(n))); // src < dst
  match(Set dst (VectorReinterpret src));
  ins_cost(125);
  format %{ "vector_reinterpret_expand $dst,$src\t!" %}
  ins_encode %{
    switch (Matcher::vector_length_in_bytes(this, $src)) {
      case  8: __ movq   ($dst$$XMMRegister, $src$$XMMRegister); break;
      case 16: __ movdqu ($dst$$XMMRegister, $src$$XMMRegister); break;
      case 32: __ vmovdqu($dst$$XMMRegister, $src$$XMMRegister); break;
      default: ShouldNotReachHere();
    }
  %}
  ins_pipe( pipe_slow );
%}

instruct reinterpret_shrink(vec dst, legVec src) %{
  predicate(!n->bottom_type()->isa_vectmask() &&
            Matcher::vector_length_in_bytes(n->in(1)) > Matcher::vector_length_in_bytes(n)); // src > dst
  match(Set dst (VectorReinterpret src));
  ins_cost(125);
  format %{ "vector_reinterpret_shrink $dst,$src\t!" %}
  ins_encode %{
    switch (Matcher::vector_length_in_bytes(this)) {
      case  4: __ movfltz($dst$$XMMRegister, $src$$XMMRegister); break;
      case  8: __ movq   ($dst$$XMMRegister, $src$$XMMRegister); break;
      case 16: __ movdqu ($dst$$XMMRegister, $src$$XMMRegister); break;
      case 32: __ vmovdqu($dst$$XMMRegister, $src$$XMMRegister); break;
      default: ShouldNotReachHere();
    }
  %}
  ins_pipe( pipe_slow );
%}

// ----------------------------------------------------------------------------------------------------

#ifdef _LP64
instruct roundD_reg(legRegD dst, legRegD src, immU8 rmode) %{
  match(Set dst (RoundDoubleMode src rmode));
  format %{ "roundsd $dst,$src" %}
  ins_cost(150);
  ins_encode %{
    assert(UseSSE >= 4, "required");
    __ roundsd($dst$$XMMRegister, $src$$XMMRegister, $rmode$$constant);
  %}
  ins_pipe(pipe_slow);
%}

instruct roundD_mem(legRegD dst, memory src, immU8 rmode) %{
  match(Set dst (RoundDoubleMode (LoadD src) rmode));
  format %{ "roundsd $dst,$src" %}
  ins_cost(150);
  ins_encode %{
    assert(UseSSE >= 4, "required");
    __ roundsd($dst$$XMMRegister, $src$$Address, $rmode$$constant);
  %}
  ins_pipe(pipe_slow);
%}

instruct roundD_imm(legRegD dst, immD con, immU8 rmode, rRegI scratch_reg) %{
  match(Set dst (RoundDoubleMode con rmode));
  effect(TEMP scratch_reg);
  format %{ "roundsd $dst,[$constantaddress]\t# load from constant table: double=$con" %}
  ins_cost(150);
  ins_encode %{
    assert(UseSSE >= 4, "required");
    __ roundsd($dst$$XMMRegister, $constantaddress($con), $rmode$$constant, $scratch_reg$$Register);
  %}
  ins_pipe(pipe_slow);
%}

instruct vroundD_reg(legVec dst, legVec src, immU8 rmode) %{
  predicate(Matcher::vector_length(n) < 8);
  match(Set dst (RoundDoubleModeV src rmode));
  format %{ "vroundpd $dst,$src,$rmode\t! round packedD" %}
  ins_encode %{
    assert(UseAVX > 0, "required");
    int vlen_enc = vector_length_encoding(this);
    __ vroundpd($dst$$XMMRegister, $src$$XMMRegister, $rmode$$constant, vlen_enc);
  %}
  ins_pipe( pipe_slow );
%}

instruct vround8D_reg(vec dst, vec src, immU8 rmode) %{
  predicate(Matcher::vector_length(n) == 8);
  match(Set dst (RoundDoubleModeV src rmode));
  format %{ "vrndscalepd $dst,$src,$rmode\t! round packed8D" %}
  ins_encode %{
    assert(UseAVX > 2, "required");
    __ vrndscalepd($dst$$XMMRegister, $src$$XMMRegister, $rmode$$constant, Assembler::AVX_512bit);
  %}
  ins_pipe( pipe_slow );
%}

instruct vroundD_mem(legVec dst, memory mem, immU8 rmode) %{
  predicate(Matcher::vector_length(n) < 8);
  match(Set dst (RoundDoubleModeV (LoadVector mem) rmode));
  format %{ "vroundpd $dst, $mem, $rmode\t! round packedD" %}
  ins_encode %{
    assert(UseAVX > 0, "required");
    int vlen_enc = vector_length_encoding(this);
    __ vroundpd($dst$$XMMRegister, $mem$$Address, $rmode$$constant, vlen_enc);
  %}
  ins_pipe( pipe_slow );
%}

instruct vround8D_mem(vec dst, memory mem, immU8 rmode) %{
  predicate(Matcher::vector_length(n) == 8);
  match(Set dst (RoundDoubleModeV (LoadVector mem) rmode));
  format %{ "vrndscalepd $dst,$mem,$rmode\t! round packed8D" %}
  ins_encode %{
    assert(UseAVX > 2, "required");
    __ vrndscalepd($dst$$XMMRegister, $mem$$Address, $rmode$$constant, Assembler::AVX_512bit);
  %}
  ins_pipe( pipe_slow );
%}
#endif // _LP64

instruct onspinwait() %{
  match(OnSpinWait);
  ins_cost(200);

  format %{
    $$template
    $$emit$$"pause\t! membar_onspinwait"
  %}
  ins_encode %{
    __ pause();
  %}
  ins_pipe(pipe_slow);
%}

// a * b + c
instruct fmaD_reg(regD a, regD b, regD c) %{
  predicate(UseFMA);
  match(Set c (FmaD  c (Binary a b)));
  format %{ "fmasd $a,$b,$c\t# $c = $a * $b + $c" %}
  ins_cost(150);
  ins_encode %{
    __ fmad($c$$XMMRegister, $a$$XMMRegister, $b$$XMMRegister, $c$$XMMRegister);
  %}
  ins_pipe( pipe_slow );
%}

// a * b + c
instruct fmaF_reg(regF a, regF b, regF c) %{
  predicate(UseFMA);
  match(Set c (FmaF  c (Binary a b)));
  format %{ "fmass $a,$b,$c\t# $c = $a * $b + $c" %}
  ins_cost(150);
  ins_encode %{
    __ fmaf($c$$XMMRegister, $a$$XMMRegister, $b$$XMMRegister, $c$$XMMRegister);
  %}
  ins_pipe( pipe_slow );
%}

// ====================VECTOR INSTRUCTIONS=====================================

// Dummy reg-to-reg vector moves. Removed during post-selection cleanup.
instruct MoveVec2Leg(legVec dst, vec src) %{
  match(Set dst src);
  format %{ "" %}
  ins_encode %{
    ShouldNotReachHere();
  %}
  ins_pipe( fpu_reg_reg );
%}

instruct MoveLeg2Vec(vec dst, legVec src) %{
  match(Set dst src);
  format %{ "" %}
  ins_encode %{
    ShouldNotReachHere();
  %}
  ins_pipe( fpu_reg_reg );
%}

// ============================================================================

// Load vectors generic operand pattern
instruct loadV(vec dst, memory mem) %{
  match(Set dst (LoadVector mem));
  ins_cost(125);
  format %{ "load_vector $dst,$mem" %}
  ins_encode %{
    switch (Matcher::vector_length_in_bytes(this)) {
      case  4: __ movdl    ($dst$$XMMRegister, $mem$$Address); break;
      case  8: __ movq     ($dst$$XMMRegister, $mem$$Address); break;
      case 16: __ movdqu   ($dst$$XMMRegister, $mem$$Address); break;
      case 32: __ vmovdqu  ($dst$$XMMRegister, $mem$$Address); break;
      case 64: __ evmovdqul($dst$$XMMRegister, $mem$$Address, Assembler::AVX_512bit); break;
      default: ShouldNotReachHere();
    }
  %}
  ins_pipe( pipe_slow );
%}

instruct loadUBV(vec dst, memory mem) %{
  match(Set dst (LoadUBVector mem));
  format %{ "load_ub_vector $dst, $mem" %}
  ins_encode %{
    BasicType elem_bt = vector_elem_basic_type(this);
    int vlen = Matcher::vector_length_in_bytes(this);
    if (elem_bt == T_SHORT) {
      switch (vlen) {
        case 8: __ vpmovzxbw($dst$$XMMRegister, $mem$$Address, Assembler::AVX_128bit); break;
        case 16: __ vpmovzxbw($dst$$XMMRegister, $mem$$Address, Assembler::AVX_256bit); break;
        case 32: assert(false, "not implemented"); break;
        default: ShouldNotReachHere();
      }
    } else if (elem_bt == T_INT) {
      switch (vlen) {
        case 4: __ vpmovzxbd($dst$$XMMRegister, $mem$$Address, Assembler::AVX_128bit); break;
        case 8: __ vpmovzxbd($dst$$XMMRegister, $mem$$Address, Assembler::AVX_256bit); break;
        case 16: assert(false, "not implemented"); break;
        default: ShouldNotReachHere();
      }
    } else if (elem_bt == T_LONG) {
      switch (vlen) {
        case 2: __ pmovzxbq($dst$$XMMRegister, $mem$$Address); break;
        case 4: assert(false, "not implemented"); break;
        case 8: assert(false, "not implemented"); break;
        default: ShouldNotReachHere();
      }
    } else {
      ShouldNotReachHere();
    }
  %}
  ins_pipe(pipe_slow);
%}


instruct loadBV(vec dst, memory mem) %{
  match(Set dst (LoadBVector mem));
  format %{ "load_b_vector $dst, $mem" %}
  ins_encode %{
    BasicType elem_bt = vector_elem_basic_type(this);
    int vlen = Matcher::vector_length_in_bytes(this);
    if (elem_bt == T_SHORT) {
      switch (vlen) {
        case 8: __ pmovsxbd($dst$$XMMRegister, $mem$$Address); break;
        case 16: assert(false, "not implemented"); break;
        case 32: assert(false, "not implemented"); break;
        default: ShouldNotReachHere();
      }
    } else if (elem_bt == T_INT) {
      switch (vlen) {
        case 4: __ pmovsxbd($dst$$XMMRegister, $mem$$Address); break;
        case 8: __ vpmovsxbd($dst$$XMMRegister, $mem$$Address, Assembler::AVX_256bit); break;
        case 16: assert(false, "not implemented"); break;
        default: ShouldNotReachHere();
      }
    } else if (elem_bt == T_LONG) {
      switch (vlen) {
        case 2: __ pmovsxbq($dst$$XMMRegister, $mem$$Address); break;
        case 4: assert(false, "not implemented"); break;
        case 8: assert(false, "not implemented"); break;
        default: ShouldNotReachHere();
      }
    } else {
      ShouldNotReachHere();
    }
  %}
  ins_pipe(pipe_slow);
%}

instruct loadUSV(vec dst, memory mem) %{
  match(Set dst (LoadUSVector mem));
  format %{ "load_us_vector $dst, $mem" %}
  ins_encode %{
    BasicType elem_bt = vector_elem_basic_type(this);
    int vlen = Matcher::vector_length_in_bytes(this);
    if (elem_bt == T_INT) {
      switch (vlen) {
        case 4: __ pmovzxwd($dst$$XMMRegister, $mem$$Address); break;
        case 8: __ vpmovzxwd($dst$$XMMRegister, $mem$$Address, Assembler::AVX_256bit); break;
        case 16: assert(false, "not implemented"); break;
        default: ShouldNotReachHere();
      }
    } else if (elem_bt == T_LONG) {
      switch(vlen) {
        case 2: __ pmovzxwq($dst$$XMMRegister, $mem$$Address); break;
        case 4: assert(false, "not implemented"); break;
        case 8: assert(false, "not implemented"); break;
        default: ShouldNotReachHere();
      }
    } else {
      ShouldNotReachHere();
    }
  %}
  ins_pipe(pipe_slow);
%}

instruct loadSV(vec dst, memory mem) %{
  match(Set dst (LoadSVector mem));
  format %{ "load_s_vector $dst, $mem" %}
  ins_encode %{
    BasicType elem_bt = vector_elem_basic_type(this);
    int vlen = Matcher::vector_length_in_bytes(this);
    if (elem_bt == T_INT) {
      switch (vlen) {
        case 4: __ pmovsxwd($dst$$XMMRegister, $mem$$Address); break;
        case 8: __ vpmovsxwd($dst$$XMMRegister, $mem$$Address, Assembler::AVX_256bit); break;
        case 16: assert(false, "not implemented"); break;
        default: ShouldNotReachHere();
      }
    } else if (elem_bt == T_LONG) {
      switch(vlen) {
        case 2: __ pmovsxwq($dst$$XMMRegister, $mem$$Address); break;
        case 4: assert(false, "not implemented"); break;
        case 8: assert(false, "not implemented"); break;
        default: ShouldNotReachHere();
      }
    } else {
      ShouldNotReachHere();
    }
  %}
  ins_pipe(pipe_slow);
%}

instruct loadIV(vec dst, memory mem) %{
  match(Set dst (LoadIVector mem));
  format %{ "load_i_vector $dst, $mem" %}
  ins_encode %{
    BasicType elem_bt = vector_elem_basic_type(this);
    int vlen = Matcher::vector_length_in_bytes(this);
    assert(elem_bt == T_LONG, "sanity");
    switch (vlen) {
      case 2: __ pmovsxdq($dst$$XMMRegister, $mem$$Address); break;
      case 4: __ vpmovsxdq($dst$$XMMRegister, $mem$$Address, Assembler::AVX_256bit); break;
      case 8: assert(false, "not implemented"); break;
      default: ShouldNotReachHere();
    }
  %}
  ins_pipe(pipe_slow);
%}


// Store vectors generic operand pattern.
instruct storeV(memory mem, vec src) %{
  match(Set mem (StoreVector mem src));
  ins_cost(145);
  format %{ "store_vector $mem,$src\n\t" %}
  ins_encode %{
    switch (Matcher::vector_length_in_bytes(this, $src)) {
      case  4: __ movdl    ($mem$$Address, $src$$XMMRegister); break;
      case  8: __ movq     ($mem$$Address, $src$$XMMRegister); break;
      case 16: __ movdqu   ($mem$$Address, $src$$XMMRegister); break;
      case 32: __ vmovdqu  ($mem$$Address, $src$$XMMRegister); break;
      case 64: __ evmovdqul($mem$$Address, $src$$XMMRegister, Assembler::AVX_512bit); break;
      default: ShouldNotReachHere();
    }
  %}
  ins_pipe( pipe_slow );
%}

// ---------------------------------------- Gather ------------------------------------

// Gather INT, LONG, FLOAT, DOUBLE

instruct gather(legVec dst, memory mem, legVec idx, rRegP tmp, legVec mask) %{
  predicate(!VM_Version::supports_avx512vl() && Matcher::vector_length_in_bytes(n) <= 32);
  match(Set dst (LoadVectorGather mem idx));
  effect(TEMP dst, TEMP tmp, TEMP mask);
  format %{ "load_vector_gather $dst, $mem, $idx\t! using $tmp and $mask as TEMP" %}
  ins_encode %{
    assert(UseAVX >= 2, "sanity");

    int vlen_enc = vector_length_encoding(this);
    BasicType elem_bt = Matcher::vector_element_basic_type(this);

    assert(Matcher::vector_length_in_bytes(this) >= 16, "sanity");
    assert(!is_subword_type(elem_bt), "sanity"); // T_INT, T_LONG, T_FLOAT, T_DOUBLE

    if (vlen_enc == Assembler::AVX_128bit) {
      __ movdqu($mask$$XMMRegister, ExternalAddress(vector_all_bits_set()));
    } else {
      __ vmovdqu($mask$$XMMRegister, ExternalAddress(vector_all_bits_set()));
    }
    __ lea($tmp$$Register, $mem$$Address);
    __ vgather(elem_bt, $dst$$XMMRegister, $tmp$$Register, $idx$$XMMRegister, $mask$$XMMRegister, vlen_enc);
  %}
  ins_pipe( pipe_slow );
%}

instruct evgather(vec dst, memory mem, vec idx, rRegP tmp, kReg ktmp) %{
  predicate(VM_Version::supports_avx512vl() || Matcher::vector_length_in_bytes(n) == 64);
  match(Set dst (LoadVectorGather mem idx));
  effect(TEMP dst, TEMP tmp, TEMP ktmp);
  format %{ "load_vector_gather $dst, $mem, $idx\t! using $tmp and ktmp as TEMP" %}
  ins_encode %{
    assert(UseAVX > 2, "sanity");

    int vlen_enc = vector_length_encoding(this);
    BasicType elem_bt = Matcher::vector_element_basic_type(this);

    assert(!is_subword_type(elem_bt), "sanity"); // T_INT, T_LONG, T_FLOAT, T_DOUBLE

    __ kmovwl($ktmp$$KRegister, ExternalAddress(vector_all_bits_set()), $tmp$$Register);
    __ lea($tmp$$Register, $mem$$Address);
    __ evgather(elem_bt, $dst$$XMMRegister, $ktmp$$KRegister, $tmp$$Register, $idx$$XMMRegister, vlen_enc);
  %}
  ins_pipe( pipe_slow );
%}

instruct evgather_masked(vec dst, memory mem, vec idx, kReg mask, kReg ktmp, rRegP tmp) %{
  match(Set dst (LoadVectorGatherMasked mem (Binary idx mask)));
  effect(TEMP_DEF dst, TEMP tmp, TEMP ktmp);
  format %{ "load_vector_gather_masked $dst, $mem, $idx, $mask\t! using $tmp and ktmp as TEMP" %}
  ins_encode %{
    assert(UseAVX > 2, "sanity");
    int vlen_enc = vector_length_encoding(this);
    BasicType elem_bt = Matcher::vector_element_basic_type(this);
    assert(!is_subword_type(elem_bt), "sanity"); // T_INT, T_LONG, T_FLOAT, T_DOUBLE
    // Note: Since gather instruction partially updates the opmask register used
    // for predication hense moving mask operand to a temporary.
    __ kmovwl($ktmp$$KRegister, $mask$$KRegister);
    __ vpxor($dst$$XMMRegister, $dst$$XMMRegister, $dst$$XMMRegister, vlen_enc);
    __ lea($tmp$$Register, $mem$$Address);
    __ evgather(elem_bt, $dst$$XMMRegister, $ktmp$$KRegister, $tmp$$Register, $idx$$XMMRegister, vlen_enc);
  %}
  ins_pipe( pipe_slow );
%}
// ====================Scatter=======================================

// Scatter INT, LONG, FLOAT, DOUBLE

instruct scatter(memory mem, vec src, vec idx, rRegP tmp, kReg ktmp) %{
  predicate(UseAVX > 2);
  match(Set mem (StoreVectorScatter mem (Binary src idx)));
  effect(TEMP tmp, TEMP ktmp);
  format %{ "store_vector_scatter $mem, $idx, $src\t! using k2 and $tmp as TEMP" %}
  ins_encode %{
    int vlen_enc = vector_length_encoding(this, $src);
    BasicType elem_bt = Matcher::vector_element_basic_type(this, $src);

    assert(Matcher::vector_length_in_bytes(this, $src) >= 16, "sanity");
    assert(!is_subword_type(elem_bt), "sanity"); // T_INT, T_LONG, T_FLOAT, T_DOUBLE

    __ kmovwl($ktmp$$KRegister, ExternalAddress(vector_all_bits_set()), $tmp$$Register);
    __ lea($tmp$$Register, $mem$$Address);
    __ evscatter(elem_bt, $tmp$$Register, $idx$$XMMRegister, $ktmp$$KRegister, $src$$XMMRegister, vlen_enc);
  %}
  ins_pipe( pipe_slow );
%}

<<<<<<< HEAD
// ====================VECTOR CONSTANTS================================

instruct ConV32_imm(vec dst, immL a, immL b, immL c, immL d) %{
  match(Set dst (ConV32 (ConV16 a b) (ConV16 c d)));
  format %{ "ConV32 $dst" %}
  ins_encode %{
    uint vlen = Matcher::vector_length_in_bytes(this);
    InternalAddress lo_addr = $constantaddress($a$$constant, $b$$constant, $c$$constant, $d$$constant);
    // TODO: Make aligned:
    __ vmovdqu($dst$$XMMRegister, lo_addr);
  %}
  ins_pipe( pipe_slow );
%}

instruct ConV16_imm(vec dst, immL lo, immL hi) %{
  match(Set dst (ConV16 lo hi));
  format %{ "movdqa $dst ! load aligned vector constant" %}
  ins_encode %{
    uint vlen = Matcher::vector_length_in_bytes(this);
    InternalAddress lo_addr = $constantaddress($hi$$constant, $lo$$constant);
    // Aligned load. Asserts that lo_addr is aligned.
    __ movdqa($dst$$XMMRegister, lo_addr);
  %}
  ins_pipe( pipe_slow );
%}

instruct ElemLShiftV_imm(vec dst, vec src, immU8 dist) %{
  match(Set dst (ElemLShiftV src dist));
  format %{ "pslldq $dst, $src, $dist" %}
  ins_encode %{
    int vlen_enc = vector_length_encoding(this);
    switch (Matcher::vector_length_in_bytes(this, $src)) {
    case 16:
      // __ movdqa($dst$$XMMRegister, $src$$XMMRegister);
      __ vpslldq($dst$$XMMRegister, $src$$XMMRegister, $dist$$constant, vlen_enc);
      break;
    case 32:
      // Added complexity since we shift across the 128-bit interlane
      // boundary.
      if ($dist$$constant < 16) {
        __ vperm2i128($dst$$XMMRegister, $src$$XMMRegister, $src$$XMMRegister,
                      0x8);
        __ vpalignr($dst$$XMMRegister, $src$$XMMRegister, $dst$$XMMRegister,
                    16 - $dist$$constant, vlen_enc);
      } else if ($dist$$constant == 16) {
        __ vperm2i128($dst$$XMMRegister, $src$$XMMRegister, $src$$XMMRegister,
                      0x8);
      } else if ($dist$$constant > 16) {
        assert(false, "not implemented");
      }

      // __ vpsllvd($dst$$XMMRegister, $src$$XMMRegister, $dist$$constant,
      //          Assembler::AVX_256bit);
      break;
    default:
      ShouldNotReachHere();
    }
=======
instruct scatter_masked(memory mem, vec src, vec idx, kReg mask, kReg ktmp, rRegP tmp) %{
  match(Set mem (StoreVectorScatterMasked mem (Binary src (Binary idx mask))));
  effect(TEMP tmp, TEMP ktmp);
  format %{ "store_vector_scatter_masked $mem, $idx, $src, $mask\t!" %}
  ins_encode %{
    int vlen_enc = vector_length_encoding(this, $src);
    BasicType elem_bt = Matcher::vector_element_basic_type(this, $src);
    assert(Matcher::vector_length_in_bytes(this, $src) >= 16, "sanity");
    assert(!is_subword_type(elem_bt), "sanity"); // T_INT, T_LONG, T_FLOAT, T_DOUBLE
    // Note: Since scatter instruction partially updates the opmask register used
    // for predication hense moving mask operand to a temporary.
    __ kmovwl($ktmp$$KRegister, $mask$$KRegister);
    __ lea($tmp$$Register, $mem$$Address);
    __ evscatter(elem_bt, $tmp$$Register, $idx$$XMMRegister, $ktmp$$KRegister, $src$$XMMRegister, vlen_enc);
>>>>>>> a0227965
  %}
  ins_pipe( pipe_slow );
%}

// ====================REPLICATE=======================================

// Replicate byte scalar to be vector
instruct ReplB_reg(vec dst, rRegI src) %{
  match(Set dst (ReplicateB src));
  format %{ "replicateB $dst,$src" %}
  ins_encode %{
    uint vlen = Matcher::vector_length(this);
    if (vlen == 64 || VM_Version::supports_avx512vlbw()) { // AVX512VL for <512bit operands
      assert(VM_Version::supports_avx512bw(), "required"); // 512-bit byte vectors assume AVX512BW
      int vlen_enc = vector_length_encoding(this);
      __ evpbroadcastb($dst$$XMMRegister, $src$$Register, vlen_enc);
    } else if (VM_Version::supports_avx2()) {
      int vlen_enc = vector_length_encoding(this);
      __ movdl($dst$$XMMRegister, $src$$Register);
      __ vpbroadcastb($dst$$XMMRegister, $dst$$XMMRegister, vlen_enc);
    } else {
      __ movdl($dst$$XMMRegister, $src$$Register);
      __ punpcklbw($dst$$XMMRegister, $dst$$XMMRegister);
      __ pshuflw($dst$$XMMRegister, $dst$$XMMRegister, 0x00);
      if (vlen >= 16) {
        __ punpcklqdq($dst$$XMMRegister, $dst$$XMMRegister);
        if (vlen >= 32) {
          assert(vlen == 32, "sanity");
          __ vinserti128_high($dst$$XMMRegister, $dst$$XMMRegister);
        }
      }
    }
  %}
  ins_pipe( pipe_slow );
%}

instruct ReplB_mem(vec dst, memory mem) %{
  predicate(VM_Version::supports_avx2());
  match(Set dst (ReplicateB (LoadB mem)));
  format %{ "replicateB $dst,$mem" %}
  ins_encode %{
    int vlen_enc = vector_length_encoding(this);
    __ vpbroadcastb($dst$$XMMRegister, $mem$$Address, vlen_enc);
  %}
  ins_pipe( pipe_slow );
%}

instruct ReplB_imm(vec dst, immI con) %{
  match(Set dst (ReplicateB con));
  format %{ "replicateB $dst,$con" %}
  ins_encode %{
    uint vlen = Matcher::vector_length(this);
    InternalAddress const_addr = $constantaddress(replicate8_imm($con$$constant, 1));
    if (vlen == 4) {
      __ movdl($dst$$XMMRegister, const_addr);
    } else {
      __ movq($dst$$XMMRegister, const_addr);
      if (vlen >= 16) {
        if (VM_Version::supports_avx2()) {
          int vlen_enc = vector_length_encoding(this);
          __ vpbroadcastq($dst$$XMMRegister, $dst$$XMMRegister, vlen_enc);
        } else {
          assert(vlen == 16, "sanity");
          __ punpcklqdq($dst$$XMMRegister, $dst$$XMMRegister);
        }
      }
    }
  %}
  ins_pipe( pipe_slow );
%}

// Replicate byte scalar zero to be vector
instruct ReplB_zero(vec dst, immI_0 zero) %{
  match(Set dst (ReplicateB zero));
  format %{ "replicateB $dst,$zero" %}
  ins_encode %{
    uint vlen = Matcher::vector_length(this);
    if (vlen <= 16) {
      __ pxor($dst$$XMMRegister, $dst$$XMMRegister);
    } else {
      // Use vpxor since AVX512F does not have 512bit vxorpd (requires AVX512DQ).
      int vlen_enc = vector_length_encoding(this);
      __ vpxor($dst$$XMMRegister, $dst$$XMMRegister, $dst$$XMMRegister, vlen_enc);
    }
  %}
  ins_pipe( fpu_reg_reg );
%}

// ====================ReplicateS=======================================

instruct ReplS_reg(vec dst, rRegI src) %{
  match(Set dst (ReplicateS src));
  format %{ "replicateS $dst,$src" %}
  ins_encode %{
    uint vlen = Matcher::vector_length(this);
    if (vlen == 32 || VM_Version::supports_avx512vlbw()) { // AVX512VL for <512bit operands
      assert(VM_Version::supports_avx512bw(), "required"); // 512-bit short vectors assume AVX512BW
      int vlen_enc = vector_length_encoding(this);
      __ evpbroadcastw($dst$$XMMRegister, $src$$Register, vlen_enc);
    } else if (VM_Version::supports_avx2()) {
      int vlen_enc = vector_length_encoding(this);
      __ movdl($dst$$XMMRegister, $src$$Register);
      __ vpbroadcastw($dst$$XMMRegister, $dst$$XMMRegister, vlen_enc);
    } else {
      __ movdl($dst$$XMMRegister, $src$$Register);
      __ pshuflw($dst$$XMMRegister, $dst$$XMMRegister, 0x00);
      if (vlen >= 8) {
        __ punpcklqdq($dst$$XMMRegister, $dst$$XMMRegister);
        if (vlen >= 16) {
          assert(vlen == 16, "sanity");
          __ vinserti128_high($dst$$XMMRegister, $dst$$XMMRegister);
        }
      }
    }
  %}
  ins_pipe( pipe_slow );
%}

instruct ReplS_mem(vec dst, memory mem) %{
  predicate(VM_Version::supports_avx2());
  match(Set dst (ReplicateS (LoadS mem)));
  format %{ "replicateS $dst,$mem" %}
  ins_encode %{
    int vlen_enc = vector_length_encoding(this);
    __ vpbroadcastw($dst$$XMMRegister, $mem$$Address, vlen_enc);
  %}
  ins_pipe( pipe_slow );
%}

instruct ReplS_imm(vec dst, immI con) %{
  match(Set dst (ReplicateS con));
  format %{ "replicateS $dst,$con" %}
  ins_encode %{
    uint vlen = Matcher::vector_length(this);
    InternalAddress const_addr = $constantaddress(replicate8_imm($con$$constant, 2));
    if (vlen == 2) {
      __ movdl($dst$$XMMRegister, const_addr);
    } else {
      __ movq($dst$$XMMRegister, const_addr);
      if (vlen >= 8) {
        if (VM_Version::supports_avx2()) {
          int vlen_enc = vector_length_encoding(this);
          __ vpbroadcastw($dst$$XMMRegister, $dst$$XMMRegister, vlen_enc);
        } else {
          assert(vlen == 8, "sanity");
          __ punpcklqdq($dst$$XMMRegister, $dst$$XMMRegister);
        }
      }
    }
  %}
  ins_pipe( fpu_reg_reg );
%}

instruct ReplS_zero(vec dst, immI_0 zero) %{
  match(Set dst (ReplicateS zero));
  format %{ "replicateS $dst,$zero" %}
  ins_encode %{
    uint vlen = Matcher::vector_length(this);
    if (vlen <= 8) {
      __ pxor($dst$$XMMRegister, $dst$$XMMRegister);
    } else {
      int vlen_enc = vector_length_encoding(this);
      __ vpxor($dst$$XMMRegister, $dst$$XMMRegister, $dst$$XMMRegister, vlen_enc);
    }
  %}
  ins_pipe( fpu_reg_reg );
%}

// ====================ReplicateI=======================================

instruct ReplI_reg(vec dst, rRegI src) %{
  match(Set dst (ReplicateI src));
  format %{ "replicateI $dst,$src" %}
  ins_encode %{
    uint vlen = Matcher::vector_length(this);
    if (vlen == 16 || VM_Version::supports_avx512vl()) { // AVX512VL for <512bit operands
      int vlen_enc = vector_length_encoding(this);
      __ evpbroadcastd($dst$$XMMRegister, $src$$Register, vlen_enc);
    } else if (VM_Version::supports_avx2()) {
      int vlen_enc = vector_length_encoding(this);
      __ movdl($dst$$XMMRegister, $src$$Register);
      __ vpbroadcastd($dst$$XMMRegister, $dst$$XMMRegister, vlen_enc);
    } else {
      __ movdl($dst$$XMMRegister, $src$$Register);
      __ pshufd($dst$$XMMRegister, $dst$$XMMRegister, 0x00);
      if (vlen >= 8) {
        assert(vlen == 8, "sanity");
        __ vinserti128_high($dst$$XMMRegister, $dst$$XMMRegister);
      }
    }
  %}
  ins_pipe( pipe_slow );
%}

instruct ReplI_mem(vec dst, memory mem) %{
  match(Set dst (ReplicateI (LoadI mem)));
  format %{ "replicateI $dst,$mem" %}
  ins_encode %{
    uint vlen = Matcher::vector_length(this);
    if (vlen <= 4) {
      __ movdl($dst$$XMMRegister, $mem$$Address);
      __ pshufd($dst$$XMMRegister, $dst$$XMMRegister, 0x00);
    } else {
      assert(VM_Version::supports_avx2(), "sanity");
      int vlen_enc = vector_length_encoding(this);
      __ vpbroadcastd($dst$$XMMRegister, $mem$$Address, vlen_enc);
    }
  %}
  ins_pipe( pipe_slow );
%}

instruct ReplI_imm(vec dst, immI con) %{
  match(Set dst (ReplicateI con));
  format %{ "replicateI $dst,$con" %}
  ins_encode %{
    uint vlen = Matcher::vector_length(this);
    InternalAddress const_addr = $constantaddress(replicate8_imm($con$$constant, 4));
    if (vlen <= 4) {
      __ movq($dst$$XMMRegister, const_addr);
      if (vlen == 4) {
        __ punpcklqdq($dst$$XMMRegister, $dst$$XMMRegister);
      }
    } else {
      assert(VM_Version::supports_avx2(), "sanity");
      int vlen_enc = vector_length_encoding(this);
      __ movq($dst$$XMMRegister, const_addr);
      __ vpbroadcastd($dst$$XMMRegister, $dst$$XMMRegister, vlen_enc);
    }
  %}
  ins_pipe( pipe_slow );
%}

// Replicate integer (4 byte) scalar zero to be vector
instruct ReplI_zero(vec dst, immI_0 zero) %{
  match(Set dst (ReplicateI zero));
  format %{ "replicateI $dst,$zero" %}
  ins_encode %{
    uint vlen = Matcher::vector_length(this);
    if (vlen <= 4) {
      __ pxor($dst$$XMMRegister, $dst$$XMMRegister);
    } else {
      int vlen_enc = vector_length_encoding(this);
      __ vpxor($dst$$XMMRegister, $dst$$XMMRegister, $dst$$XMMRegister, vlen_enc);
    }
  %}
  ins_pipe( fpu_reg_reg );
%}

instruct ReplI_M1(vec dst, immI_M1 con) %{
  predicate(UseAVX > 0 && Matcher::vector_length_in_bytes(n) >= 16);
  match(Set dst (ReplicateB con));
  match(Set dst (ReplicateS con));
  match(Set dst (ReplicateI con));
  effect(TEMP dst);
  format %{ "vallones $dst" %}
  ins_encode %{
    int vector_len = vector_length_encoding(this);
    __ vallones($dst$$XMMRegister, vector_len);
  %}
  ins_pipe( pipe_slow );
%}


instruct ReplI_element(vec dst, vec src, immI pos) %{
  predicate(UseAVX > 0);
  match(Set dst (ReplicateI (ExtractI src pos)));
  format %{ "replicateI $dst, $src, $pos ! replicate element at pos" %}
  ins_encode %{
    int vlen_enc = vector_length_encoding(this);
    int p = $pos$$constant;
    int control = 0xFF;//p | p << 2 | p << 4 | p << 6;
    switch (Matcher::vector_length_in_bytes(this, $src)) {
    case 16:
      __ pshufd($dst$$XMMRegister, $src$$XMMRegister, control);
      break;
    case 32:
      // Pick the last element from each 128-bit lane, and replicate
      // it over it's corresponding lane.
      __ vpshufd($dst$$XMMRegister, $src$$XMMRegister, control, vlen_enc);

      // Replicate the upper 128-bit lane to fill the entire register.
      // WARNING: High instruction latency. A better solution may
      // exist.
      __ vperm2i128($dst$$XMMRegister, $dst$$XMMRegister, $dst$$XMMRegister,
                    0x33);
      break;
    default:
      ShouldNotReachHere();
    }
  %}
  ins_pipe( pipe_slow );
%}

// ====================ReplicateL=======================================

#ifdef _LP64
// Replicate long (8 byte) scalar to be vector
instruct ReplL_reg(vec dst, rRegL src) %{
  match(Set dst (ReplicateL src));
  format %{ "replicateL $dst,$src" %}
  ins_encode %{
    uint vlen = Matcher::vector_length(this);
    if (vlen == 2) {
      __ movdq($dst$$XMMRegister, $src$$Register);
      __ punpcklqdq($dst$$XMMRegister, $dst$$XMMRegister);
    } else if (vlen == 8 || VM_Version::supports_avx512vl()) { // AVX512VL for <512bit operands
      int vlen_enc = vector_length_encoding(this);
      __ evpbroadcastq($dst$$XMMRegister, $src$$Register, vlen_enc);
    } else if (VM_Version::supports_avx2()) {
      assert(vlen == 4, "sanity");
      int vlen_enc = vector_length_encoding(this);
      __ movdq($dst$$XMMRegister, $src$$Register);
      __ vpbroadcastq($dst$$XMMRegister, $dst$$XMMRegister, vlen_enc);
    } else {
      assert(vlen == 4, "sanity");
      __ movdq($dst$$XMMRegister, $src$$Register);
      __ punpcklqdq($dst$$XMMRegister, $dst$$XMMRegister);
      __ vinserti128_high($dst$$XMMRegister, $dst$$XMMRegister);
    }
  %}
  ins_pipe( pipe_slow );
%}
#else // _LP64
// Replicate long (8 byte) scalar to be vector
instruct ReplL_reg(vec dst, eRegL src, vec tmp) %{
  predicate(Matcher::vector_length(n) <= 4);
  match(Set dst (ReplicateL src));
  effect(TEMP dst, USE src, TEMP tmp);
  format %{ "replicateL $dst,$src" %}
  ins_encode %{
    uint vlen = Matcher::vector_length(this);
    if (vlen == 2) {
      __ movdl($dst$$XMMRegister, $src$$Register);
      __ movdl($tmp$$XMMRegister, HIGH_FROM_LOW($src$$Register));
      __ punpckldq($dst$$XMMRegister, $tmp$$XMMRegister);
      __ punpcklqdq($dst$$XMMRegister, $dst$$XMMRegister);
    } else if (VM_Version::supports_avx512vl()) { // AVX512VL for <512bit operands
      int vlen_enc = Assembler::AVX_256bit;
      __ movdl($dst$$XMMRegister, $src$$Register);
      __ movdl($tmp$$XMMRegister, HIGH_FROM_LOW($src$$Register));
      __ punpckldq($dst$$XMMRegister, $tmp$$XMMRegister);
      __ vpbroadcastq($dst$$XMMRegister, $dst$$XMMRegister, vlen_enc);
    } else {
      __ movdl($dst$$XMMRegister, $src$$Register);
      __ movdl($tmp$$XMMRegister, HIGH_FROM_LOW($src$$Register));
      __ punpckldq($dst$$XMMRegister, $tmp$$XMMRegister);
      __ punpcklqdq($dst$$XMMRegister, $dst$$XMMRegister);
      __ vinserti128_high($dst$$XMMRegister, $dst$$XMMRegister);
    }
  %}
  ins_pipe( pipe_slow );
%}

instruct ReplL_reg_leg(legVec dst, eRegL src, legVec tmp) %{
  predicate(Matcher::vector_length(n) == 8);
  match(Set dst (ReplicateL src));
  effect(TEMP dst, USE src, TEMP tmp);
  format %{ "replicateL $dst,$src" %}
  ins_encode %{
    if (VM_Version::supports_avx512vl()) {
      __ movdl($dst$$XMMRegister, $src$$Register);
      __ movdl($tmp$$XMMRegister, HIGH_FROM_LOW($src$$Register));
      __ punpckldq($dst$$XMMRegister, $tmp$$XMMRegister);
      __ punpcklqdq($dst$$XMMRegister, $dst$$XMMRegister);
      __ vinserti128_high($dst$$XMMRegister, $dst$$XMMRegister);
      __ vinserti64x4($dst$$XMMRegister, $dst$$XMMRegister, $dst$$XMMRegister, 0x1);
    } else {
      int vlen_enc = Assembler::AVX_512bit;
      __ movdl($dst$$XMMRegister, $src$$Register);
      __ movdl($tmp$$XMMRegister, HIGH_FROM_LOW($src$$Register));
      __ punpckldq($dst$$XMMRegister, $tmp$$XMMRegister);
      __ vpbroadcastq($dst$$XMMRegister, $dst$$XMMRegister, vlen_enc);
    }
  %}
  ins_pipe( pipe_slow );
%}
#endif // _LP64

instruct ReplL_mem(vec dst, memory mem) %{
  match(Set dst (ReplicateL (LoadL mem)));
  format %{ "replicateL $dst,$mem" %}
  ins_encode %{
    uint vlen = Matcher::vector_length(this);
    if (vlen == 2) {
      __ movq($dst$$XMMRegister, $mem$$Address);
      __ punpcklqdq($dst$$XMMRegister, $dst$$XMMRegister);
    } else {
      assert(VM_Version::supports_avx2(), "sanity");
      int vlen_enc = vector_length_encoding(this);
      __ vpbroadcastq($dst$$XMMRegister, $mem$$Address, vlen_enc);
    }
  %}
  ins_pipe( pipe_slow );
%}

// Replicate long (8 byte) scalar immediate to be vector by loading from const table.
instruct ReplL_imm(vec dst, immL con) %{
  match(Set dst (ReplicateL con));
  format %{ "replicateL $dst,$con" %}
  ins_encode %{
    uint vlen = Matcher::vector_length(this);
    InternalAddress const_addr = $constantaddress($con);
    if (vlen == 2) {
      __ movq($dst$$XMMRegister, const_addr);
      __ punpcklqdq($dst$$XMMRegister, $dst$$XMMRegister);
    } else {
      assert(VM_Version::supports_avx2(), "sanity");
      int vlen_enc = vector_length_encoding(this);
      __ movq($dst$$XMMRegister, const_addr);
      __ vpbroadcastq($dst$$XMMRegister, $dst$$XMMRegister, vlen_enc);
    }
  %}
  ins_pipe( pipe_slow );
%}

instruct ReplL_zero(vec dst, immL0 zero) %{
  match(Set dst (ReplicateL zero));
  format %{ "replicateL $dst,$zero" %}
  ins_encode %{
    int vlen = Matcher::vector_length(this);
    if (vlen == 2) {
      __ pxor($dst$$XMMRegister, $dst$$XMMRegister);
    } else {
      int vlen_enc = vector_length_encoding(this);
      __ vpxor($dst$$XMMRegister, $dst$$XMMRegister, $dst$$XMMRegister, vlen_enc);
    }
  %}
  ins_pipe( fpu_reg_reg );
%}

instruct ReplL_M1(vec dst, immL_M1 con) %{
  predicate(UseAVX > 0);
  match(Set dst (ReplicateL con));
  effect(TEMP dst);
  format %{ "vallones $dst" %}
  ins_encode %{
    int vector_len = vector_length_encoding(this);
    __ vallones($dst$$XMMRegister, vector_len);
  %}
  ins_pipe( pipe_slow );
%}

// ====================ReplicateF=======================================

instruct ReplF_reg(vec dst, vlRegF src) %{
  match(Set dst (ReplicateF src));
  format %{ "replicateF $dst,$src" %}
  ins_encode %{
    uint vlen = Matcher::vector_length(this);
    if (vlen <= 4) {
      __ pshufd($dst$$XMMRegister, $src$$XMMRegister, 0x00);
   } else if (VM_Version::supports_avx2()) {
      int vlen_enc = vector_length_encoding(this);
      __ vbroadcastss($dst$$XMMRegister, $src$$XMMRegister, vlen_enc); // reg-to-reg variant requires AVX2
    } else {
      assert(vlen == 8, "sanity");
      __ pshufd($dst$$XMMRegister, $src$$XMMRegister, 0x00);
      __ vinsertf128_high($dst$$XMMRegister, $dst$$XMMRegister);
    }
  %}
  ins_pipe( pipe_slow );
%}

instruct ReplF_mem(vec dst, memory mem) %{
  match(Set dst (ReplicateF (LoadF mem)));
  format %{ "replicateF $dst,$mem" %}
  ins_encode %{
    uint vlen = Matcher::vector_length(this);
    if (vlen <= 4) {
      __ movdl($dst$$XMMRegister, $mem$$Address);
      __ pshufd($dst$$XMMRegister, $dst$$XMMRegister, 0x00);
    } else {
      assert(VM_Version::supports_avx(), "sanity");
      int vlen_enc = vector_length_encoding(this);
      __ vbroadcastss($dst$$XMMRegister, $mem$$Address, vlen_enc);
    }
  %}
  ins_pipe( pipe_slow );
%}

instruct ReplF_zero(vec dst, immF0 zero) %{
  match(Set dst (ReplicateF zero));
  format %{ "replicateF $dst,$zero" %}
  ins_encode %{
    uint vlen = Matcher::vector_length(this);
    if (vlen <= 4) {
      __ xorps($dst$$XMMRegister, $dst$$XMMRegister);
    } else {
      int vlen_enc = vector_length_encoding(this);
      __ vpxor($dst$$XMMRegister,$dst$$XMMRegister, $dst$$XMMRegister, vlen_enc); // 512bit vxorps requires AVX512DQ
    }
  %}
  ins_pipe( fpu_reg_reg );
%}

// ====================ReplicateD=======================================

// Replicate double (8 bytes) scalar to be vector
instruct ReplD_reg(vec dst, vlRegD src) %{
  match(Set dst (ReplicateD src));
  format %{ "replicateD $dst,$src" %}
  ins_encode %{
    uint vlen = Matcher::vector_length(this);
    if (vlen == 2) {
      __ pshufd($dst$$XMMRegister, $src$$XMMRegister, 0x44);
    } else if (VM_Version::supports_avx2()) {
      int vlen_enc = vector_length_encoding(this);
      __ vbroadcastsd($dst$$XMMRegister, $src$$XMMRegister, vlen_enc); // reg-to-reg variant requires AVX2
    } else {
      assert(vlen == 4, "sanity");
      __ pshufd($dst$$XMMRegister, $src$$XMMRegister, 0x44);
      __ vinsertf128_high($dst$$XMMRegister, $dst$$XMMRegister);
    }
  %}
  ins_pipe( pipe_slow );
%}

instruct ReplD_mem(vec dst, memory mem) %{
  match(Set dst (ReplicateD (LoadD mem)));
  format %{ "replicateD $dst,$mem" %}
  ins_encode %{
    uint vlen = Matcher::vector_length(this);
    if (vlen == 2) {
      __ movq($dst$$XMMRegister, $mem$$Address);
      __ pshufd($dst$$XMMRegister, $dst$$XMMRegister, 0x44);
    } else {
      assert(VM_Version::supports_avx(), "sanity");
      int vlen_enc = vector_length_encoding(this);
      __ vbroadcastsd($dst$$XMMRegister, $mem$$Address, vlen_enc);
    }
  %}
  ins_pipe( pipe_slow );
%}

instruct ReplD_zero(vec dst, immD0 zero) %{
  match(Set dst (ReplicateD zero));
  format %{ "replicateD $dst,$zero" %}
  ins_encode %{
    uint vlen = Matcher::vector_length(this);
    if (vlen == 2) {
      __ xorpd($dst$$XMMRegister, $dst$$XMMRegister);
    } else {
      int vlen_enc = vector_length_encoding(this);
      __ vpxor($dst$$XMMRegister, $dst$$XMMRegister, $dst$$XMMRegister, vlen_enc); // 512bit vxorps requires AVX512DQ
    }
  %}
  ins_pipe( fpu_reg_reg );
%}

// ====================VECTOR INSERT=======================================

instruct insert(vec dst, rRegI val, immU8 idx) %{
  predicate(Matcher::vector_length_in_bytes(n) < 32);
  match(Set dst (VectorInsert (Binary dst val) idx));
  format %{ "vector_insert $dst,$val,$idx" %}
  ins_encode %{
    assert(UseSSE >= 4, "required");
    assert(Matcher::vector_length_in_bytes(this) >= 8, "required");

    BasicType elem_bt = Matcher::vector_element_basic_type(this);

    assert(is_integral_type(elem_bt), "");
    assert($idx$$constant < (int)Matcher::vector_length(this), "out of bounds");

    __ insert(elem_bt, $dst$$XMMRegister, $val$$Register, $idx$$constant);
  %}
  ins_pipe( pipe_slow );
%}

instruct insert32(vec dst, vec src, rRegI val, immU8 idx, vec vtmp) %{
  predicate(Matcher::vector_length_in_bytes(n) == 32);
  match(Set dst (VectorInsert (Binary src val) idx));
  effect(TEMP vtmp);
  format %{ "vector_insert $dst,$src,$val,$idx\t!using $vtmp as TEMP" %}
  ins_encode %{
    int vlen_enc = Assembler::AVX_256bit;
    BasicType elem_bt = Matcher::vector_element_basic_type(this);
    int elem_per_lane = 16/type2aelembytes(elem_bt);
    int log2epr = log2(elem_per_lane);

    assert(is_integral_type(elem_bt), "sanity");
    assert($idx$$constant < (int)Matcher::vector_length(this), "out of bounds");

    uint x_idx = $idx$$constant & right_n_bits(log2epr);
    uint y_idx = ($idx$$constant >> log2epr) & 1;
    __ vextracti128($vtmp$$XMMRegister, $src$$XMMRegister, y_idx);
    __ vinsert(elem_bt, $vtmp$$XMMRegister, $vtmp$$XMMRegister, $val$$Register, x_idx);
    __ vinserti128($dst$$XMMRegister, $src$$XMMRegister, $vtmp$$XMMRegister, y_idx);
  %}
  ins_pipe( pipe_slow );
%}

instruct insert64(vec dst, vec src, rRegI val, immU8 idx, legVec vtmp) %{
  predicate(Matcher::vector_length_in_bytes(n) == 64);
  match(Set dst (VectorInsert (Binary src val) idx));
  effect(TEMP vtmp);
  format %{ "vector_insert $dst,$src,$val,$idx\t!using $vtmp as TEMP" %}
  ins_encode %{
    assert(UseAVX > 2, "sanity");

    BasicType elem_bt = Matcher::vector_element_basic_type(this);
    int elem_per_lane = 16/type2aelembytes(elem_bt);
    int log2epr = log2(elem_per_lane);

    assert(is_integral_type(elem_bt), "");
    assert($idx$$constant < (int)Matcher::vector_length(this), "out of bounds");

    uint x_idx = $idx$$constant & right_n_bits(log2epr);
    uint y_idx = ($idx$$constant >> log2epr) & 3;
    __ vextracti32x4($vtmp$$XMMRegister, $src$$XMMRegister, y_idx);
    __ vinsert(elem_bt, $vtmp$$XMMRegister, $vtmp$$XMMRegister, $val$$Register, x_idx);
    __ vinserti32x4($dst$$XMMRegister, $src$$XMMRegister, $vtmp$$XMMRegister, y_idx);
  %}
  ins_pipe( pipe_slow );
%}

#ifdef _LP64
instruct insert2L(vec dst, rRegL val, immU8 idx) %{
  predicate(Matcher::vector_length(n) == 2);
  match(Set dst (VectorInsert (Binary dst val) idx));
  format %{ "vector_insert $dst,$val,$idx" %}
  ins_encode %{
    assert(UseSSE >= 4, "required");
    assert(Matcher::vector_element_basic_type(this) == T_LONG, "");
    assert($idx$$constant < (int)Matcher::vector_length(this), "out of bounds");

    __ pinsrq($dst$$XMMRegister, $val$$Register, $idx$$constant);
  %}
  ins_pipe( pipe_slow );
%}

instruct insert4L(vec dst, vec src, rRegL val, immU8 idx, vec vtmp) %{
  predicate(Matcher::vector_length(n) == 4);
  match(Set dst (VectorInsert (Binary src val) idx));
  effect(TEMP vtmp);
  format %{ "vector_insert $dst,$src,$val,$idx\t!using $vtmp as TEMP" %}
  ins_encode %{
    assert(Matcher::vector_element_basic_type(this) == T_LONG, "");
    assert($idx$$constant < (int)Matcher::vector_length(this), "out of bounds");

    uint x_idx = $idx$$constant & right_n_bits(1);
    uint y_idx = ($idx$$constant >> 1) & 1;
    int vlen_enc = Assembler::AVX_256bit;
    __ vextracti128($vtmp$$XMMRegister, $src$$XMMRegister, y_idx);
    __ vpinsrq($vtmp$$XMMRegister, $vtmp$$XMMRegister, $val$$Register, x_idx);
    __ vinserti128($dst$$XMMRegister, $src$$XMMRegister, $vtmp$$XMMRegister, y_idx);
  %}
  ins_pipe( pipe_slow );
%}

instruct insert8L(vec dst, vec src, rRegL val, immU8 idx, legVec vtmp) %{
  predicate(Matcher::vector_length(n) == 8);
  match(Set dst (VectorInsert (Binary src val) idx));
  effect(TEMP vtmp);
  format %{ "vector_insert $dst,$src,$val,$idx\t!using $vtmp as TEMP" %}
  ins_encode %{
    assert(Matcher::vector_element_basic_type(this) == T_LONG, "sanity");
    assert($idx$$constant < (int)Matcher::vector_length(this), "out of bounds");

    uint x_idx = $idx$$constant & right_n_bits(1);
    uint y_idx = ($idx$$constant >> 1) & 3;
    __ vextracti32x4($vtmp$$XMMRegister, $src$$XMMRegister, y_idx);
    __ vpinsrq($vtmp$$XMMRegister, $vtmp$$XMMRegister, $val$$Register, x_idx);
    __ vinserti32x4($dst$$XMMRegister, $src$$XMMRegister, $vtmp$$XMMRegister, y_idx);
  %}
  ins_pipe( pipe_slow );
%}
#endif

instruct insertF(vec dst, regF val, immU8 idx) %{
  predicate(Matcher::vector_length(n) < 8);
  match(Set dst (VectorInsert (Binary dst val) idx));
  format %{ "vector_insert $dst,$val,$idx" %}
  ins_encode %{
    assert(UseSSE >= 4, "sanity");

    assert(Matcher::vector_element_basic_type(this) == T_FLOAT, "sanity");
    assert($idx$$constant < (int)Matcher::vector_length(this), "out of bounds");

    __ insertps($dst$$XMMRegister, $val$$XMMRegister, $idx$$constant);
  %}
  ins_pipe( pipe_slow );
%}

instruct vinsertF(vec dst, vec src, regF val, immU8 idx, vec vtmp) %{
  predicate(Matcher::vector_length(n) >= 8);
  match(Set dst (VectorInsert (Binary src val) idx));
  effect(TEMP vtmp);
  format %{ "vector_insert $dst,$src,$val,$idx\t!using $vtmp as TEMP" %}
  ins_encode %{
    assert(Matcher::vector_element_basic_type(this) == T_FLOAT, "sanity");
    assert($idx$$constant < (int)Matcher::vector_length(this), "out of bounds");

    int vlen = Matcher::vector_length(this);
    uint x_idx = $idx$$constant & right_n_bits(2);
    if (vlen == 8) {
      uint y_idx = ($idx$$constant >> 2) & 1;
      int vlen_enc = Assembler::AVX_256bit;
      __ vextracti128($vtmp$$XMMRegister, $src$$XMMRegister, y_idx);
      __ vinsertps($vtmp$$XMMRegister, $vtmp$$XMMRegister, $val$$XMMRegister, x_idx);
      __ vinserti128($dst$$XMMRegister, $src$$XMMRegister, $vtmp$$XMMRegister, y_idx);
    } else {
      assert(vlen == 16, "sanity");
      uint y_idx = ($idx$$constant >> 2) & 3;
      __ vextracti32x4($vtmp$$XMMRegister, $src$$XMMRegister, y_idx);
      __ vinsertps($vtmp$$XMMRegister, $vtmp$$XMMRegister, $val$$XMMRegister, x_idx);
      __ vinserti32x4($dst$$XMMRegister, $src$$XMMRegister, $vtmp$$XMMRegister, y_idx);
    }
  %}
  ins_pipe( pipe_slow );
%}

#ifdef _LP64
instruct insert2D(vec dst, regD val, immU8 idx, rRegL tmp) %{
  predicate(Matcher::vector_length(n) == 2);
  match(Set dst (VectorInsert (Binary dst val) idx));
  effect(TEMP tmp);
  format %{ "vector_insert $dst,$val,$idx\t!using $tmp as TEMP" %}
  ins_encode %{
    assert(UseSSE >= 4, "sanity");
    assert(Matcher::vector_element_basic_type(this) == T_DOUBLE, "sanity");
    assert($idx$$constant < (int)Matcher::vector_length(this), "out of bounds");

    __ movq($tmp$$Register, $val$$XMMRegister);
    __ pinsrq($dst$$XMMRegister, $tmp$$Register, $idx$$constant);
  %}
  ins_pipe( pipe_slow );
%}

instruct insert4D(vec dst, vec src, regD val, immU8 idx, rRegL tmp, vec vtmp) %{
  predicate(Matcher::vector_length(n) == 4);
  match(Set dst (VectorInsert (Binary src val) idx));
  effect(TEMP vtmp, TEMP tmp);
  format %{ "vector_insert $dst,$src,$val,$idx\t!using $tmp, $vtmp as TEMP" %}
  ins_encode %{
    assert(Matcher::vector_element_basic_type(this) == T_DOUBLE, "sanity");
    assert($idx$$constant < (int)Matcher::vector_length(this), "out of bounds");

    uint x_idx = $idx$$constant & right_n_bits(1);
    uint y_idx = ($idx$$constant >> 1) & 1;
    int vlen_enc = Assembler::AVX_256bit;
    __ movq($tmp$$Register, $val$$XMMRegister);
    __ vextracti128($vtmp$$XMMRegister, $src$$XMMRegister, y_idx);
    __ vpinsrq($vtmp$$XMMRegister, $vtmp$$XMMRegister, $tmp$$Register, x_idx);
    __ vinserti128($dst$$XMMRegister, $src$$XMMRegister, $vtmp$$XMMRegister, y_idx);
  %}
  ins_pipe( pipe_slow );
%}

instruct insert8D(vec dst, vec src, regD val, immI idx, rRegL tmp, legVec vtmp) %{
  predicate(Matcher::vector_length(n) == 8);
  match(Set dst (VectorInsert (Binary src val) idx));
  effect(TEMP tmp, TEMP vtmp);
  format %{ "vector_insert $dst,$src,$val,$idx\t!using $vtmp as TEMP" %}
  ins_encode %{
    assert(Matcher::vector_element_basic_type(this) == T_DOUBLE, "sanity");
    assert($idx$$constant < (int)Matcher::vector_length(this), "out of bounds");

    uint x_idx = $idx$$constant & right_n_bits(1);
    uint y_idx = ($idx$$constant >> 1) & 3;
    __ movq($tmp$$Register, $val$$XMMRegister);
    __ vextracti32x4($vtmp$$XMMRegister, $src$$XMMRegister, y_idx);
    __ vpinsrq($vtmp$$XMMRegister, $vtmp$$XMMRegister, $tmp$$Register, x_idx);
    __ vinserti32x4($dst$$XMMRegister, $src$$XMMRegister, $vtmp$$XMMRegister, y_idx);
  %}
  ins_pipe( pipe_slow );
%}
#endif

// ====================PromoteI=======================================

instruct PromI_reg(vec dst, vec src, rRegI scalar) %{
  match(Set dst (Promote src scalar));
  format %{ "promoteI $dst,$src,$scalar" %}
  ins_encode %{
    switch (Matcher::vector_length_in_bytes(this, $src)) {
      case 16: __ movdqu   ($dst$$XMMRegister, $src$$XMMRegister); break;
      case 32: __ vmovdqu  ($dst$$XMMRegister, $src$$XMMRegister); break;
      case 64: __ evmovdqul($dst$$XMMRegister, $src$$XMMRegister, Assembler::AVX_512bit); break;
      default: ShouldNotReachHere();
    }
    __ movdl($dst$$XMMRegister, $scalar$$Register);
  %}
  ins_pipe( pipe_slow );
%}

instruct PromL_reg(vec dst, vec src, rRegL scalar) %{
  match(Set dst (Promote src scalar));
  format %{ "promoteL $dst,$src" %}
  ins_encode %{
    switch (Matcher::vector_length_in_bytes(this, $src)) {
      case 16: __ movdqu   ($dst$$XMMRegister, $src$$XMMRegister); break;
      case 32: __ vmovdqu  ($dst$$XMMRegister, $src$$XMMRegister); break;
      case 64: __ evmovdqul($dst$$XMMRegister, $src$$XMMRegister, Assembler::AVX_512bit); break;
      default: ShouldNotReachHere();
    }
    assert(false, "TODO: Verify that the following instruction does loads a long scalar!");
    __ movdl($dst$$XMMRegister, $scalar$$Register);
  %}
  ins_pipe( pipe_slow );
%}

instruct PromF_reg(vec dst, vec src, vlRegF scalar) %{
  match(Set dst (Promote src scalar));
  format %{ "promoteF $dst,$src" %}
  ins_encode %{
    switch (Matcher::vector_length_in_bytes(this, $src)) {
      case 16: __ movdqu   ($dst$$XMMRegister, $src$$XMMRegister); break;
      case 32: __ vmovdqu  ($dst$$XMMRegister, $src$$XMMRegister); break;
      case 64: __ evmovdqul($dst$$XMMRegister, $src$$XMMRegister, Assembler::AVX_512bit); break;
      default: ShouldNotReachHere();
    }
    // Force single-single move to not dirty the rest of the register.
    __ movflt($dst$$XMMRegister, $scalar$$XMMRegister, true);
  %}
  ins_pipe( pipe_slow );
%}

instruct PromD_reg(vec dst, vec src, vlRegD scalar) %{
  match(Set dst (Promote src scalar));
  format %{ "promoteD $dst,$src" %}
  ins_encode %{
    switch (Matcher::vector_length_in_bytes(this, $src)) {
      case 16: __ movdqu   ($dst$$XMMRegister, $src$$XMMRegister); break;
      case 32: __ vmovdqu  ($dst$$XMMRegister, $src$$XMMRegister); break;
      case 64: __ evmovdqul($dst$$XMMRegister, $src$$XMMRegister, Assembler::AVX_512bit); break;
      default: ShouldNotReachHere();
    }
    int vlen_enc = vector_length_encoding(this);
    // Force single-single move to not dirty the rest of the register.
    __ movdbl($dst$$XMMRegister, $scalar$$XMMRegister, true);
  %}
  ins_pipe( pipe_slow );
%}


// ====================REDUCTION ARITHMETIC=======================================

// =======================Int Reduction==========================================

instruct reductionI(rRegI dst, rRegI src1, legVec src2, legVec vtmp1, legVec vtmp2) %{
  predicate(Matcher::vector_element_basic_type(n->in(2)) == T_INT); // src2
  match(Set dst (AddReductionVI src1 src2));
  match(Set dst (MulReductionVI src1 src2));
  match(Set dst (AndReductionV  src1 src2));
  match(Set dst ( OrReductionV  src1 src2));
  match(Set dst (XorReductionV  src1 src2));
  match(Set dst (MinReductionV  src1 src2));
  match(Set dst (MaxReductionV  src1 src2));
  effect(TEMP vtmp1, TEMP vtmp2);
  format %{ "vector_reduction_int $dst,$src1,$src2 ; using $vtmp1, $vtmp2 as TEMP" %}
  ins_encode %{
    int opcode = this->ideal_Opcode();
    int vlen = Matcher::vector_length(this, $src2);
    __ reduceI(opcode, vlen, $dst$$Register, $src1$$Register, $src2$$XMMRegister, $vtmp1$$XMMRegister, $vtmp2$$XMMRegister);
  %}
  ins_pipe( pipe_slow );
%}

// =======================Long Reduction==========================================

#ifdef _LP64
instruct reductionL(rRegL dst, rRegL src1, legVec src2, legVec vtmp1, legVec vtmp2) %{
  predicate(Matcher::vector_element_basic_type(n->in(2)) == T_LONG && !VM_Version::supports_avx512dq());
  match(Set dst (AddReductionVL src1 src2));
  match(Set dst (MulReductionVL src1 src2));
  match(Set dst (AndReductionV  src1 src2));
  match(Set dst ( OrReductionV  src1 src2));
  match(Set dst (XorReductionV  src1 src2));
  match(Set dst (MinReductionV  src1 src2));
  match(Set dst (MaxReductionV  src1 src2));
  effect(TEMP vtmp1, TEMP vtmp2);
  format %{ "vector_reduction_long $dst,$src1,$src2 ; using $vtmp1, $vtmp2 as TEMP" %}
  ins_encode %{
    int opcode = this->ideal_Opcode();
    int vlen = Matcher::vector_length(this, $src2);
    __ reduceL(opcode, vlen, $dst$$Register, $src1$$Register, $src2$$XMMRegister, $vtmp1$$XMMRegister, $vtmp2$$XMMRegister);
  %}
  ins_pipe( pipe_slow );
%}

instruct reductionL_avx512dq(rRegL dst, rRegL src1, vec src2, vec vtmp1, vec vtmp2) %{
  predicate(Matcher::vector_element_basic_type(n->in(2)) == T_LONG && VM_Version::supports_avx512dq());
  match(Set dst (AddReductionVL src1 src2));
  match(Set dst (MulReductionVL src1 src2));
  match(Set dst (AndReductionV  src1 src2));
  match(Set dst ( OrReductionV  src1 src2));
  match(Set dst (XorReductionV  src1 src2));
  match(Set dst (MinReductionV  src1 src2));
  match(Set dst (MaxReductionV  src1 src2));
  effect(TEMP vtmp1, TEMP vtmp2);
  format %{ "vector_reduction_long $dst,$src1,$src2 ; using $vtmp1, $vtmp2 as TEMP" %}
  ins_encode %{
    int opcode = this->ideal_Opcode();
    int vlen = Matcher::vector_length(this, $src2);
    __ reduceL(opcode, vlen, $dst$$Register, $src1$$Register, $src2$$XMMRegister, $vtmp1$$XMMRegister, $vtmp2$$XMMRegister);
  %}
  ins_pipe( pipe_slow );
%}
#endif // _LP64

// =======================Float Reduction==========================================

instruct reductionF128(regF dst, vec src, vec vtmp) %{
  predicate(Matcher::vector_length(n->in(2)) <= 4); // src
  match(Set dst (AddReductionVF dst src));
  match(Set dst (MulReductionVF dst src));
  effect(TEMP dst, TEMP vtmp);
  format %{ "vector_reduction_float  $dst,$src ; using $vtmp as TEMP" %}
  ins_encode %{
    int opcode = this->ideal_Opcode();
    int vlen = Matcher::vector_length(this, $src);
    __ reduce_fp(opcode, vlen, $dst$$XMMRegister, $src$$XMMRegister, $vtmp$$XMMRegister);
  %}
  ins_pipe( pipe_slow );
%}

instruct reduction8F(regF dst, vec src, vec vtmp1, vec vtmp2) %{
  predicate(Matcher::vector_length(n->in(2)) == 8); // src
  match(Set dst (AddReductionVF dst src));
  match(Set dst (MulReductionVF dst src));
  effect(TEMP dst, TEMP vtmp1, TEMP vtmp2);
  format %{ "vector_reduction_float $dst,$src ; using $vtmp1, $vtmp2 as TEMP" %}
  ins_encode %{
    int opcode = this->ideal_Opcode();
    int vlen = Matcher::vector_length(this, $src);
    __ reduce_fp(opcode, vlen, $dst$$XMMRegister, $src$$XMMRegister, $vtmp1$$XMMRegister, $vtmp2$$XMMRegister);
  %}
  ins_pipe( pipe_slow );
%}

instruct reduction16F(regF dst, legVec src, legVec vtmp1, legVec vtmp2) %{
  predicate(Matcher::vector_length(n->in(2)) == 16); // src
  match(Set dst (AddReductionVF dst src));
  match(Set dst (MulReductionVF dst src));
  effect(TEMP dst, TEMP vtmp1, TEMP vtmp2);
  format %{ "vector_reduction_float $dst,$src ; using $vtmp1, $vtmp2 as TEMP" %}
  ins_encode %{
    int opcode = this->ideal_Opcode();
    int vlen = Matcher::vector_length(this, $src);
    __ reduce_fp(opcode, vlen, $dst$$XMMRegister, $src$$XMMRegister, $vtmp1$$XMMRegister, $vtmp2$$XMMRegister);
  %}
  ins_pipe( pipe_slow );
%}

// =======================Double Reduction==========================================

instruct reduction2D(regD dst, vec src, vec vtmp) %{
  predicate(Matcher::vector_length(n->in(2)) == 2); // src
  match(Set dst (AddReductionVD dst src));
  match(Set dst (MulReductionVD dst src));
  effect(TEMP dst, TEMP vtmp);
  format %{ "vector_reduction_double $dst,$src ; using $vtmp as TEMP" %}
  ins_encode %{
    int opcode = this->ideal_Opcode();
    int vlen = Matcher::vector_length(this, $src);
    __ reduce_fp(opcode, vlen, $dst$$XMMRegister, $src$$XMMRegister, $vtmp$$XMMRegister);
%}
  ins_pipe( pipe_slow );
%}

instruct reduction4D(regD dst, vec src, vec vtmp1, vec vtmp2) %{
  predicate(Matcher::vector_length(n->in(2)) == 4); // src
  match(Set dst (AddReductionVD dst src));
  match(Set dst (MulReductionVD dst src));
  effect(TEMP dst, TEMP vtmp1, TEMP vtmp2);
  format %{ "vector_reduction_double $dst,$src ; using $vtmp1, $vtmp2 as TEMP" %}
  ins_encode %{
    int opcode = this->ideal_Opcode();
    int vlen = Matcher::vector_length(this, $src);
    __ reduce_fp(opcode, vlen, $dst$$XMMRegister, $src$$XMMRegister, $vtmp1$$XMMRegister, $vtmp2$$XMMRegister);
  %}
  ins_pipe( pipe_slow );
%}

instruct reduction8D(regD dst, legVec src, legVec vtmp1, legVec vtmp2) %{
  predicate(Matcher::vector_length(n->in(2)) == 8); // src
  match(Set dst (AddReductionVD dst src));
  match(Set dst (MulReductionVD dst src));
  effect(TEMP dst, TEMP vtmp1, TEMP vtmp2);
  format %{ "vector_reduction_double $dst,$src ; using $vtmp1, $vtmp2 as TEMP" %}
  ins_encode %{
    int opcode = this->ideal_Opcode();
    int vlen = Matcher::vector_length(this, $src);
    __ reduce_fp(opcode, vlen, $dst$$XMMRegister, $src$$XMMRegister, $vtmp1$$XMMRegister, $vtmp2$$XMMRegister);
  %}
  ins_pipe( pipe_slow );
%}

// =======================Byte Reduction==========================================

#ifdef _LP64
instruct reductionB(rRegI dst, rRegI src1, legVec src2, legVec vtmp1, legVec vtmp2) %{
  predicate(Matcher::vector_element_basic_type(n->in(2)) == T_BYTE && !VM_Version::supports_avx512bw());
  match(Set dst (AddReductionVI src1 src2));
  match(Set dst (AndReductionV  src1 src2));
  match(Set dst ( OrReductionV  src1 src2));
  match(Set dst (XorReductionV  src1 src2));
  match(Set dst (MinReductionV  src1 src2));
  match(Set dst (MaxReductionV  src1 src2));
  effect(TEMP vtmp1, TEMP vtmp2);
  format %{ "vector_reduction_byte $dst,$src1,$src2 ; using $vtmp1, $vtmp2 as TEMP" %}
  ins_encode %{
    int opcode = this->ideal_Opcode();
    int vlen = Matcher::vector_length(this, $src2);
    __ reduceB(opcode, vlen, $dst$$Register, $src1$$Register, $src2$$XMMRegister, $vtmp1$$XMMRegister, $vtmp2$$XMMRegister);
  %}
  ins_pipe( pipe_slow );
%}

instruct reductionB_avx512bw(rRegI dst, rRegI src1, vec src2, vec vtmp1, vec vtmp2) %{
  predicate(Matcher::vector_element_basic_type(n->in(2)) == T_BYTE && VM_Version::supports_avx512bw());
  match(Set dst (AddReductionVI src1 src2));
  match(Set dst (AndReductionV  src1 src2));
  match(Set dst ( OrReductionV  src1 src2));
  match(Set dst (XorReductionV  src1 src2));
  match(Set dst (MinReductionV  src1 src2));
  match(Set dst (MaxReductionV  src1 src2));
  effect(TEMP vtmp1, TEMP vtmp2);
  format %{ "vector_reduction_byte $dst,$src1,$src2 ; using $vtmp1, $vtmp2 as TEMP" %}
  ins_encode %{
    int opcode = this->ideal_Opcode();
    int vlen = Matcher::vector_length(this, $src2);
    __ reduceB(opcode, vlen, $dst$$Register, $src1$$Register, $src2$$XMMRegister, $vtmp1$$XMMRegister, $vtmp2$$XMMRegister);
  %}
  ins_pipe( pipe_slow );
%}
#endif

// =======================Short Reduction==========================================

instruct reductionS(rRegI dst, rRegI src1, legVec src2, legVec vtmp1, legVec vtmp2) %{
  predicate(Matcher::vector_element_basic_type(n->in(2)) == T_SHORT); // src2
  match(Set dst (AddReductionVI src1 src2));
  match(Set dst (MulReductionVI src1 src2));
  match(Set dst (AndReductionV  src1 src2));
  match(Set dst ( OrReductionV  src1 src2));
  match(Set dst (XorReductionV  src1 src2));
  match(Set dst (MinReductionV  src1 src2));
  match(Set dst (MaxReductionV  src1 src2));  
  effect(TEMP vtmp1, TEMP vtmp2);
  format %{ "vector_reduction_short $dst,$src1,$src2 ; using $vtmp1, $vtmp2 as TEMP" %}
  ins_encode %{
    int opcode = this->ideal_Opcode();
    int vlen = Matcher::vector_length(this, $src2);
    __ reduceS(opcode, vlen, $dst$$Register, $src1$$Register, $src2$$XMMRegister, $vtmp1$$XMMRegister, $vtmp2$$XMMRegister);
  %}
  ins_pipe( pipe_slow );
%}

// =======================Mul Reduction==========================================

instruct mul_reductionB(rRegI dst, rRegI src1, vec src2, vec vtmp1, vec vtmp2) %{
  predicate(Matcher::vector_element_basic_type(n->in(2)) == T_BYTE &&
            Matcher::vector_length(n->in(2)) <= 32); // src2
  match(Set dst (MulReductionVI src1 src2));
  effect(TEMP dst, TEMP vtmp1, TEMP vtmp2);
  format %{ "vector_mul_reduction_byte $dst,$src1,$src2; using $vtmp1, $vtmp2 as TEMP" %}
  ins_encode %{
    int opcode = this->ideal_Opcode();
    int vlen = Matcher::vector_length(this, $src2);
    __ mulreduceB(opcode, vlen, $dst$$Register, $src1$$Register, $src2$$XMMRegister, $vtmp1$$XMMRegister, $vtmp2$$XMMRegister);
  %}
  ins_pipe( pipe_slow );
%}

instruct mul_reduction64B(rRegI dst, rRegI src1, legVec src2, legVec vtmp1, legVec vtmp2) %{
  predicate(Matcher::vector_element_basic_type(n->in(2)) == T_BYTE &&
            Matcher::vector_length(n->in(2)) == 64); // src2
  match(Set dst (MulReductionVI src1 src2));
  effect(TEMP dst, TEMP vtmp1, TEMP vtmp2);
  format %{ "vector_mul_reduction_byte $dst,$src1,$src2; using $vtmp1, $vtmp2 as TEMP" %}
  ins_encode %{
    int opcode = this->ideal_Opcode();
    int vlen = Matcher::vector_length(this, $src2);
    __ mulreduceB(opcode, vlen, $dst$$Register, $src1$$Register, $src2$$XMMRegister, $vtmp1$$XMMRegister, $vtmp2$$XMMRegister);
  %}
  ins_pipe( pipe_slow );
%}

//--------------------Min/Max Float Reduction --------------------
// Float Min Reduction
instruct minmax_reduction2F(legRegF dst, immF src1, legVec src2, legVec tmp,
                            legVec atmp, legVec btmp, legVec xmm_1, rFlagsReg cr) %{
  predicate(Matcher::vector_element_basic_type(n->in(2)) == T_FLOAT &&
            ((n->Opcode() == Op_MinReductionV && n->in(1)->bottom_type() == TypeF::POS_INF) ||
             (n->Opcode() == Op_MaxReductionV && n->in(1)->bottom_type() == TypeF::NEG_INF)) &&
            Matcher::vector_length(n->in(2)) == 2);
  match(Set dst (MinReductionV src1 src2));
  match(Set dst (MaxReductionV src1 src2));
  effect(TEMP dst, TEMP tmp, TEMP atmp, TEMP btmp, TEMP xmm_1, KILL cr);
  format %{ "vector_minmax2F_reduction $dst,$src1,$src2  ; using $tmp, $atmp, $btmp, $xmm_1 as TEMP" %}
  ins_encode %{
    assert(UseAVX > 0, "sanity");

    int opcode = this->ideal_Opcode();
    int vlen = Matcher::vector_length(this, $src2);
    __ reduceFloatMinMax(opcode, vlen, false, $dst$$XMMRegister, $src2$$XMMRegister, $tmp$$XMMRegister,
                         $atmp$$XMMRegister, $btmp$$XMMRegister, $xmm_1$$XMMRegister);
  %}
  ins_pipe( pipe_slow );
%}

instruct minmax_reductionF(legRegF dst, immF src1, legVec src2, legVec tmp, legVec atmp,
                           legVec btmp, legVec xmm_0, legVec xmm_1, rFlagsReg cr) %{
  predicate(Matcher::vector_element_basic_type(n->in(2)) == T_FLOAT &&
            ((n->Opcode() == Op_MinReductionV && n->in(1)->bottom_type() == TypeF::POS_INF) ||
             (n->Opcode() == Op_MaxReductionV && n->in(1)->bottom_type() == TypeF::NEG_INF)) &&
            Matcher::vector_length(n->in(2)) >= 4);
  match(Set dst (MinReductionV src1 src2));
  match(Set dst (MaxReductionV src1 src2));
  effect(TEMP dst, TEMP tmp, TEMP atmp, TEMP btmp, TEMP xmm_0, TEMP xmm_1, KILL cr);
  format %{ "vector_minmaxF_reduction $dst,$src1,$src2  ; using $tmp, $atmp, $btmp, $xmm_0, $xmm_1 as TEMP" %}
  ins_encode %{
    assert(UseAVX > 0, "sanity");

    int opcode = this->ideal_Opcode();
    int vlen = Matcher::vector_length(this, $src2);
    __ reduceFloatMinMax(opcode, vlen, false, $dst$$XMMRegister, $src2$$XMMRegister, $tmp$$XMMRegister,
                         $atmp$$XMMRegister, $btmp$$XMMRegister, $xmm_0$$XMMRegister, $xmm_1$$XMMRegister);
  %}
  ins_pipe( pipe_slow );
%}

instruct minmax_reduction2F_av(legRegF dst, legVec src, legVec tmp,
                               legVec atmp, legVec btmp, legVec xmm_1, rFlagsReg cr) %{
  predicate(Matcher::vector_element_basic_type(n->in(2)) == T_FLOAT &&
            Matcher::vector_length(n->in(2)) == 2);
  match(Set dst (MinReductionV dst src));
  match(Set dst (MaxReductionV dst src));
  effect(TEMP dst, TEMP tmp, TEMP atmp, TEMP btmp, TEMP xmm_1, KILL cr);
  format %{ "vector_minmax2F_reduction $dst,$src ; using $tmp, $atmp, $btmp, $xmm_1 as TEMP" %}
  ins_encode %{
    assert(UseAVX > 0, "sanity");

    int opcode = this->ideal_Opcode();
    int vlen = Matcher::vector_length(this, $src);
    __ reduceFloatMinMax(opcode, vlen, true, $dst$$XMMRegister, $src$$XMMRegister, $tmp$$XMMRegister,
                         $atmp$$XMMRegister, $btmp$$XMMRegister, $xmm_1$$XMMRegister);
  %}
  ins_pipe( pipe_slow );
%}


instruct minmax_reductionF_av(legRegF dst, legVec src, legVec tmp,
                              legVec atmp, legVec btmp, legVec xmm_0, legVec xmm_1, rFlagsReg cr) %{
  predicate(Matcher::vector_element_basic_type(n->in(2)) == T_FLOAT &&
            Matcher::vector_length(n->in(2)) >= 4);
  match(Set dst (MinReductionV dst src));
  match(Set dst (MaxReductionV dst src));
  effect(TEMP dst, TEMP tmp, TEMP atmp, TEMP btmp, TEMP xmm_0, TEMP xmm_1, KILL cr);
  format %{ "vector_minmaxF_reduction $dst,$src ; using $tmp, $atmp, $btmp, $xmm_0, $xmm_1 as TEMP" %}
  ins_encode %{
    assert(UseAVX > 0, "sanity");

    int opcode = this->ideal_Opcode();
    int vlen = Matcher::vector_length(this, $src);
    __ reduceFloatMinMax(opcode, vlen, true, $dst$$XMMRegister, $src$$XMMRegister, $tmp$$XMMRegister,
                         $atmp$$XMMRegister, $btmp$$XMMRegister, $xmm_0$$XMMRegister, $xmm_1$$XMMRegister);
  %}
  ins_pipe( pipe_slow );
%}


//--------------------Min Double Reduction --------------------
instruct minmax_reduction2D(legRegD dst, immD src1, legVec src2,
                            legVec tmp1, legVec tmp2, legVec tmp3, legVec tmp4, // TEMPs
                            rFlagsReg cr) %{
  predicate(Matcher::vector_element_basic_type(n->in(2)) == T_DOUBLE &&
            ((n->Opcode() == Op_MinReductionV && n->in(1)->bottom_type() == TypeD::POS_INF) ||
             (n->Opcode() == Op_MaxReductionV && n->in(1)->bottom_type() == TypeD::NEG_INF)) &&
            Matcher::vector_length(n->in(2)) == 2);
  match(Set dst (MinReductionV src1 src2));
  match(Set dst (MaxReductionV src1 src2));
  effect(TEMP dst, TEMP tmp1, TEMP tmp2, TEMP tmp3, TEMP tmp4, KILL cr);
  format %{ "vector_minmax2D_reduction $dst,$src1,$src2 ; using $tmp1, $tmp2, $tmp3, $tmp4 as TEMP" %}
  ins_encode %{
    assert(UseAVX > 0, "sanity");

    int opcode = this->ideal_Opcode();
    int vlen = Matcher::vector_length(this, $src2);
    __ reduceDoubleMinMax(opcode, vlen, false, $dst$$XMMRegister, $src2$$XMMRegister,
                          $tmp1$$XMMRegister, $tmp2$$XMMRegister, $tmp3$$XMMRegister, $tmp4$$XMMRegister);
  %}
  ins_pipe( pipe_slow );
%}

instruct minmax_reductionD(legRegD dst, immD src1, legVec src2,
                           legVec tmp1, legVec tmp2, legVec tmp3, legVec tmp4, legVec tmp5, // TEMPs
                           rFlagsReg cr) %{
  predicate(Matcher::vector_element_basic_type(n->in(2)) == T_DOUBLE &&
            ((n->Opcode() == Op_MinReductionV && n->in(1)->bottom_type() == TypeD::POS_INF) ||
             (n->Opcode() == Op_MaxReductionV && n->in(1)->bottom_type() == TypeD::NEG_INF)) &&
            Matcher::vector_length(n->in(2)) >= 4);
  match(Set dst (MinReductionV src1 src2));
  match(Set dst (MaxReductionV src1 src2));
  effect(TEMP dst, TEMP tmp1, TEMP tmp2, TEMP tmp3, TEMP tmp4, TEMP tmp5, KILL cr);
  format %{ "vector_minmaxD_reduction $dst,$src1,$src2 ; using $tmp1, $tmp2, $tmp3, $tmp4, $tmp5 as TEMP" %}
  ins_encode %{
    assert(UseAVX > 0, "sanity");

    int opcode = this->ideal_Opcode();
    int vlen = Matcher::vector_length(this, $src2);
    __ reduceDoubleMinMax(opcode, vlen, false, $dst$$XMMRegister, $src2$$XMMRegister,
                          $tmp1$$XMMRegister, $tmp2$$XMMRegister, $tmp3$$XMMRegister, $tmp4$$XMMRegister, $tmp5$$XMMRegister);
  %}
  ins_pipe( pipe_slow );
%}


instruct minmax_reduction2D_av(legRegD dst, legVec src,
                               legVec tmp1, legVec tmp2, legVec tmp3, legVec tmp4, // TEMPs
                               rFlagsReg cr) %{
  predicate(Matcher::vector_element_basic_type(n->in(2)) == T_DOUBLE &&
            Matcher::vector_length(n->in(2)) == 2);
  match(Set dst (MinReductionV dst src));
  match(Set dst (MaxReductionV dst src));
  effect(TEMP dst, TEMP tmp1, TEMP tmp2, TEMP tmp3, TEMP tmp4, KILL cr);
  format %{ "vector_minmax2D_reduction $dst,$src ; using $tmp1, $tmp2, $tmp3, $tmp4 as TEMP" %}
  ins_encode %{
    assert(UseAVX > 0, "sanity");

    int opcode = this->ideal_Opcode();
    int vlen = Matcher::vector_length(this, $src);
    __ reduceDoubleMinMax(opcode, vlen, true, $dst$$XMMRegister, $src$$XMMRegister,
                          $tmp1$$XMMRegister, $tmp2$$XMMRegister, $tmp3$$XMMRegister, $tmp4$$XMMRegister);
  %}
  ins_pipe( pipe_slow );
%}

instruct minmax_reductionD_av(legRegD dst, legVec src,
                              legVec tmp1, legVec tmp2, legVec tmp3, legVec tmp4, legVec tmp5, // TEMPs
                              rFlagsReg cr) %{
  predicate(Matcher::vector_element_basic_type(n->in(2)) == T_DOUBLE &&
            Matcher::vector_length(n->in(2)) >= 4);
  match(Set dst (MinReductionV dst src));
  match(Set dst (MaxReductionV dst src));
  effect(TEMP dst, TEMP tmp1, TEMP tmp2, TEMP tmp3, TEMP tmp4, TEMP tmp5, KILL cr);
  format %{ "vector_minmaxD_reduction $dst,$src ; using $tmp1, $tmp2, $tmp3, $tmp4, $tmp5 as TEMP" %}
  ins_encode %{
    assert(UseAVX > 0, "sanity");

    int opcode = this->ideal_Opcode();
    int vlen = Matcher::vector_length(this, $src);
    __ reduceDoubleMinMax(opcode, vlen, true, $dst$$XMMRegister, $src$$XMMRegister,
                          $tmp1$$XMMRegister, $tmp2$$XMMRegister, $tmp3$$XMMRegister, $tmp4$$XMMRegister, $tmp5$$XMMRegister);
  %}
  ins_pipe( pipe_slow );
%}

// ====================VECTOR ARITHMETIC=======================================

// --------------------------------- ADD --------------------------------------

// Bytes vector add
instruct vaddB(vec dst, vec src) %{
  predicate(UseAVX == 0);
  match(Set dst (AddVB dst src));
  format %{ "paddb   $dst,$src\t! add packedB" %}
  ins_encode %{
    __ paddb($dst$$XMMRegister, $src$$XMMRegister);
  %}
  ins_pipe( pipe_slow );
%}

instruct vaddB_reg(vec dst, vec src1, vec src2) %{
  predicate(UseAVX > 0);
  match(Set dst (AddVB src1 src2));
  format %{ "vpaddb  $dst,$src1,$src2\t! add packedB" %}
  ins_encode %{
    int vlen_enc = vector_length_encoding(this);
    __ vpaddb($dst$$XMMRegister, $src1$$XMMRegister, $src2$$XMMRegister, vlen_enc);
  %}
  ins_pipe( pipe_slow );
%}

instruct vaddB_mem(vec dst, vec src, memory mem) %{
  predicate((UseAVX > 0) &&
            (Matcher::vector_length_in_bytes(n->in(1)) > 8));
  match(Set dst (AddVB src (LoadVector mem)));
  format %{ "vpaddb  $dst,$src,$mem\t! add packedB" %}
  ins_encode %{
    int vlen_enc = vector_length_encoding(this);
    __ vpaddb($dst$$XMMRegister, $src$$XMMRegister, $mem$$Address, vlen_enc);
  %}
  ins_pipe( pipe_slow );
%}

// Shorts/Chars vector add
instruct vaddS(vec dst, vec src) %{
  predicate(UseAVX == 0);
  match(Set dst (AddVS dst src));
  format %{ "paddw   $dst,$src\t! add packedS" %}
  ins_encode %{
    __ paddw($dst$$XMMRegister, $src$$XMMRegister);
  %}
  ins_pipe( pipe_slow );
%}

instruct vaddS_reg(vec dst, vec src1, vec src2) %{
  predicate(UseAVX > 0);
  match(Set dst (AddVS src1 src2));
  format %{ "vpaddw  $dst,$src1,$src2\t! add packedS" %}
  ins_encode %{
    int vlen_enc = vector_length_encoding(this);
    __ vpaddw($dst$$XMMRegister, $src1$$XMMRegister, $src2$$XMMRegister, vlen_enc);
  %}
  ins_pipe( pipe_slow );
%}

instruct vaddS_mem(vec dst, vec src, memory mem) %{
  predicate((UseAVX > 0) &&
            (Matcher::vector_length_in_bytes(n->in(1)) > 8));
  match(Set dst (AddVS src (LoadVector mem)));
  format %{ "vpaddw  $dst,$src,$mem\t! add packedS" %}
  ins_encode %{
    int vlen_enc = vector_length_encoding(this);
    __ vpaddw($dst$$XMMRegister, $src$$XMMRegister, $mem$$Address, vlen_enc);
  %}
  ins_pipe( pipe_slow );
%}

// Integers vector add
instruct vaddI(vec dst, vec src) %{
  predicate(UseAVX == 0);
  match(Set dst (AddVI dst src));
  format %{ "paddd   $dst,$src\t! add packedI" %}
  ins_encode %{
    __ paddd($dst$$XMMRegister, $src$$XMMRegister);
  %}
  ins_pipe( pipe_slow );
%}

instruct vaddI_reg(vec dst, vec src1, vec src2) %{
  predicate(UseAVX > 0);
  match(Set dst (AddVI src1 src2));
  format %{ "vpaddd  $dst,$src1,$src2\t! add packedI" %}
  ins_encode %{
    int vlen_enc = vector_length_encoding(this);
    __ vpaddd($dst$$XMMRegister, $src1$$XMMRegister, $src2$$XMMRegister, vlen_enc);
  %}
  ins_pipe( pipe_slow );
%}


instruct vaddI_mem(vec dst, vec src, memory mem) %{
  predicate((UseAVX > 0) &&
            (Matcher::vector_length_in_bytes(n->in(1)) > 8));
  match(Set dst (AddVI src (LoadVector mem)));
  format %{ "vpaddd  $dst,$src,$mem\t! add packedI" %}
  ins_encode %{
    int vlen_enc = vector_length_encoding(this);
    __ vpaddd($dst$$XMMRegister, $src$$XMMRegister, $mem$$Address, vlen_enc);
  %}
  ins_pipe( pipe_slow );
%}

// Longs vector add
instruct vaddL(vec dst, vec src) %{
  predicate(UseAVX == 0);
  match(Set dst (AddVL dst src));
  format %{ "paddq   $dst,$src\t! add packedL" %}
  ins_encode %{
    __ paddq($dst$$XMMRegister, $src$$XMMRegister);
  %}
  ins_pipe( pipe_slow );
%}

instruct vaddL_reg(vec dst, vec src1, vec src2) %{
  predicate(UseAVX > 0);
  match(Set dst (AddVL src1 src2));
  format %{ "vpaddq  $dst,$src1,$src2\t! add packedL" %}
  ins_encode %{
    int vlen_enc = vector_length_encoding(this);
    __ vpaddq($dst$$XMMRegister, $src1$$XMMRegister, $src2$$XMMRegister, vlen_enc);
  %}
  ins_pipe( pipe_slow );
%}

instruct vaddL_mem(vec dst, vec src, memory mem) %{
  predicate((UseAVX > 0) &&
            (Matcher::vector_length_in_bytes(n->in(1)) > 8));
  match(Set dst (AddVL src (LoadVector mem)));
  format %{ "vpaddq  $dst,$src,$mem\t! add packedL" %}
  ins_encode %{
    int vlen_enc = vector_length_encoding(this);
    __ vpaddq($dst$$XMMRegister, $src$$XMMRegister, $mem$$Address, vlen_enc);
  %}
  ins_pipe( pipe_slow );
%}

// Floats vector add
instruct vaddF(vec dst, vec src) %{
  predicate(UseAVX == 0);
  match(Set dst (AddVF dst src));
  format %{ "addps   $dst,$src\t! add packedF" %}
  ins_encode %{
    __ addps($dst$$XMMRegister, $src$$XMMRegister);
  %}
  ins_pipe( pipe_slow );
%}

instruct vaddF_reg(vec dst, vec src1, vec src2) %{
  predicate(UseAVX > 0);
  match(Set dst (AddVF src1 src2));
  format %{ "vaddps  $dst,$src1,$src2\t! add packedF" %}
  ins_encode %{
    int vlen_enc = vector_length_encoding(this);
    __ vaddps($dst$$XMMRegister, $src1$$XMMRegister, $src2$$XMMRegister, vlen_enc);
  %}
  ins_pipe( pipe_slow );
%}

instruct vaddF_mem(vec dst, vec src, memory mem) %{
  predicate((UseAVX > 0) &&
            (Matcher::vector_length_in_bytes(n->in(1)) > 8));
  match(Set dst (AddVF src (LoadVector mem)));
  format %{ "vaddps  $dst,$src,$mem\t! add packedF" %}
  ins_encode %{
    int vlen_enc = vector_length_encoding(this);
    __ vaddps($dst$$XMMRegister, $src$$XMMRegister, $mem$$Address, vlen_enc);
  %}
  ins_pipe( pipe_slow );
%}

// Doubles vector add
instruct vaddD(vec dst, vec src) %{
  predicate(UseAVX == 0);
  match(Set dst (AddVD dst src));
  format %{ "addpd   $dst,$src\t! add packedD" %}
  ins_encode %{
    __ addpd($dst$$XMMRegister, $src$$XMMRegister);
  %}
  ins_pipe( pipe_slow );
%}

instruct vaddD_reg(vec dst, vec src1, vec src2) %{
  predicate(UseAVX > 0);
  match(Set dst (AddVD src1 src2));
  format %{ "vaddpd  $dst,$src1,$src2\t! add packedD" %}
  ins_encode %{
    int vlen_enc = vector_length_encoding(this);
    __ vaddpd($dst$$XMMRegister, $src1$$XMMRegister, $src2$$XMMRegister, vlen_enc);
  %}
  ins_pipe( pipe_slow );
%}

instruct vaddD_mem(vec dst, vec src, memory mem) %{
  predicate((UseAVX > 0) &&
            (Matcher::vector_length_in_bytes(n->in(1)) > 8));
  match(Set dst (AddVD src (LoadVector mem)));
  format %{ "vaddpd  $dst,$src,$mem\t! add packedD" %}
  ins_encode %{
    int vlen_enc = vector_length_encoding(this);
    __ vaddpd($dst$$XMMRegister, $src$$XMMRegister, $mem$$Address, vlen_enc);
  %}
  ins_pipe( pipe_slow );
%}

// --------------------------------- SUB --------------------------------------

// Bytes vector sub
instruct vsubB(vec dst, vec src) %{
  predicate(UseAVX == 0);
  match(Set dst (SubVB dst src));
  format %{ "psubb   $dst,$src\t! sub packedB" %}
  ins_encode %{
    __ psubb($dst$$XMMRegister, $src$$XMMRegister);
  %}
  ins_pipe( pipe_slow );
%}

instruct vsubB_reg(vec dst, vec src1, vec src2) %{
  predicate(UseAVX > 0);
  match(Set dst (SubVB src1 src2));
  format %{ "vpsubb  $dst,$src1,$src2\t! sub packedB" %}
  ins_encode %{
    int vlen_enc = vector_length_encoding(this);
    __ vpsubb($dst$$XMMRegister, $src1$$XMMRegister, $src2$$XMMRegister, vlen_enc);
  %}
  ins_pipe( pipe_slow );
%}

instruct vsubB_mem(vec dst, vec src, memory mem) %{
  predicate((UseAVX > 0) &&
            (Matcher::vector_length_in_bytes(n->in(1)) > 8));
  match(Set dst (SubVB src (LoadVector mem)));
  format %{ "vpsubb  $dst,$src,$mem\t! sub packedB" %}
  ins_encode %{
    int vlen_enc = vector_length_encoding(this);
    __ vpsubb($dst$$XMMRegister, $src$$XMMRegister, $mem$$Address, vlen_enc);
  %}
  ins_pipe( pipe_slow );
%}

// Shorts/Chars vector sub
instruct vsubS(vec dst, vec src) %{
  predicate(UseAVX == 0);
  match(Set dst (SubVS dst src));
  format %{ "psubw   $dst,$src\t! sub packedS" %}
  ins_encode %{
    __ psubw($dst$$XMMRegister, $src$$XMMRegister);
  %}
  ins_pipe( pipe_slow );
%}


instruct vsubS_reg(vec dst, vec src1, vec src2) %{
  predicate(UseAVX > 0);
  match(Set dst (SubVS src1 src2));
  format %{ "vpsubw  $dst,$src1,$src2\t! sub packedS" %}
  ins_encode %{
    int vlen_enc = vector_length_encoding(this);
    __ vpsubw($dst$$XMMRegister, $src1$$XMMRegister, $src2$$XMMRegister, vlen_enc);
  %}
  ins_pipe( pipe_slow );
%}

instruct vsubS_mem(vec dst, vec src, memory mem) %{
  predicate((UseAVX > 0) &&
            (Matcher::vector_length_in_bytes(n->in(1)) > 8));
  match(Set dst (SubVS src (LoadVector mem)));
  format %{ "vpsubw  $dst,$src,$mem\t! sub packedS" %}
  ins_encode %{
    int vlen_enc = vector_length_encoding(this);
    __ vpsubw($dst$$XMMRegister, $src$$XMMRegister, $mem$$Address, vlen_enc);
  %}
  ins_pipe( pipe_slow );
%}

// Integers vector sub
instruct vsubI(vec dst, vec src) %{
  predicate(UseAVX == 0);
  match(Set dst (SubVI dst src));
  format %{ "psubd   $dst,$src\t! sub packedI" %}
  ins_encode %{
    __ psubd($dst$$XMMRegister, $src$$XMMRegister);
  %}
  ins_pipe( pipe_slow );
%}

instruct vsubI_reg(vec dst, vec src1, vec src2) %{
  predicate(UseAVX > 0);
  match(Set dst (SubVI src1 src2));
  format %{ "vpsubd  $dst,$src1,$src2\t! sub packedI" %}
  ins_encode %{
    int vlen_enc = vector_length_encoding(this);
    __ vpsubd($dst$$XMMRegister, $src1$$XMMRegister, $src2$$XMMRegister, vlen_enc);
  %}
  ins_pipe( pipe_slow );
%}

instruct vsubI_mem(vec dst, vec src, memory mem) %{
  predicate((UseAVX > 0) &&
            (Matcher::vector_length_in_bytes(n->in(1)) > 8));
  match(Set dst (SubVI src (LoadVector mem)));
  format %{ "vpsubd  $dst,$src,$mem\t! sub packedI" %}
  ins_encode %{
    int vlen_enc = vector_length_encoding(this);
    __ vpsubd($dst$$XMMRegister, $src$$XMMRegister, $mem$$Address, vlen_enc);
  %}
  ins_pipe( pipe_slow );
%}

// Longs vector sub
instruct vsubL(vec dst, vec src) %{
  predicate(UseAVX == 0);
  match(Set dst (SubVL dst src));
  format %{ "psubq   $dst,$src\t! sub packedL" %}
  ins_encode %{
    __ psubq($dst$$XMMRegister, $src$$XMMRegister);
  %}
  ins_pipe( pipe_slow );
%}

instruct vsubL_reg(vec dst, vec src1, vec src2) %{
  predicate(UseAVX > 0);
  match(Set dst (SubVL src1 src2));
  format %{ "vpsubq  $dst,$src1,$src2\t! sub packedL" %}
  ins_encode %{
    int vlen_enc = vector_length_encoding(this);
    __ vpsubq($dst$$XMMRegister, $src1$$XMMRegister, $src2$$XMMRegister, vlen_enc);
  %}
  ins_pipe( pipe_slow );
%}


instruct vsubL_mem(vec dst, vec src, memory mem) %{
  predicate((UseAVX > 0) &&
            (Matcher::vector_length_in_bytes(n->in(1)) > 8));
  match(Set dst (SubVL src (LoadVector mem)));
  format %{ "vpsubq  $dst,$src,$mem\t! sub packedL" %}
  ins_encode %{
    int vlen_enc = vector_length_encoding(this);
    __ vpsubq($dst$$XMMRegister, $src$$XMMRegister, $mem$$Address, vlen_enc);
  %}
  ins_pipe( pipe_slow );
%}

// Floats vector sub
instruct vsubF(vec dst, vec src) %{
  predicate(UseAVX == 0);
  match(Set dst (SubVF dst src));
  format %{ "subps   $dst,$src\t! sub packedF" %}
  ins_encode %{
    __ subps($dst$$XMMRegister, $src$$XMMRegister);
  %}
  ins_pipe( pipe_slow );
%}

instruct vsubF_reg(vec dst, vec src1, vec src2) %{
  predicate(UseAVX > 0);
  match(Set dst (SubVF src1 src2));
  format %{ "vsubps  $dst,$src1,$src2\t! sub packedF" %}
  ins_encode %{
    int vlen_enc = vector_length_encoding(this);
    __ vsubps($dst$$XMMRegister, $src1$$XMMRegister, $src2$$XMMRegister, vlen_enc);
  %}
  ins_pipe( pipe_slow );
%}

instruct vsubF_mem(vec dst, vec src, memory mem) %{
  predicate((UseAVX > 0) &&
            (Matcher::vector_length_in_bytes(n->in(1)) > 8));
  match(Set dst (SubVF src (LoadVector mem)));
  format %{ "vsubps  $dst,$src,$mem\t! sub packedF" %}
  ins_encode %{
    int vlen_enc = vector_length_encoding(this);
    __ vsubps($dst$$XMMRegister, $src$$XMMRegister, $mem$$Address, vlen_enc);
  %}
  ins_pipe( pipe_slow );
%}

// Doubles vector sub
instruct vsubD(vec dst, vec src) %{
  predicate(UseAVX == 0);
  match(Set dst (SubVD dst src));
  format %{ "subpd   $dst,$src\t! sub packedD" %}
  ins_encode %{
    __ subpd($dst$$XMMRegister, $src$$XMMRegister);
  %}
  ins_pipe( pipe_slow );
%}

instruct vsubD_reg(vec dst, vec src1, vec src2) %{
  predicate(UseAVX > 0);
  match(Set dst (SubVD src1 src2));
  format %{ "vsubpd  $dst,$src1,$src2\t! sub packedD" %}
  ins_encode %{
    int vlen_enc = vector_length_encoding(this);
    __ vsubpd($dst$$XMMRegister, $src1$$XMMRegister, $src2$$XMMRegister, vlen_enc);
  %}
  ins_pipe( pipe_slow );
%}

instruct vsubD_mem(vec dst, vec src, memory mem) %{
  predicate((UseAVX > 0) &&
            (Matcher::vector_length_in_bytes(n->in(1)) > 8));
  match(Set dst (SubVD src (LoadVector mem)));
  format %{ "vsubpd  $dst,$src,$mem\t! sub packedD" %}
  ins_encode %{
    int vlen_enc = vector_length_encoding(this);
    __ vsubpd($dst$$XMMRegister, $src$$XMMRegister, $mem$$Address, vlen_enc);
  %}
  ins_pipe( pipe_slow );
%}

// --------------------------------- MUL --------------------------------------

// Byte vector mul
instruct mulB_reg(vec dst, vec src1, vec src2, vec tmp, rRegI scratch) %{
  predicate(Matcher::vector_length(n) == 4 ||
            Matcher::vector_length(n) == 8);
  match(Set dst (MulVB src1 src2));
  effect(TEMP dst, TEMP tmp, TEMP scratch);
  format %{"vector_mulB $dst,$src1,$src2" %}
  ins_encode %{
    assert(UseSSE > 3, "required");
    __ pmovsxbw($tmp$$XMMRegister, $src1$$XMMRegister);
    __ pmovsxbw($dst$$XMMRegister, $src2$$XMMRegister);
    __ pmullw($tmp$$XMMRegister, $dst$$XMMRegister);
    __ movdqu($dst$$XMMRegister, ExternalAddress(vector_short_to_byte_mask()), $scratch$$Register);
    __ pand($dst$$XMMRegister, $tmp$$XMMRegister);
    __ packuswb($dst$$XMMRegister, $dst$$XMMRegister);
  %}
  ins_pipe( pipe_slow );
%}

instruct mul16B_reg(vec dst, vec src1, vec src2, vec tmp1, vec tmp2, rRegI scratch) %{
  predicate(Matcher::vector_length(n) == 16 && UseAVX <= 1);
  match(Set dst (MulVB src1 src2));
  effect(TEMP dst, TEMP tmp1, TEMP tmp2, TEMP scratch);
  format %{"vector_mulB $dst,$src1,$src2" %}
  ins_encode %{
    assert(UseSSE > 3, "required");
    __ pmovsxbw($tmp1$$XMMRegister, $src1$$XMMRegister);
    __ pmovsxbw($tmp2$$XMMRegister, $src2$$XMMRegister);
    __ pmullw($tmp1$$XMMRegister, $tmp2$$XMMRegister);
    __ pshufd($tmp2$$XMMRegister, $src1$$XMMRegister, 0xEE);
    __ pshufd($dst$$XMMRegister, $src2$$XMMRegister, 0xEE);
    __ pmovsxbw($tmp2$$XMMRegister, $tmp2$$XMMRegister);
    __ pmovsxbw($dst$$XMMRegister, $dst$$XMMRegister);
    __ pmullw($tmp2$$XMMRegister, $dst$$XMMRegister);
    __ movdqu($dst$$XMMRegister, ExternalAddress(vector_short_to_byte_mask()), $scratch$$Register);
    __ pand($tmp2$$XMMRegister, $dst$$XMMRegister);
    __ pand($dst$$XMMRegister, $tmp1$$XMMRegister);
    __ packuswb($dst$$XMMRegister, $tmp2$$XMMRegister);
  %}
  ins_pipe( pipe_slow );
%}

instruct vmul16B_reg_avx(vec dst, vec src1, vec src2, vec tmp, rRegI scratch) %{
  predicate(Matcher::vector_length(n) == 16 && UseAVX > 1);
  match(Set dst (MulVB src1 src2));
  effect(TEMP dst, TEMP tmp, TEMP scratch);
  format %{"vector_mulB $dst,$src1,$src2" %}
  ins_encode %{
  int vlen_enc = Assembler::AVX_256bit;
    __ vpmovsxbw($tmp$$XMMRegister, $src1$$XMMRegister, vlen_enc);
    __ vpmovsxbw($dst$$XMMRegister, $src2$$XMMRegister, vlen_enc);
    __ vpmullw($tmp$$XMMRegister, $tmp$$XMMRegister, $dst$$XMMRegister, vlen_enc);
    __ vmovdqu($dst$$XMMRegister, ExternalAddress(vector_short_to_byte_mask()), $scratch$$Register);
    __ vpand($dst$$XMMRegister, $dst$$XMMRegister, $tmp$$XMMRegister, vlen_enc);
    __ vextracti128_high($tmp$$XMMRegister, $dst$$XMMRegister);
    __ vpackuswb($dst$$XMMRegister, $dst$$XMMRegister, $tmp$$XMMRegister, 0);
  %}
  ins_pipe( pipe_slow );
%}

instruct vmul32B_reg_avx(vec dst, vec src1, vec src2, vec tmp1, vec tmp2, rRegI scratch) %{
  predicate(Matcher::vector_length(n) == 32);
  match(Set dst (MulVB src1 src2));
  effect(TEMP dst, TEMP tmp1, TEMP tmp2, TEMP scratch);
  format %{"vector_mulB $dst,$src1,$src2" %}
  ins_encode %{
    assert(UseAVX > 1, "required");
    int vlen_enc = Assembler::AVX_256bit;
    __ vextracti128_high($tmp1$$XMMRegister, $src1$$XMMRegister);
    __ vextracti128_high($dst$$XMMRegister, $src2$$XMMRegister);
    __ vpmovsxbw($tmp1$$XMMRegister, $tmp1$$XMMRegister, vlen_enc);
    __ vpmovsxbw($dst$$XMMRegister, $dst$$XMMRegister, vlen_enc);
    __ vpmullw($tmp1$$XMMRegister, $tmp1$$XMMRegister, $dst$$XMMRegister, vlen_enc);
    __ vpmovsxbw($tmp2$$XMMRegister, $src1$$XMMRegister, vlen_enc);
    __ vpmovsxbw($dst$$XMMRegister, $src2$$XMMRegister, vlen_enc);
    __ vpmullw($tmp2$$XMMRegister, $tmp2$$XMMRegister, $dst$$XMMRegister, vlen_enc);
    __ vmovdqu($dst$$XMMRegister, ExternalAddress(vector_short_to_byte_mask()), $scratch$$Register);
    __ vpbroadcastd($dst$$XMMRegister, $dst$$XMMRegister, vlen_enc);
    __ vpand($tmp1$$XMMRegister, $tmp1$$XMMRegister, $dst$$XMMRegister, vlen_enc);
    __ vpand($dst$$XMMRegister, $dst$$XMMRegister, $tmp2$$XMMRegister, vlen_enc);
    __ vpackuswb($dst$$XMMRegister, $dst$$XMMRegister, $tmp1$$XMMRegister, vlen_enc);
    __ vpermq($dst$$XMMRegister, $dst$$XMMRegister, 0xD8, vlen_enc);
  %}
  ins_pipe( pipe_slow );
%}

instruct vmul64B_reg_avx(vec dst, vec src1, vec src2, vec tmp1, vec tmp2, rRegI scratch) %{
  predicate(Matcher::vector_length(n) == 64);
  match(Set dst (MulVB src1 src2));
  effect(TEMP dst, TEMP tmp1, TEMP tmp2, TEMP scratch);
  format %{"vector_mulB $dst,$src1,$src2\n\t" %}
  ins_encode %{
    assert(UseAVX > 2, "required");
    int vlen_enc = Assembler::AVX_512bit;
    __ vextracti64x4_high($tmp1$$XMMRegister, $src1$$XMMRegister);
    __ vextracti64x4_high($dst$$XMMRegister, $src2$$XMMRegister);
    __ vpmovsxbw($tmp1$$XMMRegister, $tmp1$$XMMRegister, vlen_enc);
    __ vpmovsxbw($dst$$XMMRegister, $dst$$XMMRegister, vlen_enc);
    __ vpmullw($tmp1$$XMMRegister, $tmp1$$XMMRegister, $dst$$XMMRegister, vlen_enc);
    __ vpmovsxbw($tmp2$$XMMRegister, $src1$$XMMRegister, vlen_enc);
    __ vpmovsxbw($dst$$XMMRegister, $src2$$XMMRegister, vlen_enc);
    __ vpmullw($tmp2$$XMMRegister, $tmp2$$XMMRegister, $dst$$XMMRegister, vlen_enc);
    __ vmovdqu($dst$$XMMRegister, ExternalAddress(vector_short_to_byte_mask()), $scratch$$Register);
    __ vpbroadcastd($dst$$XMMRegister, $dst$$XMMRegister, vlen_enc);
    __ vpand($tmp1$$XMMRegister, $tmp1$$XMMRegister, $dst$$XMMRegister, vlen_enc);
    __ vpand($tmp2$$XMMRegister, $tmp2$$XMMRegister, $dst$$XMMRegister, vlen_enc);
    __ vpackuswb($dst$$XMMRegister, $tmp1$$XMMRegister, $tmp2$$XMMRegister, vlen_enc);
    __ evmovdquq($tmp2$$XMMRegister, ExternalAddress(vector_byte_perm_mask()), vlen_enc, $scratch$$Register);
    __ vpermq($dst$$XMMRegister, $tmp2$$XMMRegister, $dst$$XMMRegister, vlen_enc);
  %}
  ins_pipe( pipe_slow );
%}

// Shorts/Chars vector mul
instruct vmulS(vec dst, vec src) %{
  predicate(UseAVX == 0);
  match(Set dst (MulVS dst src));
  format %{ "pmullw $dst,$src\t! mul packedS" %}
  ins_encode %{
    __ pmullw($dst$$XMMRegister, $src$$XMMRegister);
  %}
  ins_pipe( pipe_slow );
%}

instruct vmulS_reg(vec dst, vec src1, vec src2) %{
  predicate(UseAVX > 0);
  match(Set dst (MulVS src1 src2));
  format %{ "vpmullw $dst,$src1,$src2\t! mul packedS" %}
  ins_encode %{
    int vlen_enc = vector_length_encoding(this);
    __ vpmullw($dst$$XMMRegister, $src1$$XMMRegister, $src2$$XMMRegister, vlen_enc);
  %}
  ins_pipe( pipe_slow );
%}

instruct vmulS_mem(vec dst, vec src, memory mem) %{
  predicate((UseAVX > 0) &&
            (Matcher::vector_length_in_bytes(n->in(1)) > 8));
  match(Set dst (MulVS src (LoadVector mem)));
  format %{ "vpmullw $dst,$src,$mem\t! mul packedS" %}
  ins_encode %{
    int vlen_enc = vector_length_encoding(this);
    __ vpmullw($dst$$XMMRegister, $src$$XMMRegister, $mem$$Address, vlen_enc);
  %}
  ins_pipe( pipe_slow );
%}

// Integers vector mul
instruct vmulI(vec dst, vec src) %{
  predicate(UseAVX == 0);
  match(Set dst (MulVI dst src));
  format %{ "pmulld  $dst,$src\t! mul packedI" %}
  ins_encode %{
    assert(UseSSE > 3, "required");
    __ pmulld($dst$$XMMRegister, $src$$XMMRegister);
  %}
  ins_pipe( pipe_slow );
%}

instruct vmulI_reg(vec dst, vec src1, vec src2) %{
  predicate(UseAVX > 0);
  match(Set dst (MulVI src1 src2));
  format %{ "vpmulld $dst,$src1,$src2\t! mul packedI" %}
  ins_encode %{
    int vlen_enc = vector_length_encoding(this);
    __ vpmulld($dst$$XMMRegister, $src1$$XMMRegister, $src2$$XMMRegister, vlen_enc);
  %}
  ins_pipe( pipe_slow );
%}

instruct vmulI_mem(vec dst, vec src, memory mem) %{
  predicate((UseAVX > 0) &&
            (Matcher::vector_length_in_bytes(n->in(1)) > 8));
  match(Set dst (MulVI src (LoadVector mem)));
  format %{ "vpmulld $dst,$src,$mem\t! mul packedI" %}
  ins_encode %{
    int vlen_enc = vector_length_encoding(this);
    __ vpmulld($dst$$XMMRegister, $src$$XMMRegister, $mem$$Address, vlen_enc);
  %}
  ins_pipe( pipe_slow );
%}

// Longs vector mul
instruct vmulL_reg(vec dst, vec src1, vec src2) %{
  predicate(VM_Version::supports_avx512dq());
  match(Set dst (MulVL src1 src2));
  format %{ "vpmullq $dst,$src1,$src2\t! mul packedL" %}
  ins_encode %{
    assert(UseAVX > 2, "required");
    int vlen_enc = vector_length_encoding(this);
    __ vpmullq($dst$$XMMRegister, $src1$$XMMRegister, $src2$$XMMRegister, vlen_enc);
  %}
  ins_pipe( pipe_slow );
%}

instruct vmulL_mem(vec dst, vec src, memory mem) %{
  predicate(VM_Version::supports_avx512dq() &&
              (Matcher::vector_length_in_bytes(n->in(1)) > 8));
  match(Set dst (MulVL src (LoadVector mem)));
  format %{ "vpmullq $dst,$src,$mem\t! mul packedL" %}
  ins_encode %{
    assert(UseAVX > 2, "required");
    int vlen_enc = vector_length_encoding(this);
    __ vpmullq($dst$$XMMRegister, $src$$XMMRegister, $mem$$Address, vlen_enc);
  %}
  ins_pipe( pipe_slow );
%}

instruct mul2L_reg(vec dst, vec src2, legVec tmp) %{
  predicate(Matcher::vector_length(n) == 2 && !VM_Version::supports_avx512dq());
  match(Set dst (MulVL dst src2));
  effect(TEMP dst, TEMP tmp);
  format %{ "pshufd $tmp,$src2, 177\n\t"
            "pmulld $tmp,$dst\n\t"
            "phaddd $tmp,$tmp\n\t"
            "pmovzxdq $tmp,$tmp\n\t"
            "psllq $tmp, 32\n\t"
            "pmuludq $dst,$src2\n\t"
            "paddq $dst,$tmp\n\t! mul packed2L" %}

  ins_encode %{
    assert(VM_Version::supports_sse4_1(), "required");
    int vlen_enc = Assembler::AVX_128bit;
    __ pshufd($tmp$$XMMRegister, $src2$$XMMRegister, 177);
    __ pmulld($tmp$$XMMRegister, $dst$$XMMRegister);
    __ phaddd($tmp$$XMMRegister, $tmp$$XMMRegister);
    __ pmovzxdq($tmp$$XMMRegister, $tmp$$XMMRegister);
    __ psllq($tmp$$XMMRegister, 32);
    __ pmuludq($dst$$XMMRegister, $src2$$XMMRegister);
    __ paddq($dst$$XMMRegister, $tmp$$XMMRegister);
  %}
  ins_pipe( pipe_slow );
%}

instruct vmul4L_reg_avx(vec dst, vec src1, vec src2, legVec tmp, legVec tmp1) %{
  predicate(Matcher::vector_length(n) == 4 && !VM_Version::supports_avx512dq());
  match(Set dst (MulVL src1 src2));
  effect(TEMP tmp1, TEMP tmp);
  format %{ "vpshufd $tmp,$src2\n\t"
            "vpmulld $tmp,$src1,$tmp\n\t"
            "vphaddd $tmp,$tmp,$tmp\n\t"
            "vpmovzxdq $tmp,$tmp\n\t"
            "vpsllq $tmp,$tmp\n\t"
            "vpmuludq $tmp1,$src1,$src2\n\t"
            "vpaddq $dst,$tmp,$tmp1\t! mul packed4L" %}
  ins_encode %{
    int vlen_enc = Assembler::AVX_256bit;
    __ vpshufd($tmp$$XMMRegister, $src2$$XMMRegister, 177, vlen_enc);
    __ vpmulld($tmp$$XMMRegister, $src1$$XMMRegister, $tmp$$XMMRegister, vlen_enc);
    __ vextracti128_high($tmp1$$XMMRegister, $tmp$$XMMRegister);
    __ vphaddd($tmp$$XMMRegister, $tmp$$XMMRegister, $tmp1$$XMMRegister, vlen_enc);
    __ vpmovzxdq($tmp$$XMMRegister, $tmp$$XMMRegister, vlen_enc);
    __ vpsllq($tmp$$XMMRegister, $tmp$$XMMRegister, 32, vlen_enc);
    __ vpmuludq($tmp1$$XMMRegister, $src1$$XMMRegister, $src2$$XMMRegister, vlen_enc);
    __ vpaddq($dst$$XMMRegister, $tmp$$XMMRegister, $tmp1$$XMMRegister, vlen_enc);
  %}
  ins_pipe( pipe_slow );
%}

// Floats vector mul
instruct vmulF(vec dst, vec src) %{
  predicate(UseAVX == 0);
  match(Set dst (MulVF dst src));
  format %{ "mulps   $dst,$src\t! mul packedF" %}
  ins_encode %{
    __ mulps($dst$$XMMRegister, $src$$XMMRegister);
  %}
  ins_pipe( pipe_slow );
%}

instruct vmulF_reg(vec dst, vec src1, vec src2) %{
  predicate(UseAVX > 0);
  match(Set dst (MulVF src1 src2));
  format %{ "vmulps  $dst,$src1,$src2\t! mul packedF" %}
  ins_encode %{
    int vlen_enc = vector_length_encoding(this);
    __ vmulps($dst$$XMMRegister, $src1$$XMMRegister, $src2$$XMMRegister, vlen_enc);
  %}
  ins_pipe( pipe_slow );
%}

instruct vmulF_mem(vec dst, vec src, memory mem) %{
  predicate((UseAVX > 0) &&
            (Matcher::vector_length_in_bytes(n->in(1)) > 8));
  match(Set dst (MulVF src (LoadVector mem)));
  format %{ "vmulps  $dst,$src,$mem\t! mul packedF" %}
  ins_encode %{
    int vlen_enc = vector_length_encoding(this);
    __ vmulps($dst$$XMMRegister, $src$$XMMRegister, $mem$$Address, vlen_enc);
  %}
  ins_pipe( pipe_slow );
%}

// Doubles vector mul
instruct vmulD(vec dst, vec src) %{
  predicate(UseAVX == 0);
  match(Set dst (MulVD dst src));
  format %{ "mulpd   $dst,$src\t! mul packedD" %}
  ins_encode %{
    __ mulpd($dst$$XMMRegister, $src$$XMMRegister);
  %}
  ins_pipe( pipe_slow );
%}

instruct vmulD_reg(vec dst, vec src1, vec src2) %{
  predicate(UseAVX > 0);
  match(Set dst (MulVD src1 src2));
  format %{ "vmulpd  $dst,$src1,$src2\t! mul packedD" %}
  ins_encode %{
    int vlen_enc = vector_length_encoding(this);
    __ vmulpd($dst$$XMMRegister, $src1$$XMMRegister, $src2$$XMMRegister, vlen_enc);
  %}
  ins_pipe( pipe_slow );
%}

instruct vmulD_mem(vec dst, vec src, memory mem) %{
  predicate((UseAVX > 0) &&
            (Matcher::vector_length_in_bytes(n->in(1)) > 8));
  match(Set dst (MulVD src (LoadVector mem)));
  format %{ "vmulpd  $dst,$src,$mem\t! mul packedD" %}
  ins_encode %{
    int vlen_enc = vector_length_encoding(this);
    __ vmulpd($dst$$XMMRegister, $src$$XMMRegister, $mem$$Address, vlen_enc);
  %}
  ins_pipe( pipe_slow );
%}

instruct vcmov8F_reg(legVec dst, legVec src1, legVec src2, immI8 cop, cmpOp_vcmppd copnd) %{
  predicate(Matcher::vector_length(n) == 8);
  match(Set dst (CMoveVF (Binary copnd cop) (Binary src1 src2)));
  effect(TEMP dst, USE src1, USE src2);
  format %{ "cmpps.$copnd  $dst, $src1, $src2  ! vcmovevf, cond=$cop\n\t"
            "blendvps $dst,$src1,$src2,$dst ! vcmovevf\n\t"
         %}
  ins_encode %{
    assert(UseAVX > 0, "required");

    int vlen_enc = Assembler::AVX_256bit;
    int cond = (Assembler::Condition)($copnd$$cmpcode);
    __ vcmpps($dst$$XMMRegister, $src1$$XMMRegister, $src2$$XMMRegister, cond, vlen_enc);
    __ vblendvps($dst$$XMMRegister, $src1$$XMMRegister, $src2$$XMMRegister, $dst$$XMMRegister, vlen_enc);
  %}
  ins_pipe( pipe_slow );
%}

instruct vcmov4D_reg(legVec dst, legVec src1, legVec src2, immI8 cop, cmpOp_vcmppd copnd) %{
  predicate(Matcher::vector_length(n) == 4);
  match(Set dst (CMoveVD (Binary copnd cop) (Binary src1 src2)));
  effect(TEMP dst, USE src1, USE src2);
  format %{ "cmppd.$copnd  $dst, $src1, $src2  ! vcmovevd, cond=$cop\n\t"
            "vblendvpd $dst,$src1,$src2,$dst ! vcmovevd\n\t"
         %}
  ins_encode %{
    assert(UseAVX > 0, "required");

    int vlen_enc = Assembler::AVX_256bit;
    int cond = (Assembler::Condition)($copnd$$cmpcode);
    __ vcmppd($dst$$XMMRegister, $src1$$XMMRegister, $src2$$XMMRegister, cond, vlen_enc);
    __ vblendvpd($dst$$XMMRegister, $src1$$XMMRegister, $src2$$XMMRegister, $dst$$XMMRegister, vlen_enc);
  %}
  ins_pipe( pipe_slow );
%}

// --------------------------------- DIV --------------------------------------

// Floats vector div
instruct vdivF(vec dst, vec src) %{
  predicate(UseAVX == 0);
  match(Set dst (DivVF dst src));
  format %{ "divps   $dst,$src\t! div packedF" %}
  ins_encode %{
    __ divps($dst$$XMMRegister, $src$$XMMRegister);
  %}
  ins_pipe( pipe_slow );
%}

instruct vdivF_reg(vec dst, vec src1, vec src2) %{
  predicate(UseAVX > 0);
  match(Set dst (DivVF src1 src2));
  format %{ "vdivps  $dst,$src1,$src2\t! div packedF" %}
  ins_encode %{
    int vlen_enc = vector_length_encoding(this);
    __ vdivps($dst$$XMMRegister, $src1$$XMMRegister, $src2$$XMMRegister, vlen_enc);
  %}
  ins_pipe( pipe_slow );
%}

instruct vdivF_mem(vec dst, vec src, memory mem) %{
  predicate((UseAVX > 0) &&
            (Matcher::vector_length_in_bytes(n->in(1)) > 8));
  match(Set dst (DivVF src (LoadVector mem)));
  format %{ "vdivps  $dst,$src,$mem\t! div packedF" %}
  ins_encode %{
    int vlen_enc = vector_length_encoding(this);
    __ vdivps($dst$$XMMRegister, $src$$XMMRegister, $mem$$Address, vlen_enc);
  %}
  ins_pipe( pipe_slow );
%}

// Doubles vector div
instruct vdivD(vec dst, vec src) %{
  predicate(UseAVX == 0);
  match(Set dst (DivVD dst src));
  format %{ "divpd   $dst,$src\t! div packedD" %}
  ins_encode %{
    __ divpd($dst$$XMMRegister, $src$$XMMRegister);
  %}
  ins_pipe( pipe_slow );
%}

instruct vdivD_reg(vec dst, vec src1, vec src2) %{
  predicate(UseAVX > 0);
  match(Set dst (DivVD src1 src2));
  format %{ "vdivpd  $dst,$src1,$src2\t! div packedD" %}
  ins_encode %{
    int vlen_enc = vector_length_encoding(this);
    __ vdivpd($dst$$XMMRegister, $src1$$XMMRegister, $src2$$XMMRegister, vlen_enc);
  %}
  ins_pipe( pipe_slow );
%}

instruct vdivD_mem(vec dst, vec src, memory mem) %{
  predicate((UseAVX > 0) &&
            (Matcher::vector_length_in_bytes(n->in(1)) > 8));
  match(Set dst (DivVD src (LoadVector mem)));
  format %{ "vdivpd  $dst,$src,$mem\t! div packedD" %}
  ins_encode %{
    int vlen_enc = vector_length_encoding(this);
    __ vdivpd($dst$$XMMRegister, $src$$XMMRegister, $mem$$Address, vlen_enc);
  %}
  ins_pipe( pipe_slow );
%}

// ------------------------------ MinMax ---------------------------------------

// Byte, Short, Int vector Min/Max
instruct minmax_reg_sse(vec dst, vec src) %{
  predicate(is_integral_type(Matcher::vector_element_basic_type(n)) && Matcher::vector_element_basic_type(n) != T_LONG && // T_BYTE, T_SHORT, T_INT
            UseAVX == 0);
  match(Set dst (MinV dst src));
  match(Set dst (MaxV dst src));
  format %{ "vector_minmax  $dst,$src\t!  " %}
  ins_encode %{
    assert(UseSSE >= 4, "required");

    int opcode = this->ideal_Opcode();
    BasicType elem_bt = Matcher::vector_element_basic_type(this);
    __ pminmax(opcode, elem_bt, $dst$$XMMRegister, $src$$XMMRegister);
  %}
  ins_pipe( pipe_slow );
%}

instruct vminmax_reg(vec dst, vec src1, vec src2) %{
  predicate(is_integral_type(Matcher::vector_element_basic_type(n)) && Matcher::vector_element_basic_type(n) != T_LONG && // T_BYTE, T_SHORT, T_INT
            UseAVX > 0);
  match(Set dst (MinV src1 src2));
  match(Set dst (MaxV src1 src2));
  format %{ "vector_minmax  $dst,$src1,$src2\t!  " %}
  ins_encode %{
    int opcode = this->ideal_Opcode();
    int vlen_enc = vector_length_encoding(this);
    BasicType elem_bt = Matcher::vector_element_basic_type(this);

    __ vpminmax(opcode, elem_bt, $dst$$XMMRegister, $src1$$XMMRegister, $src2$$XMMRegister, vlen_enc);
  %}
  ins_pipe( pipe_slow );
%}

// Long vector Min/Max
instruct minmaxL_reg_sse(vec dst, vec src, rxmm0 tmp) %{
  predicate(Matcher::vector_length_in_bytes(n) == 16 && Matcher::vector_element_basic_type(n) == T_LONG &&
            UseAVX == 0);
  match(Set dst (MinV dst src));
  match(Set dst (MaxV src dst));
  effect(TEMP dst, TEMP tmp);
  format %{ "vector_minmaxL  $dst,$src\t!using $tmp as TEMP" %}
  ins_encode %{
    assert(UseSSE >= 4, "required");

    int opcode = this->ideal_Opcode();
    BasicType elem_bt = Matcher::vector_element_basic_type(this);
    assert(elem_bt == T_LONG, "sanity");

    __ pminmax(opcode, elem_bt, $dst$$XMMRegister, $src$$XMMRegister, $tmp$$XMMRegister);
  %}
  ins_pipe( pipe_slow );
%}

instruct vminmaxL_reg_avx(legVec dst, legVec src1, legVec src2) %{
  predicate(Matcher::vector_length_in_bytes(n) <= 32 && Matcher::vector_element_basic_type(n) == T_LONG &&
            UseAVX > 0 && !VM_Version::supports_avx512vl());
  match(Set dst (MinV src1 src2));
  match(Set dst (MaxV src1 src2));
  effect(TEMP dst);
  format %{ "vector_minmaxL  $dst,$src1,$src2\t! " %}
  ins_encode %{
    int vlen_enc = vector_length_encoding(this);
    int opcode = this->ideal_Opcode();
    BasicType elem_bt = Matcher::vector_element_basic_type(this);
    assert(elem_bt == T_LONG, "sanity");

    __ vpminmax(opcode, elem_bt, $dst$$XMMRegister, $src1$$XMMRegister, $src2$$XMMRegister, vlen_enc);
  %}
  ins_pipe( pipe_slow );
%}

instruct vminmaxL_reg_evex(vec dst, vec src1, vec src2) %{
  predicate((Matcher::vector_length_in_bytes(n) == 64 || VM_Version::supports_avx512vl()) &&
            Matcher::vector_element_basic_type(n) == T_LONG);
  match(Set dst (MinV src1 src2));
  match(Set dst (MaxV src1 src2));
  format %{ "vector_minmaxL  $dst,$src1,src2\t! " %}
  ins_encode %{
    assert(UseAVX > 2, "required");

    int vlen_enc = vector_length_encoding(this);
    int opcode = this->ideal_Opcode();
    BasicType elem_bt = Matcher::vector_element_basic_type(this);
    assert(elem_bt == T_LONG, "sanity");

    __ vpminmax(opcode, elem_bt, $dst$$XMMRegister, $src1$$XMMRegister, $src2$$XMMRegister, vlen_enc);
  %}
  ins_pipe( pipe_slow );
%}

// Float/Double vector Min/Max
instruct minmaxFP_reg(legVec dst, legVec a, legVec b, legVec tmp, legVec atmp, legVec btmp) %{
  predicate(Matcher::vector_length_in_bytes(n) <= 32 &&
            is_floating_point_type(Matcher::vector_element_basic_type(n)) && // T_FLOAT, T_DOUBLE
            UseAVX > 0);
  match(Set dst (MinV a b));
  match(Set dst (MaxV a b));
  effect(USE a, USE b, TEMP tmp, TEMP atmp, TEMP btmp);
  format %{ "vector_minmaxFP  $dst,$a,$b\t!using $tmp, $atmp, $btmp as TEMP" %}
  ins_encode %{
    assert(UseAVX > 0, "required");

    int opcode = this->ideal_Opcode();
    int vlen_enc = vector_length_encoding(this);
    BasicType elem_bt = Matcher::vector_element_basic_type(this);

    __ vminmax_fp(opcode, elem_bt,
                  $dst$$XMMRegister, $a$$XMMRegister, $b$$XMMRegister,
                  $tmp$$XMMRegister, $atmp$$XMMRegister , $btmp$$XMMRegister, vlen_enc);
  %}
  ins_pipe( pipe_slow );
%}

instruct evminmaxFP_reg_eavx(vec dst, vec a, vec b, vec atmp, vec btmp, kReg ktmp) %{
  predicate(Matcher::vector_length_in_bytes(n) == 64 &&
            is_floating_point_type(Matcher::vector_element_basic_type(n))); // T_FLOAT, T_DOUBLE
  match(Set dst (MinV a b));
  match(Set dst (MaxV a b));
  effect(TEMP dst, USE a, USE b, TEMP atmp, TEMP btmp, TEMP ktmp);
  format %{ "vector_minmaxFP  $dst,$a,$b\t!using $atmp, $btmp as TEMP" %}
  ins_encode %{
    assert(UseAVX > 2, "required");

    int opcode = this->ideal_Opcode();
    int vlen_enc = vector_length_encoding(this);
    BasicType elem_bt = Matcher::vector_element_basic_type(this);

    __ evminmax_fp(opcode, elem_bt,
                   $dst$$XMMRegister, $a$$XMMRegister, $b$$XMMRegister,
                   $ktmp$$KRegister, $atmp$$XMMRegister , $btmp$$XMMRegister, vlen_enc);
  %}
  ins_pipe( pipe_slow );
%}

// --------------------------------- Signum/CopySign ---------------------------

instruct signumF_reg(regF dst, regF zero, regF one, rRegP scratch, rFlagsReg cr) %{
  match(Set dst (SignumF dst (Binary zero one)));
  effect(TEMP scratch, KILL cr);
  format %{ "signumF $dst, $dst\t! using $scratch as TEMP" %}
  ins_encode %{
    int opcode = this->ideal_Opcode();
    __ signum_fp(opcode, $dst$$XMMRegister, $zero$$XMMRegister, $one$$XMMRegister, $scratch$$Register);
  %}
  ins_pipe( pipe_slow );
%}

instruct signumD_reg(regD dst, regD zero, regD one, rRegP scratch, rFlagsReg cr) %{
  match(Set dst (SignumD dst (Binary zero one)));
  effect(TEMP scratch, KILL cr);
  format %{ "signumD $dst, $dst\t! using $scratch as TEMP" %}
  ins_encode %{
    int opcode = this->ideal_Opcode();
    __ signum_fp(opcode, $dst$$XMMRegister, $zero$$XMMRegister, $one$$XMMRegister, $scratch$$Register);
  %}
  ins_pipe( pipe_slow );
%}

// ---------------------------------------
// For copySign use 0xE4 as writemask for vpternlog
// Desired Truth Table: A -> xmm0 bit, B -> xmm1 bit, C -> xmm2 bit
// C (xmm2) is set to 0x7FFFFFFF
// Wherever xmm2 is 0, we want to pick from B (sign)
// Wherever xmm2 is 1, we want to pick from A (src)
//
// A B C Result
// 0 0 0 0
// 0 0 1 0
// 0 1 0 1
// 0 1 1 0
// 1 0 0 0
// 1 0 1 1
// 1 1 0 1
// 1 1 1 1
//
// Result going from high bit to low bit is 0x11100100 = 0xe4
// ---------------------------------------

#ifdef _LP64
instruct copySignF_reg(regF dst, regF src, regF tmp1, rRegI tmp2) %{
  match(Set dst (CopySignF dst src));
  effect(TEMP tmp1, TEMP tmp2);
  format %{ "CopySignF $dst, $src\t! using $tmp1 and $tmp2 as TEMP" %}
  ins_encode %{
    __ movl($tmp2$$Register, 0x7FFFFFFF);
    __ movdl($tmp1$$XMMRegister, $tmp2$$Register);
    __ vpternlogd($dst$$XMMRegister, 0xE4, $src$$XMMRegister, $tmp1$$XMMRegister, Assembler::AVX_128bit);
  %}
  ins_pipe( pipe_slow );
%}

instruct copySignD_imm(regD dst, regD src, regD tmp1, rRegL tmp2, immD zero) %{
  match(Set dst (CopySignD dst (Binary src zero)));
  ins_cost(100);
  effect(TEMP tmp1, TEMP tmp2);
  format %{ "CopySignD  $dst, $src\t! using $tmp1 and $tmp2 as TEMP" %}
  ins_encode %{
    __ mov64($tmp2$$Register, 0x7FFFFFFFFFFFFFFF);
    __ movq($tmp1$$XMMRegister, $tmp2$$Register);
    __ vpternlogq($dst$$XMMRegister, 0xE4, $src$$XMMRegister, $tmp1$$XMMRegister, Assembler::AVX_128bit);
  %}
  ins_pipe( pipe_slow );
%}
#endif // _LP64

// --------------------------------- Sqrt --------------------------------------

instruct vsqrtF_reg(vec dst, vec src) %{
  match(Set dst (SqrtVF src));
  ins_cost(400);
  format %{ "vsqrtps  $dst,$src\t! sqrt packedF" %}
  ins_encode %{
    assert(UseAVX > 0, "required");
    int vlen_enc = vector_length_encoding(this);
    __ vsqrtps($dst$$XMMRegister, $src$$XMMRegister, vlen_enc);
  %}
  ins_pipe( pipe_slow );
%}

instruct vsqrtF_mem(vec dst, memory mem) %{
  predicate(Matcher::vector_length_in_bytes(n->in(1)) > 8);
  match(Set dst (SqrtVF (LoadVector mem)));
  ins_cost(400);
  format %{ "vsqrtps  $dst,$mem\t! sqrt packedF" %}
  ins_encode %{
    assert(UseAVX > 0, "required");
    int vlen_enc = vector_length_encoding(this);
    __ vsqrtps($dst$$XMMRegister, $mem$$Address, vlen_enc);
  %}
  ins_pipe( pipe_slow );
%}

// Floating point vector sqrt
instruct vsqrtD_reg(vec dst, vec src) %{
  match(Set dst (SqrtVD src));
  ins_cost(400);
  format %{ "vsqrtpd  $dst,$src\t! sqrt packedD" %}
  ins_encode %{
    assert(UseAVX > 0, "required");
    int vlen_enc = vector_length_encoding(this);
    __ vsqrtpd($dst$$XMMRegister, $src$$XMMRegister, vlen_enc);
  %}
  ins_pipe( pipe_slow );
%}

instruct vsqrtD_mem(vec dst, memory mem) %{
  predicate(Matcher::vector_length_in_bytes(n->in(1)) > 8);
  match(Set dst (SqrtVD (LoadVector mem)));
  ins_cost(400);
  format %{ "vsqrtpd  $dst,$mem\t! sqrt packedD" %}
  ins_encode %{
    assert(UseAVX > 0, "required");
    int vlen_enc = vector_length_encoding(this);
    __ vsqrtpd($dst$$XMMRegister, $mem$$Address, vlen_enc);
  %}
  ins_pipe( pipe_slow );
%}

// ------------------------------ Shift ---------------------------------------

// Left and right shift count vectors are the same on x86
// (only lowest bits of xmm reg are used for count).
instruct vshiftcnt(vec dst, rRegI cnt) %{
  match(Set dst (LShiftCntV cnt));
  match(Set dst (RShiftCntV cnt));
  format %{ "movdl    $dst,$cnt\t! load shift count" %}
  ins_encode %{
    __ movdl($dst$$XMMRegister, $cnt$$Register);
  %}
  ins_pipe( pipe_slow );
%}

// Byte vector shift
instruct vshiftB(vec dst, vec src, vec shift, vec tmp, rRegI scratch) %{
  predicate(Matcher::vector_length(n) <= 8 && VectorNode::is_vshift_cnt(n->in(2)));
  match(Set dst ( LShiftVB src shift));
  match(Set dst ( RShiftVB src shift));
  match(Set dst (URShiftVB src shift));
  effect(TEMP dst, USE src, USE shift, TEMP tmp, TEMP scratch);
  format %{"vector_byte_shift $dst,$src,$shift" %}
  ins_encode %{
    assert(UseSSE > 3, "required");
    int opcode = this->ideal_Opcode();
    bool sign = (opcode != Op_URShiftVB);
    __ vextendbw(sign, $tmp$$XMMRegister, $src$$XMMRegister);
    __ vshiftw(opcode, $tmp$$XMMRegister, $shift$$XMMRegister);
    __ movdqu($dst$$XMMRegister, ExternalAddress(vector_short_to_byte_mask()), $scratch$$Register);
    __ pand($dst$$XMMRegister, $tmp$$XMMRegister);
    __ packuswb($dst$$XMMRegister, $dst$$XMMRegister);
  %}
  ins_pipe( pipe_slow );
%}

instruct vshift16B(vec dst, vec src, vec shift, vec tmp1, vec tmp2, rRegI scratch) %{
  predicate(Matcher::vector_length(n) == 16 && VectorNode::is_vshift_cnt(n->in(2)) &&
            UseAVX <= 1);
  match(Set dst ( LShiftVB src shift));
  match(Set dst ( RShiftVB src shift));
  match(Set dst (URShiftVB src shift));
  effect(TEMP dst, USE src, USE shift, TEMP tmp1, TEMP tmp2, TEMP scratch);
  format %{"vector_byte_shift $dst,$src,$shift" %}
  ins_encode %{
    assert(UseSSE > 3, "required");
    int opcode = this->ideal_Opcode();
    bool sign = (opcode != Op_URShiftVB);
    __ vextendbw(sign, $tmp1$$XMMRegister, $src$$XMMRegister);
    __ vshiftw(opcode, $tmp1$$XMMRegister, $shift$$XMMRegister);
    __ pshufd($tmp2$$XMMRegister, $src$$XMMRegister, 0xE);
    __ vextendbw(sign, $tmp2$$XMMRegister, $tmp2$$XMMRegister);
    __ vshiftw(opcode, $tmp2$$XMMRegister, $shift$$XMMRegister);
    __ movdqu($dst$$XMMRegister, ExternalAddress(vector_short_to_byte_mask()), $scratch$$Register);
    __ pand($tmp2$$XMMRegister, $dst$$XMMRegister);
    __ pand($dst$$XMMRegister, $tmp1$$XMMRegister);
    __ packuswb($dst$$XMMRegister, $tmp2$$XMMRegister);
  %}
  ins_pipe( pipe_slow );
%}

instruct vshift16B_avx(vec dst, vec src, vec shift, vec tmp, rRegI scratch) %{
  predicate(Matcher::vector_length(n) == 16 && VectorNode::is_vshift_cnt(n->in(2)) &&
            UseAVX > 1);
  match(Set dst ( LShiftVB src shift));
  match(Set dst ( RShiftVB src shift));
  match(Set dst (URShiftVB src shift));
  effect(TEMP dst, TEMP tmp, TEMP scratch);
  format %{"vector_byte_shift $dst,$src,$shift" %}
  ins_encode %{
    int opcode = this->ideal_Opcode();
    bool sign = (opcode != Op_URShiftVB);
    int vlen_enc = Assembler::AVX_256bit;
    __ vextendbw(sign, $tmp$$XMMRegister, $src$$XMMRegister, vlen_enc);
    __ vshiftw(opcode, $tmp$$XMMRegister, $tmp$$XMMRegister, $shift$$XMMRegister, vlen_enc);
    __ vpand($tmp$$XMMRegister, $tmp$$XMMRegister, ExternalAddress(vector_short_to_byte_mask()), vlen_enc, $scratch$$Register);
    __ vextracti128_high($dst$$XMMRegister, $tmp$$XMMRegister);
    __ vpackuswb($dst$$XMMRegister, $tmp$$XMMRegister, $dst$$XMMRegister, 0);
  %}
  ins_pipe( pipe_slow );
%}

instruct vshift32B_avx(vec dst, vec src, vec shift, vec tmp, rRegI scratch) %{
  predicate(Matcher::vector_length(n) == 32 && VectorNode::is_vshift_cnt(n->in(2)));
  match(Set dst ( LShiftVB src shift));
  match(Set dst ( RShiftVB src shift));
  match(Set dst (URShiftVB src shift));
  effect(TEMP dst, TEMP tmp, TEMP scratch);
  format %{"vector_byte_shift $dst,$src,$shift" %}
  ins_encode %{
    assert(UseAVX > 1, "required");
    int opcode = this->ideal_Opcode();
    bool sign = (opcode != Op_URShiftVB);
    int vlen_enc = Assembler::AVX_256bit;
    __ vextracti128_high($tmp$$XMMRegister, $src$$XMMRegister);
    __ vextendbw(sign, $tmp$$XMMRegister, $tmp$$XMMRegister, vlen_enc);
    __ vextendbw(sign, $dst$$XMMRegister, $src$$XMMRegister, vlen_enc);
    __ vshiftw(opcode, $tmp$$XMMRegister, $tmp$$XMMRegister, $shift$$XMMRegister, vlen_enc);
    __ vshiftw(opcode, $dst$$XMMRegister, $dst$$XMMRegister, $shift$$XMMRegister, vlen_enc);
    __ vpand($tmp$$XMMRegister, $tmp$$XMMRegister, ExternalAddress(vector_short_to_byte_mask()), vlen_enc, $scratch$$Register);
    __ vpand($dst$$XMMRegister, $dst$$XMMRegister, ExternalAddress(vector_short_to_byte_mask()), vlen_enc, $scratch$$Register);
    __ vpackuswb($dst$$XMMRegister, $dst$$XMMRegister, $tmp$$XMMRegister, vlen_enc);
    __ vpermq($dst$$XMMRegister, $dst$$XMMRegister, 0xD8, vlen_enc);
  %}
  ins_pipe( pipe_slow );
%}

instruct vshift64B_avx(vec dst, vec src, vec shift, vec tmp1, vec tmp2, rRegI scratch) %{
  predicate(Matcher::vector_length(n) == 64 && VectorNode::is_vshift_cnt(n->in(2)));
  match(Set dst ( LShiftVB src shift));
  match(Set dst  (RShiftVB src shift));
  match(Set dst (URShiftVB src shift));
  effect(TEMP dst, TEMP tmp1, TEMP tmp2, TEMP scratch);
  format %{"vector_byte_shift $dst,$src,$shift" %}
  ins_encode %{
    assert(UseAVX > 2, "required");
    int opcode = this->ideal_Opcode();
    bool sign = (opcode != Op_URShiftVB);
    int vlen_enc = Assembler::AVX_512bit;
    __ vextracti64x4($tmp1$$XMMRegister, $src$$XMMRegister, 1);
    __ vextendbw(sign, $tmp1$$XMMRegister, $tmp1$$XMMRegister, vlen_enc);
    __ vextendbw(sign, $tmp2$$XMMRegister, $src$$XMMRegister, vlen_enc);
    __ vshiftw(opcode, $tmp1$$XMMRegister, $tmp1$$XMMRegister, $shift$$XMMRegister, vlen_enc);
    __ vshiftw(opcode, $tmp2$$XMMRegister, $tmp2$$XMMRegister, $shift$$XMMRegister, vlen_enc);
    __ vmovdqu($dst$$XMMRegister, ExternalAddress(vector_short_to_byte_mask()), $scratch$$Register);
    __ vpbroadcastd($dst$$XMMRegister, $dst$$XMMRegister, vlen_enc);
    __ vpand($tmp1$$XMMRegister, $tmp1$$XMMRegister, $dst$$XMMRegister, vlen_enc);
    __ vpand($tmp2$$XMMRegister, $tmp2$$XMMRegister, $dst$$XMMRegister, vlen_enc);
    __ vpackuswb($dst$$XMMRegister, $tmp1$$XMMRegister, $tmp2$$XMMRegister, vlen_enc);
    __ evmovdquq($tmp2$$XMMRegister, ExternalAddress(vector_byte_perm_mask()), vlen_enc, $scratch$$Register);
    __ vpermq($dst$$XMMRegister, $tmp2$$XMMRegister, $dst$$XMMRegister, vlen_enc);
  %}
  ins_pipe( pipe_slow );
%}

// Shorts vector logical right shift produces incorrect Java result
// for negative data because java code convert short value into int with
// sign extension before a shift. But char vectors are fine since chars are
// unsigned values.
// Shorts/Chars vector left shift
instruct vshiftS(vec dst, vec src, vec shift) %{
  predicate(VectorNode::is_vshift_cnt(n->in(2)));
  match(Set dst ( LShiftVS src shift));
  match(Set dst ( RShiftVS src shift));
  match(Set dst (URShiftVS src shift));
  effect(TEMP dst, USE src, USE shift);
  format %{ "vshiftw  $dst,$src,$shift\t! shift packedS" %}
  ins_encode %{
    int opcode = this->ideal_Opcode();
    if (UseAVX > 0) {
      int vlen_enc = vector_length_encoding(this);
      __ vshiftw(opcode, $dst$$XMMRegister, $src$$XMMRegister, $shift$$XMMRegister, vlen_enc);
    } else {
      int vlen = Matcher::vector_length(this);
      if (vlen == 2) {
        __ movflt($dst$$XMMRegister, $src$$XMMRegister);
        __ vshiftw(opcode, $dst$$XMMRegister, $shift$$XMMRegister);
      } else if (vlen == 4) {
        __ movdbl($dst$$XMMRegister, $src$$XMMRegister);
        __ vshiftw(opcode, $dst$$XMMRegister, $shift$$XMMRegister);
      } else {
        assert (vlen == 8, "sanity");
        __ movdqu($dst$$XMMRegister, $src$$XMMRegister);
        __ vshiftw(opcode, $dst$$XMMRegister, $shift$$XMMRegister);
      }
    }
  %}
  ins_pipe( pipe_slow );
%}

// Integers vector left shift
instruct vshiftI(vec dst, vec src, vec shift) %{
  predicate(VectorNode::is_vshift_cnt(n->in(2)));
  match(Set dst ( LShiftVI src shift));
  match(Set dst ( RShiftVI src shift));
  match(Set dst (URShiftVI src shift));
  effect(TEMP dst, USE src, USE shift);
  format %{ "vshiftd  $dst,$src,$shift\t! shift packedI" %}
  ins_encode %{
    int opcode = this->ideal_Opcode();
    if (UseAVX > 0) {
      int vlen_enc = vector_length_encoding(this);
      __ vshiftd(opcode, $dst$$XMMRegister, $src$$XMMRegister, $shift$$XMMRegister, vlen_enc);
    } else {
      int vlen = Matcher::vector_length(this);
      if (vlen == 2) {
        __ movdbl($dst$$XMMRegister, $src$$XMMRegister);
        __ vshiftd(opcode, $dst$$XMMRegister, $shift$$XMMRegister);
      } else {
        assert(vlen == 4, "sanity");
        __ movdqu($dst$$XMMRegister, $src$$XMMRegister);
        __ vshiftd(opcode, $dst$$XMMRegister, $shift$$XMMRegister);
      }
    }
  %}
  ins_pipe( pipe_slow );
%}

// Integers vector left constant shift
instruct vshiftI_imm(vec dst, vec src, immI8 shift) %{
  match(Set dst (LShiftVI src (LShiftCntV shift)));
  match(Set dst (RShiftVI src (RShiftCntV shift)));
  match(Set dst (URShiftVI src (RShiftCntV shift)));
  format %{ "vshiftd_imm  $dst,$src,$shift\t! shift packedI" %}
  ins_encode %{
    int opcode = this->ideal_Opcode();
    if (UseAVX > 0) {
      int vector_len = vector_length_encoding(this);
      __ vshiftd_imm(opcode, $dst$$XMMRegister, $src$$XMMRegister, $shift$$constant, vector_len);
    } else {
      int vlen = Matcher::vector_length(this);
      if (vlen == 2) {
        __ movdbl($dst$$XMMRegister, $src$$XMMRegister);
        __ vshiftd_imm(opcode, $dst$$XMMRegister, $shift$$constant);
      } else {
        assert(vlen == 4, "sanity");
        __ movdqu($dst$$XMMRegister, $src$$XMMRegister);
        __ vshiftd_imm(opcode, $dst$$XMMRegister, $shift$$constant);
      }
    }
  %}
  ins_pipe( pipe_slow );
%}

// Longs vector shift
instruct vshiftL(vec dst, vec src, vec shift) %{
  predicate(VectorNode::is_vshift_cnt(n->in(2)));
  match(Set dst ( LShiftVL src shift));
  match(Set dst (URShiftVL src shift));
  effect(TEMP dst, USE src, USE shift);
  format %{ "vshiftq  $dst,$src,$shift\t! shift packedL" %}
  ins_encode %{
    int opcode = this->ideal_Opcode();
    if (UseAVX > 0) {
      int vlen_enc = vector_length_encoding(this);
      __ vshiftq(opcode, $dst$$XMMRegister, $src$$XMMRegister, $shift$$XMMRegister, vlen_enc);
    } else {
      assert(Matcher::vector_length(this) == 2, "");
      __ movdqu($dst$$XMMRegister, $src$$XMMRegister);
      __ vshiftq(opcode, $dst$$XMMRegister, $shift$$XMMRegister);
    }
  %}
  ins_pipe( pipe_slow );
%}

// Longs vector constant shift
instruct vshiftL_imm(vec dst, vec src, immI8 shift) %{
  match(Set dst (LShiftVL src (LShiftCntV shift)));
  match(Set dst (URShiftVL src (RShiftCntV shift)));
  format %{ "vshiftq_imm  $dst,$src,$shift\t! shift packedL" %}
  ins_encode %{
    int opcode = this->ideal_Opcode();
    if (UseAVX > 0) {
      int vector_len = vector_length_encoding(this);
      __ vshiftq_imm(opcode, $dst$$XMMRegister, $src$$XMMRegister, $shift$$constant, vector_len);
    } else {
      assert(Matcher::vector_length(this) == 2, "");
      __ movdqu($dst$$XMMRegister, $src$$XMMRegister);
      __ vshiftq_imm(opcode, $dst$$XMMRegister, $shift$$constant);
    }
  %}
  ins_pipe( pipe_slow );
%}

// -------------------ArithmeticRightShift -----------------------------------
// Long vector arithmetic right shift
instruct vshiftL_arith_reg(vec dst, vec src, vec shift, vec tmp, rRegI scratch) %{
  predicate(VectorNode::is_vshift_cnt(n->in(2)) && UseAVX <= 2);
  match(Set dst (RShiftVL src shift));
  effect(TEMP dst, TEMP tmp, TEMP scratch);
  format %{ "vshiftq $dst,$src,$shift" %}
  ins_encode %{
    uint vlen = Matcher::vector_length(this);
    if (vlen == 2) {
      assert(UseSSE >= 2, "required");
      __ movdqu($dst$$XMMRegister, $src$$XMMRegister);
      __ psrlq($dst$$XMMRegister, $shift$$XMMRegister);
      __ movdqu($tmp$$XMMRegister, ExternalAddress(vector_long_sign_mask()), $scratch$$Register);
      __ psrlq($tmp$$XMMRegister, $shift$$XMMRegister);
      __ pxor($dst$$XMMRegister, $tmp$$XMMRegister);
      __ psubq($dst$$XMMRegister, $tmp$$XMMRegister);
    } else {
      assert(vlen == 4, "sanity");
      assert(UseAVX > 1, "required");
      int vlen_enc = Assembler::AVX_256bit;
      __ vpsrlq($dst$$XMMRegister, $src$$XMMRegister, $shift$$XMMRegister, vlen_enc);
      __ vmovdqu($tmp$$XMMRegister, ExternalAddress(vector_long_sign_mask()), $scratch$$Register);
      __ vpsrlq($tmp$$XMMRegister, $tmp$$XMMRegister, $shift$$XMMRegister, vlen_enc);
      __ vpxor($dst$$XMMRegister, $dst$$XMMRegister, $tmp$$XMMRegister, vlen_enc);
      __ vpsubq($dst$$XMMRegister, $dst$$XMMRegister, $tmp$$XMMRegister, vlen_enc);
    }
  %}
  ins_pipe( pipe_slow );
%}

instruct vshiftL_arith_reg_evex(vec dst, vec src, vec shift) %{
  predicate(VectorNode::is_vshift_cnt(n->in(2)) && UseAVX > 2);
  match(Set dst (RShiftVL src shift));
  format %{ "vshiftq $dst,$src,$shift" %}
  ins_encode %{
    int vlen_enc = vector_length_encoding(this);
    __ evpsraq($dst$$XMMRegister, $src$$XMMRegister, $shift$$XMMRegister, vlen_enc);
  %}
  ins_pipe( pipe_slow );
%}

// ------------------- Variable Shift -----------------------------
// Byte variable shift
instruct vshift8B_var_nobw(vec dst, vec src, vec shift, vec vtmp, rRegP scratch) %{
  predicate(Matcher::vector_length(n) <= 8 &&
            !VectorNode::is_vshift_cnt(n->in(2)) &&
            !VM_Version::supports_avx512bw());
  match(Set dst ( LShiftVB src shift));
  match(Set dst ( RShiftVB src shift));
  match(Set dst (URShiftVB src shift));
  effect(TEMP dst, TEMP vtmp, TEMP scratch);
  format %{ "vector_varshift_byte $dst, $src, $shift\n\t! using $vtmp, $scratch as TEMP" %}
  ins_encode %{
    assert(UseAVX >= 2, "required");

    int opcode = this->ideal_Opcode();
    int vlen_enc = Assembler::AVX_128bit;
    __ varshiftbw(opcode, $dst$$XMMRegister, $src$$XMMRegister, $shift$$XMMRegister, vlen_enc, $vtmp$$XMMRegister, $scratch$$Register);
    __ vpackuswb($dst$$XMMRegister, $dst$$XMMRegister, $dst$$XMMRegister, 0);
  %}
  ins_pipe( pipe_slow );
%}

instruct vshift16B_var_nobw(vec dst, vec src, vec shift, vec vtmp1, vec vtmp2, rRegP scratch) %{
  predicate(Matcher::vector_length(n) == 16 &&
            !VectorNode::is_vshift_cnt(n->in(2)) &&
            !VM_Version::supports_avx512bw());
  match(Set dst ( LShiftVB src shift));
  match(Set dst ( RShiftVB src shift));
  match(Set dst (URShiftVB src shift));
  effect(TEMP dst, TEMP vtmp1, TEMP vtmp2, TEMP scratch);
  format %{ "vector_varshift_byte $dst, $src, $shift\n\t! using $vtmp1, $vtmp2 and $scratch as TEMP" %}
  ins_encode %{
    assert(UseAVX >= 2, "required");

    int opcode = this->ideal_Opcode();
    int vlen_enc = Assembler::AVX_128bit;
    // Shift lower half and get word result in dst
    __ varshiftbw(opcode, $dst$$XMMRegister, $src$$XMMRegister, $shift$$XMMRegister, vlen_enc, $vtmp1$$XMMRegister, $scratch$$Register);

    // Shift upper half and get word result in vtmp1
    __ vpshufd($vtmp1$$XMMRegister, $src$$XMMRegister, 0xE, 0);
    __ vpshufd($vtmp2$$XMMRegister, $shift$$XMMRegister, 0xE, 0);
    __ varshiftbw(opcode, $vtmp1$$XMMRegister, $vtmp1$$XMMRegister, $vtmp2$$XMMRegister, vlen_enc, $vtmp2$$XMMRegister, $scratch$$Register);

    // Merge and down convert the two word results to byte in dst
    __ vpackuswb($dst$$XMMRegister, $dst$$XMMRegister, $vtmp1$$XMMRegister, 0);
  %}
  ins_pipe( pipe_slow );
%}

instruct vshift32B_var_nobw(vec dst, vec src, vec shift, vec vtmp1, vec vtmp2, vec vtmp3, vec vtmp4, rRegP scratch) %{
  predicate(Matcher::vector_length(n) == 32 &&
            !VectorNode::is_vshift_cnt(n->in(2)) &&
            !VM_Version::supports_avx512bw());
  match(Set dst ( LShiftVB src shift));
  match(Set dst ( RShiftVB src shift));
  match(Set dst (URShiftVB src shift));
  effect(TEMP dst, TEMP vtmp1, TEMP vtmp2, TEMP vtmp3, TEMP vtmp4, TEMP scratch);
  format %{ "vector_varshift_byte $dst, $src, $shift\n\t using $vtmp1, $vtmp2, $vtmp3, $vtmp4 and $scratch as TEMP" %}
  ins_encode %{
    assert(UseAVX >= 2, "required");

    int opcode = this->ideal_Opcode();
    int vlen_enc = Assembler::AVX_128bit;
    // Process lower 128 bits and get result in dst
    __ varshiftbw(opcode, $dst$$XMMRegister, $src$$XMMRegister, $shift$$XMMRegister, vlen_enc, $vtmp1$$XMMRegister, $scratch$$Register);
    __ vpshufd($vtmp1$$XMMRegister, $src$$XMMRegister, 0xE, 0);
    __ vpshufd($vtmp2$$XMMRegister, $shift$$XMMRegister, 0xE, 0);
    __ varshiftbw(opcode, $vtmp1$$XMMRegister, $vtmp1$$XMMRegister, $vtmp2$$XMMRegister, vlen_enc, $vtmp2$$XMMRegister, $scratch$$Register);
    __ vpackuswb($dst$$XMMRegister, $dst$$XMMRegister, $vtmp1$$XMMRegister, 0);

    // Process higher 128 bits and get result in vtmp3
    __ vextracti128_high($vtmp1$$XMMRegister, $src$$XMMRegister);
    __ vextracti128_high($vtmp2$$XMMRegister, $shift$$XMMRegister);
    __ varshiftbw(opcode, $vtmp3$$XMMRegister, $vtmp1$$XMMRegister, $vtmp2$$XMMRegister, vlen_enc, $vtmp4$$XMMRegister, $scratch$$Register);
    __ vpshufd($vtmp1$$XMMRegister, $vtmp1$$XMMRegister, 0xE, 0);
    __ vpshufd($vtmp2$$XMMRegister, $vtmp2$$XMMRegister, 0xE, 0);
    __ varshiftbw(opcode, $vtmp1$$XMMRegister, $vtmp1$$XMMRegister, $vtmp2$$XMMRegister, vlen_enc, $vtmp2$$XMMRegister, $scratch$$Register);
    __ vpackuswb($vtmp1$$XMMRegister, $vtmp3$$XMMRegister, $vtmp1$$XMMRegister, 0);

    // Merge the two results in dst
    __ vinserti128($dst$$XMMRegister, $dst$$XMMRegister, $vtmp1$$XMMRegister, 0x1);
  %}
  ins_pipe( pipe_slow );
%}

instruct vshiftB_var_evex_bw(vec dst, vec src, vec shift, vec vtmp, rRegP scratch) %{
  predicate(Matcher::vector_length(n) <= 32 &&
            !VectorNode::is_vshift_cnt(n->in(2)) &&
            VM_Version::supports_avx512bw());
  match(Set dst ( LShiftVB src shift));
  match(Set dst ( RShiftVB src shift));
  match(Set dst (URShiftVB src shift));
  effect(TEMP dst, TEMP vtmp, TEMP scratch);
  format %{ "vector_varshift_byte $dst, $src, $shift\n\t! using $vtmp, $scratch as TEMP" %}
  ins_encode %{
    assert(UseAVX > 2, "required");

    int opcode = this->ideal_Opcode();
    int vlen_enc = vector_length_encoding(this);
    __ evarshiftb(opcode, $dst$$XMMRegister, $src$$XMMRegister, $shift$$XMMRegister, vlen_enc, $vtmp$$XMMRegister, $scratch$$Register);
  %}
  ins_pipe( pipe_slow );
%}

instruct vshift64B_var_evex_bw(vec dst, vec src, vec shift, vec vtmp1, vec vtmp2, rRegP scratch) %{
  predicate(Matcher::vector_length(n) == 64 &&
            !VectorNode::is_vshift_cnt(n->in(2)) &&
            VM_Version::supports_avx512bw());
  match(Set dst ( LShiftVB src shift));
  match(Set dst ( RShiftVB src shift));
  match(Set dst (URShiftVB src shift));
  effect(TEMP dst, TEMP vtmp1, TEMP vtmp2, TEMP scratch);
  format %{ "vector_varshift_byte $dst, $src, $shift\n\t! using $vtmp1, $vtmp2 and $scratch as TEMP" %}
  ins_encode %{
    assert(UseAVX > 2, "required");

    int opcode = this->ideal_Opcode();
    int vlen_enc = Assembler::AVX_256bit;
    __ evarshiftb(opcode, $dst$$XMMRegister, $src$$XMMRegister, $shift$$XMMRegister, vlen_enc, $vtmp1$$XMMRegister, $scratch$$Register);
    __ vextracti64x4_high($vtmp1$$XMMRegister, $src$$XMMRegister);
    __ vextracti64x4_high($vtmp2$$XMMRegister, $shift$$XMMRegister);
    __ evarshiftb(opcode, $vtmp1$$XMMRegister, $vtmp1$$XMMRegister, $vtmp2$$XMMRegister, vlen_enc, $vtmp2$$XMMRegister, $scratch$$Register);
    __ vinserti64x4($dst$$XMMRegister, $dst$$XMMRegister, $vtmp1$$XMMRegister, 0x1);
  %}
  ins_pipe( pipe_slow );
%}

// Short variable shift
instruct vshift8S_var_nobw(vec dst, vec src, vec shift, vec vtmp, rRegP scratch) %{
  predicate(Matcher::vector_length(n) <= 8 &&
            !VectorNode::is_vshift_cnt(n->in(2)) &&
            !VM_Version::supports_avx512bw());
  match(Set dst ( LShiftVS src shift));
  match(Set dst ( RShiftVS src shift));
  match(Set dst (URShiftVS src shift));
  effect(TEMP dst, TEMP vtmp, TEMP scratch);
  format %{ "vector_var_shift_left_short $dst, $src, $shift\n\t" %}
  ins_encode %{
    assert(UseAVX >= 2, "required");

    int opcode = this->ideal_Opcode();
    bool sign = (opcode != Op_URShiftVS);
    int vlen_enc = Assembler::AVX_256bit;
    __ vextendwd(sign, $dst$$XMMRegister, $src$$XMMRegister, 1);
    __ vpmovzxwd($vtmp$$XMMRegister, $shift$$XMMRegister, 1);
    __ varshiftd(opcode, $dst$$XMMRegister, $dst$$XMMRegister, $vtmp$$XMMRegister, vlen_enc);
    __ vpand($dst$$XMMRegister, $dst$$XMMRegister, ExternalAddress(vector_int_to_short_mask()), vlen_enc, $scratch$$Register);
    __ vextracti128_high($vtmp$$XMMRegister, $dst$$XMMRegister);
    __ vpackusdw($dst$$XMMRegister, $dst$$XMMRegister, $vtmp$$XMMRegister, 0);
  %}
  ins_pipe( pipe_slow );
%}

instruct vshift16S_var_nobw(vec dst, vec src, vec shift, vec vtmp1, vec vtmp2, rRegP scratch) %{
  predicate(Matcher::vector_length(n) == 16 &&
            !VectorNode::is_vshift_cnt(n->in(2)) &&
            !VM_Version::supports_avx512bw());
  match(Set dst ( LShiftVS src shift));
  match(Set dst ( RShiftVS src shift));
  match(Set dst (URShiftVS src shift));
  effect(TEMP dst, TEMP vtmp1, TEMP vtmp2, TEMP scratch);
  format %{ "vector_var_shift_left_short $dst, $src, $shift\n\t" %}
  ins_encode %{
    assert(UseAVX >= 2, "required");

    int opcode = this->ideal_Opcode();
    bool sign = (opcode != Op_URShiftVS);
    int vlen_enc = Assembler::AVX_256bit;
    // Shift lower half, with result in vtmp2 usign vtmp1 as TEMP
    __ vextendwd(sign, $vtmp2$$XMMRegister, $src$$XMMRegister, vlen_enc);
    __ vpmovzxwd($vtmp1$$XMMRegister, $shift$$XMMRegister, vlen_enc);
    __ varshiftd(opcode, $vtmp2$$XMMRegister, $vtmp2$$XMMRegister, $vtmp1$$XMMRegister, vlen_enc);
    __ vpand($vtmp2$$XMMRegister, $vtmp2$$XMMRegister, ExternalAddress(vector_int_to_short_mask()), vlen_enc, $scratch$$Register);

    // Shift upper half, with result in dst usign vtmp1 as TEMP
    __ vextracti128_high($dst$$XMMRegister, $src$$XMMRegister);
    __ vextracti128_high($vtmp1$$XMMRegister, $shift$$XMMRegister);
    __ vextendwd(sign, $dst$$XMMRegister, $dst$$XMMRegister, vlen_enc);
    __ vpmovzxwd($vtmp1$$XMMRegister, $vtmp1$$XMMRegister, vlen_enc);
    __ varshiftd(opcode, $dst$$XMMRegister, $dst$$XMMRegister, $vtmp1$$XMMRegister, vlen_enc);
    __ vpand($dst$$XMMRegister, $dst$$XMMRegister, ExternalAddress(vector_int_to_short_mask()), vlen_enc, $scratch$$Register);

    // Merge lower and upper half result into dst
    __ vpackusdw($dst$$XMMRegister, $vtmp2$$XMMRegister, $dst$$XMMRegister, vlen_enc);
    __ vpermq($dst$$XMMRegister, $dst$$XMMRegister, 0xD8, vlen_enc);
  %}
  ins_pipe( pipe_slow );
%}

instruct vshift16S_var_evex_bw(vec dst, vec src, vec shift) %{
  predicate(!VectorNode::is_vshift_cnt(n->in(2)) &&
            VM_Version::supports_avx512bw());
  match(Set dst ( LShiftVS src shift));
  match(Set dst ( RShiftVS src shift));
  match(Set dst (URShiftVS src shift));
  format %{ "vector_varshift_short $dst,$src,$shift\t!" %}
  ins_encode %{
    assert(UseAVX > 2, "required");

    int opcode = this->ideal_Opcode();
    int vlen_enc = vector_length_encoding(this);
    if (!VM_Version::supports_avx512vl()) {
      vlen_enc = Assembler::AVX_512bit;
    }
    __ varshiftw(opcode, $dst$$XMMRegister, $src$$XMMRegister, $shift$$XMMRegister, vlen_enc);
  %}
  ins_pipe( pipe_slow );
%}

//Integer variable shift
instruct vshiftI_var(vec dst, vec src, vec shift) %{
  predicate(!VectorNode::is_vshift_cnt(n->in(2)));
  match(Set dst ( LShiftVI src shift));
  match(Set dst ( RShiftVI src shift));
  match(Set dst (URShiftVI src shift));
  format %{ "vector_varshift_int $dst,$src,$shift\t!" %}
  ins_encode %{
    assert(UseAVX >= 2, "required");

    int opcode = this->ideal_Opcode();
    int vlen_enc = vector_length_encoding(this);
    __ varshiftd(opcode, $dst$$XMMRegister, $src$$XMMRegister, $shift$$XMMRegister, vlen_enc);
  %}
  ins_pipe( pipe_slow );
%}

//Long variable shift
instruct vshiftL_var(vec dst, vec src, vec shift) %{
  predicate(!VectorNode::is_vshift_cnt(n->in(2)));
  match(Set dst ( LShiftVL src shift));
  match(Set dst (URShiftVL src shift));
  format %{ "vector_varshift_long $dst,$src,$shift\t!" %}
  ins_encode %{
    assert(UseAVX >= 2, "required");

    int opcode = this->ideal_Opcode();
    int vlen_enc = vector_length_encoding(this);
    __ varshiftq(opcode, $dst$$XMMRegister, $src$$XMMRegister, $shift$$XMMRegister, vlen_enc);
  %}
  ins_pipe( pipe_slow );
%}

//Long variable right shift arithmetic
instruct vshiftL_arith_var(vec dst, vec src, vec shift, vec vtmp) %{
  predicate(Matcher::vector_length(n) <= 4 &&
            !VectorNode::is_vshift_cnt(n->in(2)) &&
            UseAVX == 2);
  match(Set dst (RShiftVL src shift));
  effect(TEMP dst, TEMP vtmp);
  format %{ "vector_varshift_long  $dst,$src,$shift\n\t! using $vtmp as TEMP" %}
  ins_encode %{
    int opcode = this->ideal_Opcode();
    int vlen_enc = vector_length_encoding(this);
    __ varshiftq(opcode, $dst$$XMMRegister, $src$$XMMRegister, $shift$$XMMRegister, vlen_enc,
                 $vtmp$$XMMRegister);
  %}
  ins_pipe( pipe_slow );
%}

instruct vshiftL_arith_var_evex(vec dst, vec src, vec shift) %{
  predicate(!VectorNode::is_vshift_cnt(n->in(2)) &&
            UseAVX > 2);
  match(Set dst (RShiftVL src shift));
  format %{ "vector_varfshift_long $dst,$src,$shift\t!" %}
  ins_encode %{
    int opcode = this->ideal_Opcode();
    int vlen_enc = vector_length_encoding(this);
    __ varshiftq(opcode, $dst$$XMMRegister, $src$$XMMRegister, $shift$$XMMRegister, vlen_enc);
  %}
  ins_pipe( pipe_slow );
%}

// --------------------------------- AND --------------------------------------

instruct vand(vec dst, vec src) %{
  predicate(UseAVX == 0);
  match(Set dst (AndV dst src));
  format %{ "pand    $dst,$src\t! and vectors" %}
  ins_encode %{
    __ pand($dst$$XMMRegister, $src$$XMMRegister);
  %}
  ins_pipe( pipe_slow );
%}

instruct vand_reg(vec dst, vec src1, vec src2) %{
  predicate(UseAVX > 0);
  match(Set dst (AndV src1 src2));
  format %{ "vpand   $dst,$src1,$src2\t! and vectors" %}
  ins_encode %{
    int vlen_enc = vector_length_encoding(this);
    __ vpand($dst$$XMMRegister, $src1$$XMMRegister, $src2$$XMMRegister, vlen_enc);
  %}
  ins_pipe( pipe_slow );
%}

instruct vand_mem(vec dst, vec src, memory mem) %{
  predicate((UseAVX > 0) &&
            (Matcher::vector_length_in_bytes(n->in(1)) > 8));
  match(Set dst (AndV src (LoadVector mem)));
  format %{ "vpand   $dst,$src,$mem\t! and vectors" %}
  ins_encode %{
    int vlen_enc = vector_length_encoding(this);
    __ vpand($dst$$XMMRegister, $src$$XMMRegister, $mem$$Address, vlen_enc);
  %}
  ins_pipe( pipe_slow );
%}

// --------------------------------- OR ---------------------------------------

instruct vor(vec dst, vec src) %{
  predicate(UseAVX == 0);
  match(Set dst (OrV dst src));
  format %{ "por     $dst,$src\t! or vectors" %}
  ins_encode %{
    __ por($dst$$XMMRegister, $src$$XMMRegister);
  %}
  ins_pipe( pipe_slow );
%}

instruct vor_reg(vec dst, vec src1, vec src2) %{
  predicate(UseAVX > 0);
  match(Set dst (OrV src1 src2));
  format %{ "vpor    $dst,$src1,$src2\t! or vectors" %}
  ins_encode %{
    int vlen_enc = vector_length_encoding(this);
    __ vpor($dst$$XMMRegister, $src1$$XMMRegister, $src2$$XMMRegister, vlen_enc);
  %}
  ins_pipe( pipe_slow );
%}

instruct vor_mem(vec dst, vec src, memory mem) %{
  predicate((UseAVX > 0) &&
            (Matcher::vector_length_in_bytes(n->in(1)) > 8));
  match(Set dst (OrV src (LoadVector mem)));
  format %{ "vpor    $dst,$src,$mem\t! or vectors" %}
  ins_encode %{
    int vlen_enc = vector_length_encoding(this);
    __ vpor($dst$$XMMRegister, $src$$XMMRegister, $mem$$Address, vlen_enc);
  %}
  ins_pipe( pipe_slow );
%}

// --------------------------------- XOR --------------------------------------

instruct vxor(vec dst, vec src) %{
  predicate(UseAVX == 0);
  match(Set dst (XorV dst src));
  format %{ "pxor    $dst,$src\t! xor vectors" %}
  ins_encode %{
    __ pxor($dst$$XMMRegister, $src$$XMMRegister);
  %}
  ins_pipe( pipe_slow );
%}

instruct vxor_reg(vec dst, vec src1, vec src2) %{
  predicate(UseAVX > 0);
  match(Set dst (XorV src1 src2));
  format %{ "vpxor   $dst,$src1,$src2\t! xor vectors" %}
  ins_encode %{
    int vlen_enc = vector_length_encoding(this);
    __ vpxor($dst$$XMMRegister, $src1$$XMMRegister, $src2$$XMMRegister, vlen_enc);
  %}
  ins_pipe( pipe_slow );
%}

instruct vxor_mem(vec dst, vec src, memory mem) %{
  predicate((UseAVX > 0) &&
            (Matcher::vector_length_in_bytes(n->in(1)) > 8));
  match(Set dst (XorV src (LoadVector mem)));
  format %{ "vpxor   $dst,$src,$mem\t! xor vectors" %}
  ins_encode %{
    int vlen_enc = vector_length_encoding(this);
    __ vpxor($dst$$XMMRegister, $src$$XMMRegister, $mem$$Address, vlen_enc);
  %}
  ins_pipe( pipe_slow );
%}

// --------------------------------- VectorCast --------------------------------------

instruct vcastBtoX(vec dst, vec src) %{
  match(Set dst (VectorCastB2X src));
  format %{ "vector_cast_b2x $dst,$src\t!" %}
  ins_encode %{
    assert(UseAVX > 0, "required");

    BasicType to_elem_bt = Matcher::vector_element_basic_type(this);
    int vlen_enc = vector_length_encoding(this);
    switch (to_elem_bt) {
      case T_SHORT:
        __ vpmovsxbw($dst$$XMMRegister, $src$$XMMRegister, vlen_enc);
        break;
      case T_INT:
        __ vpmovsxbd($dst$$XMMRegister, $src$$XMMRegister, vlen_enc);
        break;
      case T_FLOAT:
        __ vpmovsxbd($dst$$XMMRegister, $src$$XMMRegister, vlen_enc);
        __ vcvtdq2ps($dst$$XMMRegister, $dst$$XMMRegister, vlen_enc);
        break;
      case T_LONG:
        __ vpmovsxbq($dst$$XMMRegister, $src$$XMMRegister, vlen_enc);
        break;
      case T_DOUBLE:
        __ vpmovsxbd($dst$$XMMRegister, $src$$XMMRegister, vlen_enc);
        __ vcvtdq2pd($dst$$XMMRegister, $dst$$XMMRegister, vlen_enc);
        break;

      default: assert(false, "%s", type2name(to_elem_bt));
    }
  %}
  ins_pipe( pipe_slow );
%}

instruct castStoX(vec dst, vec src, rRegP scratch) %{
  predicate((UseAVX <= 2 || !VM_Version::supports_avx512vlbw()) &&
            Matcher::vector_length(n->in(1)) <= 8 && // src
            Matcher::vector_element_basic_type(n) == T_BYTE);
  effect(TEMP scratch);
  match(Set dst (VectorCastS2X src));
  format %{ "vector_cast_s2x $dst,$src\t! using $scratch as TEMP" %}
  ins_encode %{
    assert(UseAVX > 0, "required");

    __ vpand($dst$$XMMRegister, $src$$XMMRegister, ExternalAddress(vector_short_to_byte_mask()), 0, $scratch$$Register);
    __ vpackuswb($dst$$XMMRegister, $dst$$XMMRegister, $dst$$XMMRegister, 0);
  %}
  ins_pipe( pipe_slow );
%}

instruct vcastStoX(vec dst, vec src, vec vtmp, rRegP scratch) %{
  predicate((UseAVX <= 2 || !VM_Version::supports_avx512vlbw()) &&
            Matcher::vector_length(n->in(1)) == 16 && // src
            Matcher::vector_element_basic_type(n) == T_BYTE);
  effect(TEMP dst, TEMP vtmp, TEMP scratch);
  match(Set dst (VectorCastS2X src));
  format %{ "vector_cast_s2x $dst,$src\t! using $vtmp, $scratch as TEMP" %}
  ins_encode %{
    assert(UseAVX > 0, "required");

    int vlen_enc = vector_length_encoding(Matcher::vector_length_in_bytes(this, $src));
    __ vpand($dst$$XMMRegister, $src$$XMMRegister, ExternalAddress(vector_short_to_byte_mask()), vlen_enc, $scratch$$Register);
    __ vextracti128($vtmp$$XMMRegister, $dst$$XMMRegister, 0x1);
    __ vpackuswb($dst$$XMMRegister, $dst$$XMMRegister, $vtmp$$XMMRegister, 0);
  %}
  ins_pipe( pipe_slow );
%}

instruct vcastStoX_evex(vec dst, vec src) %{
  predicate((UseAVX > 2 && VM_Version::supports_avx512vlbw()) ||
            (Matcher::vector_length_in_bytes(n) >= Matcher::vector_length_in_bytes(n->in(1)))); // dst >= src
  match(Set dst (VectorCastS2X src));
  format %{ "vector_cast_s2x $dst,$src\t!" %}
  ins_encode %{
    BasicType to_elem_bt = Matcher::vector_element_basic_type(this);
    int src_vlen_enc = vector_length_encoding(this, $src);
    int vlen_enc = vector_length_encoding(this);
    switch (to_elem_bt) {
      case T_BYTE:
        if (!VM_Version::supports_avx512vl()) {
          vlen_enc = Assembler::AVX_512bit;
        }
        __ evpmovwb($dst$$XMMRegister, $src$$XMMRegister, src_vlen_enc);
        break;
      case T_INT:
        __ vpmovsxwd($dst$$XMMRegister, $src$$XMMRegister, vlen_enc);
        break;
      case T_FLOAT:
        __ vpmovsxwd($dst$$XMMRegister, $src$$XMMRegister, vlen_enc);
        __ vcvtdq2ps($dst$$XMMRegister, $dst$$XMMRegister, vlen_enc);
        break;
      case T_LONG:
        __ vpmovsxwq($dst$$XMMRegister, $src$$XMMRegister, vlen_enc);
        break;
      case T_DOUBLE:
        __ vpmovsxwd($dst$$XMMRegister, $src$$XMMRegister, vlen_enc);
        __ vcvtdq2pd($dst$$XMMRegister, $dst$$XMMRegister, vlen_enc);
        break;
      default:
        ShouldNotReachHere();
    }
  %}
  ins_pipe( pipe_slow );
%}

instruct castItoX(vec dst, vec src, rRegP scratch) %{
  predicate(UseAVX <= 2 &&
            (Matcher::vector_length_in_bytes(n->in(1)) <= 16) &&
            (Matcher::vector_length_in_bytes(n) < Matcher::vector_length_in_bytes(n->in(1)))); // dst < src
  match(Set dst (VectorCastI2X src));
  format %{ "vector_cast_i2x $dst,$src\t! using $scratch as TEMP" %}
  effect(TEMP scratch);
  ins_encode %{
    assert(UseAVX > 0, "required");

    BasicType to_elem_bt = Matcher::vector_element_basic_type(this);
    int vlen_enc = vector_length_encoding(this, $src);

    if (to_elem_bt == T_BYTE) {
      __ vpand($dst$$XMMRegister, $src$$XMMRegister, ExternalAddress(vector_int_to_byte_mask()), vlen_enc, $scratch$$Register);
      __ vpackusdw($dst$$XMMRegister, $dst$$XMMRegister, $dst$$XMMRegister, vlen_enc);
      __ vpackuswb($dst$$XMMRegister, $dst$$XMMRegister, $dst$$XMMRegister, vlen_enc);
    } else {
      assert(to_elem_bt == T_SHORT, "%s", type2name(to_elem_bt));
      __ vpand($dst$$XMMRegister, $src$$XMMRegister, ExternalAddress(vector_int_to_short_mask()), vlen_enc, $scratch$$Register);
      __ vpackusdw($dst$$XMMRegister, $dst$$XMMRegister, $dst$$XMMRegister, vlen_enc);
    }
  %}
  ins_pipe( pipe_slow );
%}

instruct vcastItoX(vec dst, vec src, vec vtmp, rRegP scratch) %{
  predicate(UseAVX <= 2 &&
            (Matcher::vector_length_in_bytes(n->in(1)) == 32) &&
            (Matcher::vector_length_in_bytes(n) < Matcher::vector_length_in_bytes(n->in(1)))); // dst < src
  match(Set dst (VectorCastI2X src));
  format %{ "vector_cast_i2x $dst,$src\t! using $vtmp and $scratch as TEMP" %}
  effect(TEMP dst, TEMP vtmp, TEMP scratch);
  ins_encode %{
    assert(UseAVX > 0, "required");

    BasicType to_elem_bt = Matcher::vector_element_basic_type(this);
    int vlen_enc = vector_length_encoding(this, $src);

    if (to_elem_bt == T_BYTE) {
      __ vpand($vtmp$$XMMRegister, $src$$XMMRegister, ExternalAddress(vector_int_to_byte_mask()), vlen_enc, $scratch$$Register);
      __ vextracti128($dst$$XMMRegister, $vtmp$$XMMRegister, 0x1);
      __ vpackusdw($dst$$XMMRegister, $vtmp$$XMMRegister, $dst$$XMMRegister, vlen_enc);
      __ vpackuswb($dst$$XMMRegister, $dst$$XMMRegister, $dst$$XMMRegister, Assembler::AVX_128bit);
    } else {
      assert(to_elem_bt == T_SHORT, "%s", type2name(to_elem_bt));
      __ vpand($vtmp$$XMMRegister, $src$$XMMRegister, ExternalAddress(vector_int_to_short_mask()), vlen_enc, $scratch$$Register);
      __ vextracti128($dst$$XMMRegister, $vtmp$$XMMRegister, 0x1);
      __ vpackusdw($dst$$XMMRegister, $vtmp$$XMMRegister, $dst$$XMMRegister, vlen_enc);
    }
  %}
  ins_pipe( pipe_slow );
%}

instruct vcastItoX_evex(vec dst, vec src) %{
  predicate(UseAVX > 2 ||
            (Matcher::vector_length_in_bytes(n) >= Matcher::vector_length_in_bytes(n->in(1)))); // dst >= src
  match(Set dst (VectorCastI2X src));
  format %{ "vector_cast_i2x $dst,$src\t!" %}
  ins_encode %{
    assert(UseAVX > 0, "required");

    BasicType dst_elem_bt = Matcher::vector_element_basic_type(this);
    int src_vlen_enc = vector_length_encoding(this, $src);
    int dst_vlen_enc = vector_length_encoding(this);
    switch (dst_elem_bt) {
      case T_BYTE:
        if (!VM_Version::supports_avx512vl()) {
          src_vlen_enc = Assembler::AVX_512bit;
        }
        __ evpmovdb($dst$$XMMRegister, $src$$XMMRegister, src_vlen_enc);
        break;
      case T_SHORT:
        if (!VM_Version::supports_avx512vl()) {
          src_vlen_enc = Assembler::AVX_512bit;
        }
        __ evpmovdw($dst$$XMMRegister, $src$$XMMRegister, src_vlen_enc);
        break;
      case T_FLOAT:
        __ vcvtdq2ps($dst$$XMMRegister, $src$$XMMRegister, dst_vlen_enc);
        break;
      case T_LONG:
        __ vpmovsxdq($dst$$XMMRegister, $src$$XMMRegister, dst_vlen_enc);
        break;
      case T_DOUBLE:
        __ vcvtdq2pd($dst$$XMMRegister, $src$$XMMRegister, dst_vlen_enc);
        break;
      default:
        ShouldNotReachHere();
    }
  %}
  ins_pipe( pipe_slow );
%}

instruct vcastLtoBS(vec dst, vec src, rRegP scratch) %{
  predicate((Matcher::vector_element_basic_type(n) == T_BYTE || Matcher::vector_element_basic_type(n) == T_SHORT) &&
            UseAVX <= 2);
  match(Set dst (VectorCastL2X src));
  effect(TEMP scratch);
  format %{ "vector_cast_l2x  $dst,$src\t! using $scratch as TEMP" %}
  ins_encode %{
    assert(UseAVX > 0, "required");

    int vlen = Matcher::vector_length_in_bytes(this, $src);
    BasicType to_elem_bt  = Matcher::vector_element_basic_type(this);
    AddressLiteral mask_addr = (to_elem_bt == T_BYTE) ? ExternalAddress(vector_int_to_byte_mask())
                                                      : ExternalAddress(vector_int_to_short_mask());
    if (vlen <= 16) {
      __ vpshufd($dst$$XMMRegister, $src$$XMMRegister, 8, Assembler::AVX_128bit);
      __ vpand($dst$$XMMRegister, $dst$$XMMRegister, mask_addr, Assembler::AVX_128bit, $scratch$$Register);
      __ vpackusdw($dst$$XMMRegister, $dst$$XMMRegister, $dst$$XMMRegister, Assembler::AVX_128bit);
    } else {
      assert(vlen <= 32, "required");
      __ vpermilps($dst$$XMMRegister, $src$$XMMRegister, 8, Assembler::AVX_256bit);
      __ vpermpd($dst$$XMMRegister, $dst$$XMMRegister, 8, Assembler::AVX_256bit);
      __ vpand($dst$$XMMRegister, $dst$$XMMRegister, mask_addr, Assembler::AVX_128bit, $scratch$$Register);
      __ vpackusdw($dst$$XMMRegister, $dst$$XMMRegister, $dst$$XMMRegister, Assembler::AVX_128bit);
    }
    if (to_elem_bt == T_BYTE) {
      __ vpackuswb($dst$$XMMRegister, $dst$$XMMRegister, $dst$$XMMRegister, Assembler::AVX_128bit);
    }
  %}
  ins_pipe( pipe_slow );
%}

instruct vcastLtoX_evex(vec dst, vec src) %{
  predicate(UseAVX > 2 ||
            (Matcher::vector_element_basic_type(n) == T_INT ||
             Matcher::vector_element_basic_type(n) == T_FLOAT ||
             Matcher::vector_element_basic_type(n) == T_DOUBLE));
  match(Set dst (VectorCastL2X src));
  format %{ "vector_cast_l2x  $dst,$src\t!" %}
  ins_encode %{
    BasicType to_elem_bt = Matcher::vector_element_basic_type(this);
    int vlen = Matcher::vector_length_in_bytes(this, $src);
    int vlen_enc = vector_length_encoding(this, $src);
    switch (to_elem_bt) {
      case T_BYTE:
        if (UseAVX > 2 && !VM_Version::supports_avx512vl()) {
          vlen_enc = Assembler::AVX_512bit;
        }
        __ evpmovqb($dst$$XMMRegister, $src$$XMMRegister, vlen_enc);
        break;
      case T_SHORT:
        if (UseAVX > 2 && !VM_Version::supports_avx512vl()) {
          vlen_enc = Assembler::AVX_512bit;
        }
        __ evpmovqw($dst$$XMMRegister, $src$$XMMRegister, vlen_enc);
        break;
      case T_INT:
        if (vlen == 8) {
          if ($dst$$XMMRegister != $src$$XMMRegister) {
            __ movflt($dst$$XMMRegister, $src$$XMMRegister);
          }
        } else if (vlen == 16) {
          __ pshufd($dst$$XMMRegister, $src$$XMMRegister, 8);
        } else if (vlen == 32) {
          if (UseAVX > 2) {
            if (!VM_Version::supports_avx512vl()) {
              vlen_enc = Assembler::AVX_512bit;
            }
            __ evpmovqd($dst$$XMMRegister, $src$$XMMRegister, vlen_enc);
          } else {
            __ vpermilps($dst$$XMMRegister, $src$$XMMRegister, 8, vlen_enc);
            __ vpermpd($dst$$XMMRegister, $dst$$XMMRegister, 8, vlen_enc);
          }
        } else { // vlen == 64
          __ evpmovqd($dst$$XMMRegister, $src$$XMMRegister, vlen_enc);
        }
        break;
      case T_FLOAT:
        assert(UseAVX > 2 && VM_Version::supports_avx512dq(), "required");
        __ evcvtqq2ps($dst$$XMMRegister, $src$$XMMRegister, vlen_enc);
        break;
      case T_DOUBLE:
        assert(UseAVX > 2 && VM_Version::supports_avx512dq(), "required");
        __ evcvtqq2pd($dst$$XMMRegister, $src$$XMMRegister, vlen_enc);
        break;

      default: assert(false, "%s", type2name(to_elem_bt));
    }
  %}
  ins_pipe( pipe_slow );
%}

instruct vcastFtoD_reg(vec dst, vec src) %{
  predicate(Matcher::vector_element_basic_type(n) == T_DOUBLE);
  match(Set dst (VectorCastF2X src));
  format %{ "vector_cast_f2x  $dst,$src\t!" %}
  ins_encode %{
    int vlen_enc = vector_length_encoding(this);
    __ vcvtps2pd($dst$$XMMRegister, $src$$XMMRegister, vlen_enc);
  %}
  ins_pipe( pipe_slow );
%}

instruct vcastDtoF_reg(vec dst, vec src) %{
  predicate(Matcher::vector_element_basic_type(n) == T_FLOAT);
  match(Set dst (VectorCastD2X src));
  format %{ "vector_cast_d2x  $dst,$src\t!" %}
  ins_encode %{
    int vlen_enc = vector_length_encoding(this, $src);
    __ vcvtpd2ps($dst$$XMMRegister, $src$$XMMRegister, vlen_enc);
  %}
  ins_pipe( pipe_slow );
%}

// --------------------------------- VectorMaskCmp --------------------------------------

instruct vcmpFD(legVec dst, legVec src1, legVec src2, immI8 cond) %{
  predicate(n->bottom_type()->isa_vectmask() == NULL &&
            Matcher::vector_length_in_bytes(n->in(1)->in(1)) >=  8 && // src1
            Matcher::vector_length_in_bytes(n->in(1)->in(1)) <= 32 && // src1
            is_floating_point_type(Matcher::vector_element_basic_type(n->in(1)->in(1)))); // src1 T_FLOAT, T_DOUBLE
  match(Set dst (VectorMaskCmp (Binary src1 src2) cond));
  format %{ "vector_compare $dst,$src1,$src2,$cond\t!" %}
  ins_encode %{
    int vlen_enc = vector_length_encoding(this, $src1);
    Assembler::ComparisonPredicateFP cmp = booltest_pred_to_comparison_pred_fp($cond$$constant);
    if (Matcher::vector_element_basic_type(this, $src1) == T_FLOAT) {
      __ vcmpps($dst$$XMMRegister, $src1$$XMMRegister, $src2$$XMMRegister, cmp, vlen_enc);
    } else {
      __ vcmppd($dst$$XMMRegister, $src1$$XMMRegister, $src2$$XMMRegister, cmp, vlen_enc);
    }
  %}
  ins_pipe( pipe_slow );
%}

instruct evcmpFD64(vec dst, vec src1, vec src2, immI8 cond, rRegP scratch, kReg ktmp) %{
  predicate(Matcher::vector_length_in_bytes(n->in(1)->in(1)) == 64 && // src1
            n->bottom_type()->isa_vectmask() == NULL &&
            is_floating_point_type(Matcher::vector_element_basic_type(n->in(1)->in(1)))); // src1 T_FLOAT, T_DOUBLE
  match(Set dst (VectorMaskCmp (Binary src1 src2) cond));
  effect(TEMP scratch, TEMP ktmp);
  format %{ "vector_compare $dst,$src1,$src2,$cond\t! using $scratch as TEMP" %}
  ins_encode %{
    int vlen_enc = Assembler::AVX_512bit;
    Assembler::ComparisonPredicateFP cmp = booltest_pred_to_comparison_pred_fp($cond$$constant);
    KRegister mask = k0; // The comparison itself is not being masked.
    if (Matcher::vector_element_basic_type(this, $src1) == T_FLOAT) {
      __ evcmpps($ktmp$$KRegister, mask, $src1$$XMMRegister, $src2$$XMMRegister, cmp, vlen_enc);
      __ evmovdqul($dst$$XMMRegister, $ktmp$$KRegister, ExternalAddress(vector_all_bits_set()), false, vlen_enc, $scratch$$Register);
    } else {
      __ evcmppd($ktmp$$KRegister, mask, $src1$$XMMRegister, $src2$$XMMRegister, cmp, vlen_enc);
      __ evmovdquq($dst$$XMMRegister, $ktmp$$KRegister, ExternalAddress(vector_all_bits_set()), false, vlen_enc, $scratch$$Register);
    }
  %}
  ins_pipe( pipe_slow );
%}

instruct evcmpFD(kReg dst, vec src1, vec src2, immI8 cond) %{
  predicate(n->bottom_type()->isa_vectmask() &&
            is_floating_point_type(Matcher::vector_element_basic_type(n->in(1)->in(1)))); // src1 T_FLOAT, T_DOUBLE
  match(Set dst (VectorMaskCmp (Binary src1 src2) cond));
  format %{ "vector_compare_evex $dst,$src1,$src2,$cond\t!" %}
  ins_encode %{
    assert(bottom_type()->isa_vectmask(), "TypeVectMask expected");
    int vlen_enc = vector_length_encoding(this, $src1);
    Assembler::ComparisonPredicateFP cmp = booltest_pred_to_comparison_pred_fp($cond$$constant);
    KRegister mask = k0; // The comparison itself is not being masked.
    if (Matcher::vector_element_basic_type(this, $src1) == T_FLOAT) {
      __ evcmpps($dst$$KRegister, mask, $src1$$XMMRegister, $src2$$XMMRegister, cmp, vlen_enc);
    } else {
      __ evcmppd($dst$$KRegister, mask, $src1$$XMMRegister, $src2$$XMMRegister, cmp, vlen_enc);
    }
  %}
  ins_pipe( pipe_slow );
%}

instruct vcmp(legVec dst, legVec src1, legVec src2, immI8 cond, rRegP scratch) %{
  predicate(n->bottom_type()->isa_vectmask() == NULL &&
            !is_unsigned_booltest_pred(n->in(2)->get_int()) &&
            Matcher::vector_length_in_bytes(n->in(1)->in(1)) >=  4 && // src1
            Matcher::vector_length_in_bytes(n->in(1)->in(1)) <= 32 && // src1
            is_integral_type(Matcher::vector_element_basic_type(n->in(1)->in(1)))); // src1
  match(Set dst (VectorMaskCmp (Binary src1 src2) cond));
  effect(TEMP scratch);
  format %{ "vector_compare $dst,$src1,$src2,$cond\t! using $scratch as TEMP" %}
  ins_encode %{
    int vlen_enc = vector_length_encoding(this, $src1);
    Assembler::ComparisonPredicate cmp = booltest_pred_to_comparison_pred($cond$$constant);
    Assembler::Width ww = widthForType(Matcher::vector_element_basic_type(this, $src1));
    __ vpcmpCCW($dst$$XMMRegister, $src1$$XMMRegister, $src2$$XMMRegister, cmp, ww, vlen_enc, $scratch$$Register);
  %}
  ins_pipe( pipe_slow );
%}

instruct vcmpu(legVec dst, legVec src1, legVec src2, immI8 cond, legVec vtmp1, legVec vtmp2, rRegP scratch) %{
  predicate(n->bottom_type()->isa_vectmask() == NULL &&
            is_unsigned_booltest_pred(n->in(2)->get_int()) &&
            Matcher::vector_length_in_bytes(n->in(1)->in(1)) >=  8 && // src1
            Matcher::vector_length_in_bytes(n->in(1)->in(1)) <= 16 && // src1
            is_integral_type(Matcher::vector_element_basic_type(n->in(1)->in(1)))); // src1
  match(Set dst (VectorMaskCmp (Binary src1 src2) cond));
  effect(TEMP vtmp1, TEMP vtmp2, TEMP scratch);
  format %{ "vector_compareu $dst,$src1,$src2,$cond\t! using $scratch as TEMP" %}
  ins_encode %{
    int vlen = Matcher::vector_length_in_bytes(this, $src1);
    Assembler::ComparisonPredicate cmp = booltest_pred_to_comparison_pred($cond$$constant);
    BasicType bt = Matcher::vector_element_basic_type(this, $src1);
    __ vpcmpu(bt, $dst$$XMMRegister, $src1$$XMMRegister, $src2$$XMMRegister, cmp, vlen, $vtmp1$$XMMRegister,
              $vtmp2$$XMMRegister, $scratch$$Register);
  %}
  ins_pipe( pipe_slow );
%}

instruct vcmpu32(legVec dst, legVec src1, legVec src2, immI8 cond, legVec vtmp1, legVec vtmp2, legVec vtmp3, rRegP scratch) %{
  predicate(n->bottom_type()->isa_vectmask() == NULL &&
            is_unsigned_booltest_pred(n->in(2)->get_int()) &&
            Matcher::vector_length_in_bytes(n->in(1)->in(1)) == 32 && // src1
            is_integral_type(Matcher::vector_element_basic_type(n->in(1)->in(1)))); // src1
  match(Set dst (VectorMaskCmp (Binary src1 src2) cond));
  effect(TEMP dst, TEMP vtmp1, TEMP vtmp2, TEMP vtmp3, TEMP scratch);
  format %{ "vector_compareu $dst,$src1,$src2,$cond\t! using $scratch as TEMP" %}
  ins_encode %{
    int vlen = Matcher::vector_length_in_bytes(this, $src1);
    Assembler::ComparisonPredicate cmp = booltest_pred_to_comparison_pred($cond$$constant);
    BasicType bt = Matcher::vector_element_basic_type(this, $src1);
    __ vpcmpu32(bt, $dst$$XMMRegister, $src1$$XMMRegister, $src2$$XMMRegister, cmp, vlen, $vtmp1$$XMMRegister,
                $vtmp2$$XMMRegister, $vtmp3$$XMMRegister, $scratch$$Register);
  %}
  ins_pipe( pipe_slow );
%}

instruct vcmpu64(vec dst, vec src1, vec src2, immI8 cond, rRegP scratch, kReg ktmp) %{
  predicate((n->bottom_type()->isa_vectmask() == NULL &&
             Matcher::vector_length_in_bytes(n->in(1)->in(1)) == 64) && // src1
             is_integral_type(Matcher::vector_element_basic_type(n->in(1)->in(1)))); // src1
  match(Set dst (VectorMaskCmp (Binary src1 src2) cond));
  effect(TEMP scratch, TEMP ktmp);
  format %{ "vector_compare $dst,$src1,$src2,$cond\t! using $scratch as TEMP" %}
  ins_encode %{
    assert(UseAVX > 2, "required");

    int vlen_enc = vector_length_encoding(this, $src1);
    Assembler::ComparisonPredicate cmp = booltest_pred_to_comparison_pred($cond$$constant);
    bool is_unsigned = is_unsigned_booltest_pred($cond$$constant);
    KRegister mask = k0; // The comparison itself is not being masked.
    bool merge = false;
    BasicType src1_elem_bt = Matcher::vector_element_basic_type(this, $src1);

    switch (src1_elem_bt) {
      case T_INT: {
        __ evpcmpd($ktmp$$KRegister, mask, $src1$$XMMRegister, $src2$$XMMRegister, cmp, !is_unsigned, vlen_enc);
        __ evmovdqul($dst$$XMMRegister, $ktmp$$KRegister, ExternalAddress(vector_all_bits_set()), merge, vlen_enc, $scratch$$Register);
        break;
      }
      case T_LONG: {
        __ evpcmpq($ktmp$$KRegister, mask, $src1$$XMMRegister, $src2$$XMMRegister, cmp, !is_unsigned, vlen_enc);
        __ evmovdquq($dst$$XMMRegister, $ktmp$$KRegister, ExternalAddress(vector_all_bits_set()), merge, vlen_enc, $scratch$$Register);
        break;
      }
      default: assert(false, "%s", type2name(src1_elem_bt));
    }
  %}
  ins_pipe( pipe_slow );
%}


instruct evcmp(kReg dst, vec src1, vec src2, immI8 cond) %{
  predicate(n->bottom_type()->isa_vectmask() &&
            is_integral_type(Matcher::vector_element_basic_type(n->in(1)->in(1)))); // src1
  match(Set dst (VectorMaskCmp (Binary src1 src2) cond));
  format %{ "vector_compared_evex $dst,$src1,$src2,$cond\t!" %}
  ins_encode %{
    assert(UseAVX > 2, "required");
    assert(bottom_type()->isa_vectmask(), "TypeVectMask expected");

    int vlen_enc = vector_length_encoding(this, $src1);
    Assembler::ComparisonPredicate cmp = booltest_pred_to_comparison_pred($cond$$constant);
    bool is_unsigned = is_unsigned_booltest_pred($cond$$constant);
    BasicType src1_elem_bt = Matcher::vector_element_basic_type(this, $src1);

    // Comparison i
    switch (src1_elem_bt) {
      case T_BYTE: {
        __ evpcmpb($dst$$KRegister, k0, $src1$$XMMRegister, $src2$$XMMRegister, cmp, !is_unsigned, vlen_enc);
        break;
      }
      case T_SHORT: {
        __ evpcmpw($dst$$KRegister, k0, $src1$$XMMRegister, $src2$$XMMRegister, cmp, !is_unsigned, vlen_enc);
        break;
      }
      case T_INT: {
        __ evpcmpd($dst$$KRegister, k0, $src1$$XMMRegister, $src2$$XMMRegister, cmp, !is_unsigned, vlen_enc);
        break;
      }
      case T_LONG: {
        __ evpcmpq($dst$$KRegister, k0, $src1$$XMMRegister, $src2$$XMMRegister, cmp, !is_unsigned, vlen_enc);
        break;
      }
      default: assert(false, "%s", type2name(src1_elem_bt));
    }
  %}
  ins_pipe( pipe_slow );
%}

// Extract

instruct extractI(rRegI dst, legVec src, immU8 idx) %{
  predicate(Matcher::vector_length_in_bytes(n->in(1)) <= 16); // src
  match(Set dst (ExtractI src idx));
  match(Set dst (ExtractS src idx));
#ifdef _LP64
  match(Set dst (ExtractB src idx));
#endif
  format %{ "extractI $dst,$src,$idx\t!" %}
  ins_encode %{
    assert($idx$$constant < (int)Matcher::vector_length(this, $src), "out of bounds");

    BasicType elem_bt = Matcher::vector_element_basic_type(this, $src);
    __ get_elem(elem_bt, $dst$$Register, $src$$XMMRegister, $idx$$constant);
  %}
  ins_pipe( pipe_slow );
%}

instruct vextractI(rRegI dst, legVec src, immI idx, legVec vtmp) %{
  predicate(Matcher::vector_length_in_bytes(n->in(1)) == 32 || // src
            Matcher::vector_length_in_bytes(n->in(1)) == 64);  // src
  match(Set dst (ExtractI src idx));
  match(Set dst (ExtractS src idx));
#ifdef _LP64
  match(Set dst (ExtractB src idx));
#endif
  effect(TEMP vtmp);
  format %{ "vextractI $dst,$src,$idx\t! using $vtmp as TEMP" %}
  ins_encode %{
    assert($idx$$constant < (int)Matcher::vector_length(this, $src), "out of bounds");

    BasicType elem_bt = Matcher::vector_element_basic_type(this, $src);
    XMMRegister lane_xmm = __ get_lane(elem_bt, $vtmp$$XMMRegister, $src$$XMMRegister, $idx$$constant);
    __ get_elem(elem_bt, $dst$$Register, lane_xmm, $idx$$constant);
  %}
  ins_pipe( pipe_slow );
%}

#ifdef _LP64
instruct extractL(rRegL dst, legVec src, immU8 idx) %{
  predicate(Matcher::vector_length(n->in(1)) <= 2); // src
  match(Set dst (ExtractL src idx));
  format %{ "extractL $dst,$src,$idx\t!" %}
  ins_encode %{
    assert(UseSSE >= 4, "required");
    assert($idx$$constant < (int)Matcher::vector_length(this, $src), "out of bounds");

    __ get_elem(T_LONG, $dst$$Register, $src$$XMMRegister, $idx$$constant);
  %}
  ins_pipe( pipe_slow );
%}

instruct vextractL(rRegL dst, legVec src, immU8 idx, legVec vtmp) %{
  predicate(Matcher::vector_length(n->in(1)) == 4 || // src
            Matcher::vector_length(n->in(1)) == 8);  // src
  match(Set dst (ExtractL src idx));
  effect(TEMP vtmp);
  format %{ "vextractL $dst,$src,$idx\t! using $vtmp as TEMP" %}
  ins_encode %{
    assert($idx$$constant < (int)Matcher::vector_length(this, $src), "out of bounds");

    XMMRegister lane_reg = __ get_lane(T_LONG, $vtmp$$XMMRegister, $src$$XMMRegister, $idx$$constant);
    __ get_elem(T_LONG, $dst$$Register, lane_reg, $idx$$constant);
  %}
  ins_pipe( pipe_slow );
%}
#endif

instruct extractF(legRegF dst, legVec src, immU8 idx, rRegI tmp, legVec vtmp) %{
  predicate(Matcher::vector_length(n->in(1)) <= 4);
  match(Set dst (ExtractF src idx));
  effect(TEMP dst, TEMP tmp, TEMP vtmp);
  format %{ "extractF $dst,$src,$idx\t! using $tmp, $vtmp as TEMP" %}
  ins_encode %{
    assert($idx$$constant < (int)Matcher::vector_length(this, $src), "out of bounds");

    __ get_elem(T_FLOAT, $dst$$XMMRegister, $src$$XMMRegister, $idx$$constant, $tmp$$Register, $vtmp$$XMMRegister);
  %}
  ins_pipe( pipe_slow );
%}

instruct vextractF(legRegF dst, legVec src, immU8 idx, rRegI tmp, legVec vtmp) %{
  predicate(Matcher::vector_length(n->in(1)/*src*/) == 8 ||
            Matcher::vector_length(n->in(1)/*src*/) == 16);
  match(Set dst (ExtractF src idx));
  effect(TEMP tmp, TEMP vtmp);
  format %{ "vextractF $dst,$src,$idx\t! using $tmp, $vtmp as TEMP" %}
  ins_encode %{
    assert($idx$$constant < (int)Matcher::vector_length(this, $src), "out of bounds");

    XMMRegister lane_reg = __ get_lane(T_FLOAT, $vtmp$$XMMRegister, $src$$XMMRegister, $idx$$constant);
    __ get_elem(T_FLOAT, $dst$$XMMRegister, lane_reg, $idx$$constant, $tmp$$Register);
  %}
  ins_pipe( pipe_slow );
%}

instruct extractD(legRegD dst, legVec src, immU8 idx) %{
  predicate(Matcher::vector_length(n->in(1)) == 2); // src
  match(Set dst (ExtractD src idx));
  format %{ "extractD $dst,$src,$idx\t!" %}
  ins_encode %{
    assert($idx$$constant < (int)Matcher::vector_length(this, $src), "out of bounds");

    __ get_elem(T_DOUBLE, $dst$$XMMRegister, $src$$XMMRegister, $idx$$constant);
  %}
  ins_pipe( pipe_slow );
%}

instruct vextractD(legRegD dst, legVec src, immU8 idx, legVec vtmp) %{
  predicate(Matcher::vector_length(n->in(1)) == 4 || // src
            Matcher::vector_length(n->in(1)) == 8);  // src
  match(Set dst (ExtractD src idx));
  effect(TEMP vtmp);
  format %{ "vextractD $dst,$src,$idx\t! using $vtmp as TEMP" %}
  ins_encode %{
    assert($idx$$constant < (int)Matcher::vector_length(this, $src), "out of bounds");

    XMMRegister lane_reg = __ get_lane(T_DOUBLE, $vtmp$$XMMRegister, $src$$XMMRegister, $idx$$constant);
    __ get_elem(T_DOUBLE, $dst$$XMMRegister, lane_reg, $idx$$constant);
  %}
  ins_pipe( pipe_slow );
%}

// --------------------------------- Vector Blend --------------------------------------

instruct blendvp(vec dst, vec src, vec mask, rxmm0 tmp) %{
  predicate(UseAVX == 0);
  match(Set dst (VectorBlend (Binary dst src) mask));
  format %{ "vector_blend  $dst,$src,$mask\t! using $tmp as TEMP" %}
  effect(TEMP tmp);
  ins_encode %{
    assert(UseSSE >= 4, "required");

    if ($mask$$XMMRegister != $tmp$$XMMRegister) {
      __ movdqu($tmp$$XMMRegister, $mask$$XMMRegister);
    }
    __ pblendvb($dst$$XMMRegister, $src$$XMMRegister); // uses xmm0 as mask
  %}
  ins_pipe( pipe_slow );
%}

instruct vblendvpI(legVec dst, legVec src1, legVec src2, legVec mask) %{
  predicate(UseAVX > 0 &&
            n->in(2)->bottom_type()->isa_vectmask() == NULL &&
            Matcher::vector_length_in_bytes(n) <= 32 &&
            is_integral_type(Matcher::vector_element_basic_type(n)));
  match(Set dst (VectorBlend (Binary src1 src2) mask));
  format %{ "vector_blend  $dst,$src1,$src2,$mask\t!" %}
  ins_encode %{
    int vlen_enc = vector_length_encoding(this);
    __ vpblendvb($dst$$XMMRegister, $src1$$XMMRegister, $src2$$XMMRegister, $mask$$XMMRegister, vlen_enc);
  %}
  ins_pipe( pipe_slow );
%}

instruct vblendvpFD(legVec dst, legVec src1, legVec src2, legVec mask) %{
  predicate(UseAVX > 0 &&
            n->in(2)->bottom_type()->isa_vectmask() == NULL &&
            Matcher::vector_length_in_bytes(n) <= 32 &&
            !is_integral_type(Matcher::vector_element_basic_type(n)));
  match(Set dst (VectorBlend (Binary src1 src2) mask));
  format %{ "vector_blend  $dst,$src1,$src2,$mask\t!" %}
  ins_encode %{
    int vlen_enc = vector_length_encoding(this);
    __ vblendvps($dst$$XMMRegister, $src1$$XMMRegister, $src2$$XMMRegister, $mask$$XMMRegister, vlen_enc);
  %}
  ins_pipe( pipe_slow );
%}

instruct evblendvp64(vec dst, vec src1, vec src2, vec mask, rRegP scratch, kReg ktmp) %{
  predicate(Matcher::vector_length_in_bytes(n) == 64 &&
            n->in(2)->bottom_type()->isa_vectmask() == NULL);
  match(Set dst (VectorBlend (Binary src1 src2) mask));
  format %{ "vector_blend  $dst,$src1,$src2,$mask\t! using $scratch and k2 as TEMP" %}
  effect(TEMP scratch, TEMP ktmp);
  ins_encode %{
     int vlen_enc = Assembler::AVX_512bit;
     BasicType elem_bt = Matcher::vector_element_basic_type(this);
    __ evpcmp(elem_bt, $ktmp$$KRegister, k0, $mask$$XMMRegister, ExternalAddress(vector_all_bits_set()), Assembler::eq, vlen_enc, $scratch$$Register);
    __ evpblend(elem_bt, $dst$$XMMRegister, $ktmp$$KRegister, $src1$$XMMRegister, $src2$$XMMRegister, true, vlen_enc);
  %}
  ins_pipe( pipe_slow );
%}


instruct evblendvp64_masked(vec dst, vec src1, vec src2, kReg mask, rRegP scratch) %{
  predicate(n->in(2)->bottom_type()->isa_vectmask() &&
            (!is_subword_type(Matcher::vector_element_basic_type(n)) ||
             VM_Version::supports_avx512bw()));
  match(Set dst (VectorBlend (Binary src1 src2) mask));
  format %{ "vector_blend  $dst,$src1,$src2,$mask\t! using $scratch and k2 as TEMP" %}
  effect(TEMP scratch);
  ins_encode %{
    int vlen_enc = vector_length_encoding(this);
    BasicType elem_bt = Matcher::vector_element_basic_type(this);
    __ evpblend(elem_bt, $dst$$XMMRegister, $mask$$KRegister, $src1$$XMMRegister, $src2$$XMMRegister, true, vlen_enc);
  %}
  ins_pipe( pipe_slow );
%}

// --------------------------------- ABS --------------------------------------
// a = |a|
instruct vabsB_reg(vec dst, vec src) %{
  match(Set dst (AbsVB  src));
  ins_cost(450);
  format %{ "vabsb $dst,$src\t# $dst = |$src| abs packedB" %}
  ins_encode %{
    uint vlen = Matcher::vector_length(this);
    if (vlen <= 16) {
      __ pabsb($dst$$XMMRegister, $src$$XMMRegister);
    } else {
      int vlen_enc = vector_length_encoding(this);
      __ vpabsb($dst$$XMMRegister, $src$$XMMRegister, vlen_enc);
    }
  %}
  ins_pipe( pipe_slow );
%}

instruct vabsS_reg(vec dst, vec src) %{
  match(Set dst (AbsVS  src));
  ins_cost(450);
  format %{ "vabsw $dst,$src\t# $dst = |$src| abs packedS" %}
  ins_encode %{
    uint vlen = Matcher::vector_length(this);
    if (vlen <= 8) {
      __ pabsw($dst$$XMMRegister, $src$$XMMRegister);
    } else {
      int vlen_enc = vector_length_encoding(this);
      __ vpabsw($dst$$XMMRegister, $src$$XMMRegister, vlen_enc);
    }
  %}
  ins_pipe( pipe_slow );
%}

instruct vabsI_reg(vec dst, vec src) %{
  match(Set dst (AbsVI  src));
  format %{ "pabsd $dst,$src\t# $dst = |$src| abs packedI" %}
  ins_cost(250);
  ins_encode %{
    uint vlen = Matcher::vector_length(this);
    if (vlen <= 4) {
      __ pabsd($dst$$XMMRegister, $src$$XMMRegister);
    } else {
      int vlen_enc = vector_length_encoding(this);
      __ vpabsd($dst$$XMMRegister, $src$$XMMRegister, vlen_enc);
    }
  %}
  ins_pipe( pipe_slow );
%}

instruct vabsL_reg(vec dst, vec src) %{
  match(Set dst (AbsVL  src));
  ins_cost(450);
  format %{ "evpabsq $dst,$src\t# $dst = |$src| abs packedL" %}
  ins_encode %{
    assert(UseAVX > 2, "required");
    int vlen_enc = vector_length_encoding(this);
    if (!VM_Version::supports_avx512vl()) {
      vlen_enc = Assembler::AVX_512bit;
    }
    __ evpabsq($dst$$XMMRegister, $src$$XMMRegister, vlen_enc);
  %}
  ins_pipe( pipe_slow );
%}

// --------------------------------- ABSNEG --------------------------------------

instruct vabsnegF(vec dst, vec src, rRegI scratch) %{
  predicate(Matcher::vector_length(n) != 4); // handled by 1-operand instruction vabsneg4F
  match(Set dst (AbsVF src));
  match(Set dst (NegVF src));
  effect(TEMP scratch);
  format %{ "vabsnegf $dst,$src,[mask]\t# absneg packedF" %}
  ins_cost(150);
  ins_encode %{
    int opcode = this->ideal_Opcode();
    int vlen = Matcher::vector_length(this);
    if (vlen == 2) {
      __ vabsnegf(opcode, $dst$$XMMRegister, $src$$XMMRegister, $scratch$$Register);
    } else {
      assert(vlen == 8 || vlen == 16, "required");
      int vlen_enc = vector_length_encoding(this);
      __ vabsnegf(opcode, $dst$$XMMRegister, $src$$XMMRegister, vlen_enc, $scratch$$Register);
    }
  %}
  ins_pipe( pipe_slow );
%}

instruct vabsneg4F(vec dst, rRegI scratch) %{
  predicate(Matcher::vector_length(n) == 4);
  match(Set dst (AbsVF dst));
  match(Set dst (NegVF dst));
  effect(TEMP scratch);
  format %{ "vabsnegf $dst,[mask]\t# absneg packed4F" %}
  ins_cost(150);
  ins_encode %{
    int opcode = this->ideal_Opcode();
    __ vabsnegf(opcode, $dst$$XMMRegister, $dst$$XMMRegister, $scratch$$Register);
  %}
  ins_pipe( pipe_slow );
%}

instruct vabsnegD(vec dst, vec src, rRegI scratch) %{
  match(Set dst (AbsVD  src));
  match(Set dst (NegVD  src));
  effect(TEMP scratch);
  format %{ "vabsnegd $dst,$src,[mask]\t# absneg packedD" %}
  ins_encode %{
    int opcode = this->ideal_Opcode();
    uint vlen = Matcher::vector_length(this);
    if (vlen == 2) {
      assert(UseSSE >= 2, "required");
      __ vabsnegd(opcode, $dst$$XMMRegister, $src$$XMMRegister, $scratch$$Register);
    } else {
      int vlen_enc = vector_length_encoding(this);
      __ vabsnegd(opcode, $dst$$XMMRegister, $src$$XMMRegister, vlen_enc, $scratch$$Register);
    }
  %}
  ins_pipe( pipe_slow );
%}

//------------------------------------- VectorTest --------------------------------------------

#ifdef _LP64
instruct vptest_alltrue_lt16(rRegI dst, legVec src1, legVec src2, legVec vtmp1, legVec vtmp2, rFlagsReg cr) %{
  predicate(!VM_Version::supports_avx512bwdq() &&
            Matcher::vector_length_in_bytes(n->in(1)) >= 4 &&
            Matcher::vector_length_in_bytes(n->in(1)) < 16 &&
            static_cast<const VectorTestNode*>(n)->get_predicate() == BoolTest::overflow);
  match(Set dst (VectorTest src1 src2 ));
  effect(TEMP vtmp1, TEMP vtmp2, KILL cr);
  format %{ "vptest_alltrue_lt16 $dst,$src1, $src2\t! using $vtmp1, $vtmp2 and $cr as TEMP" %}
  ins_encode %{
    int vlen = Matcher::vector_length_in_bytes(this, $src1);
    __ vectortest(BoolTest::overflow, vlen, $src1$$XMMRegister, $src2$$XMMRegister, $vtmp1$$XMMRegister, $vtmp2$$XMMRegister);
    __ setb(Assembler::carrySet, $dst$$Register);
    __ movzbl($dst$$Register, $dst$$Register);
  %}
  ins_pipe( pipe_slow );
%}

instruct vptest_alltrue_ge16(rRegI dst, legVec src1, legVec src2, rFlagsReg cr) %{
  predicate(!VM_Version::supports_avx512bwdq() &&
            Matcher::vector_length_in_bytes(n->in(1)) >= 16 &&
            Matcher::vector_length_in_bytes(n->in(1)) <  64 &&
            static_cast<const VectorTestNode*>(n)->get_predicate() == BoolTest::overflow);
  match(Set dst (VectorTest src1 src2 ));
  effect(KILL cr);
  format %{ "vptest_alltrue_ge16  $dst,$src1, $src2\t! using $cr as TEMP" %}
  ins_encode %{
    int vlen = Matcher::vector_length_in_bytes(this, $src1);
    __ vectortest(BoolTest::overflow, vlen, $src1$$XMMRegister, $src2$$XMMRegister, xnoreg, xnoreg, knoreg);
    __ setb(Assembler::carrySet, $dst$$Register);
    __ movzbl($dst$$Register, $dst$$Register);
  %}
  ins_pipe( pipe_slow );
%}

instruct vptest_alltrue_lt8_evex(rRegI dst, kReg src1, kReg src2, kReg kscratch, rFlagsReg cr) %{
  predicate(VM_Version::supports_avx512bwdq() &&
            static_cast<const VectorTestNode*>(n)->get_predicate() == BoolTest::overflow &&
            n->in(1)->bottom_type()->isa_vectmask() &&
            Matcher::vector_length(n->in(1)) < 8);
  match(Set dst (VectorTest src1 src2));
  effect(KILL cr, TEMP kscratch);
  format %{ "vptest_alltrue_lt8_evex $dst,$src1,$src2\t! using $cr as TEMP" %}
  ins_encode %{
    const MachNode* mask1 = static_cast<const MachNode*>(this->in(this->operand_index($src1)));
    const MachNode* mask2 = static_cast<const MachNode*>(this->in(this->operand_index($src2)));
    assert(0 == Type::cmp(mask1->bottom_type(), mask2->bottom_type()), "");
    uint masklen = Matcher::vector_length(this, $src1);
    __ alltrue($dst$$Register, masklen, $src1$$KRegister, $src2$$KRegister, $kscratch$$KRegister);
  %}
  ins_pipe( pipe_slow );
%}


instruct vptest_alltrue_ge8_evex(rRegI dst, kReg src1, kReg src2, rFlagsReg cr) %{
  predicate(VM_Version::supports_avx512bwdq() &&
            static_cast<const VectorTestNode*>(n)->get_predicate() == BoolTest::overflow &&
            n->in(1)->bottom_type()->isa_vectmask() &&
            Matcher::vector_length(n->in(1)) >= 8);
  match(Set dst (VectorTest src1 src2));
  effect(KILL cr);
  format %{ "vptest_alltrue_ge8_evex $dst,$src1,$src2\t! using $cr as TEMP" %}
  ins_encode %{
    const MachNode* mask1 = static_cast<const MachNode*>(this->in(this->operand_index($src1)));
    const MachNode* mask2 = static_cast<const MachNode*>(this->in(this->operand_index($src2)));
    assert(0 == Type::cmp(mask1->bottom_type(), mask2->bottom_type()), "");
    uint masklen = Matcher::vector_length(this, $src1);
    __ alltrue($dst$$Register, masklen, $src1$$KRegister, $src2$$KRegister, knoreg);
  %}
  ins_pipe( pipe_slow );
%}


instruct vptest_anytrue_lt16(rRegI dst, legVec src1, legVec src2, legVec vtmp, rFlagsReg cr) %{
  predicate(!VM_Version::supports_avx512bwdq() &&
            Matcher::vector_length_in_bytes(n->in(1)) >= 4 &&
            Matcher::vector_length_in_bytes(n->in(1)) < 16 &&
            static_cast<const VectorTestNode*>(n)->get_predicate() == BoolTest::ne);
  match(Set dst (VectorTest src1 src2 ));
  effect(TEMP vtmp, KILL cr);
  format %{ "vptest_anytrue_lt16 $dst,$src1,$src2\t! using $vtmp, $cr as TEMP" %}
  ins_encode %{
    int vlen = Matcher::vector_length_in_bytes(this, $src1);
    __ vectortest(BoolTest::ne, vlen, $src1$$XMMRegister, $src2$$XMMRegister, $vtmp$$XMMRegister);
    __ setb(Assembler::notZero, $dst$$Register);
    __ movzbl($dst$$Register, $dst$$Register);
  %}
  ins_pipe( pipe_slow );
%}

instruct vptest_anytrue_ge16(rRegI dst, legVec src1, legVec src2, rFlagsReg cr) %{
  predicate(!VM_Version::supports_avx512bwdq() &&
            Matcher::vector_length_in_bytes(n->in(1)) >= 16 &&
            Matcher::vector_length_in_bytes(n->in(1)) < 64  &&
            static_cast<const VectorTestNode*>(n)->get_predicate() == BoolTest::ne);
  match(Set dst (VectorTest src1 src2 ));
  effect(KILL cr);
  format %{ "vptest_anytrue_ge16 $dst,$src1,$src2\t! using $cr as TEMP" %}
  ins_encode %{
    int vlen = Matcher::vector_length_in_bytes(this, $src1);
    __ vectortest(BoolTest::ne, vlen, $src1$$XMMRegister, $src2$$XMMRegister, xnoreg, xnoreg, knoreg);
    __ setb(Assembler::notZero, $dst$$Register);
    __ movzbl($dst$$Register, $dst$$Register);
  %}
  ins_pipe( pipe_slow );
%}

instruct vptest_anytrue_evex(rRegI dst, kReg src1, kReg src2, rFlagsReg cr) %{
  predicate(VM_Version::supports_avx512bwdq() &&
            static_cast<const VectorTestNode*>(n)->get_predicate() == BoolTest::ne);
  match(Set dst (VectorTest src1 src2));
  effect(KILL cr);
  format %{ "vptest_anytrue_lt8_evex $dst,$src1,$src2\t! using $cr as TEMP" %}
  ins_encode %{
    const MachNode* mask1 = static_cast<const MachNode*>(this->in(this->operand_index($src1)));
    const MachNode* mask2 = static_cast<const MachNode*>(this->in(this->operand_index($src2)));
    assert(0 == Type::cmp(mask1->bottom_type(), mask2->bottom_type()), "");
    uint  masklen = Matcher::vector_length(this, $src1);
    __ anytrue($dst$$Register, masklen, $src1$$KRegister, $src2$$KRegister);
  %}
  ins_pipe( pipe_slow );
%}

instruct cmpvptest_anytrue_lt16(rFlagsReg cr, legVec src1, legVec src2, immI_0 zero, legVec vtmp) %{
  predicate(!VM_Version::supports_avx512bwdq() &&
            Matcher::vector_length_in_bytes(n->in(1)->in(1)) >= 4 &&
            Matcher::vector_length_in_bytes(n->in(1)->in(1)) < 16 &&
            static_cast<const VectorTestNode*>(n->in(1))->get_predicate() == BoolTest::ne);
  match(Set cr (CmpI (VectorTest src1 src2) zero));
  effect(TEMP vtmp);
  format %{ "cmpvptest_anytrue_lt16 $src1,$src2\t! using $vtmp as TEMP" %}
  ins_encode %{
    int vlen = Matcher::vector_length_in_bytes(this, $src1);
    __ vectortest(BoolTest::ne, vlen, $src1$$XMMRegister, $src2$$XMMRegister, $vtmp$$XMMRegister);
  %}
  ins_pipe( pipe_slow );
%}

instruct cmpvptest_anytrue_ge16(rFlagsReg cr, legVec src1, legVec src2, immI_0 zero) %{
  predicate(!VM_Version::supports_avx512bwdq() &&
            Matcher::vector_length_in_bytes(n->in(1)->in(1)) >= 16 &&
            Matcher::vector_length_in_bytes(n->in(1)->in(1)) <  64 &&
            static_cast<const VectorTestNode*>(n->in(1))->get_predicate() == BoolTest::ne);
  match(Set cr (CmpI (VectorTest src1 src2) zero));
  format %{ "cmpvptest_anytrue_ge16 $src1,$src2\t!" %}
  ins_encode %{
    int vlen = Matcher::vector_length_in_bytes(this, $src1);
    __ vectortest(BoolTest::ne, vlen, $src1$$XMMRegister, $src2$$XMMRegister, xnoreg, xnoreg, knoreg);
  %}
  ins_pipe( pipe_slow );
%}

instruct cmpvptest_anytrue_evex(rFlagsReg cr, kReg src1, kReg src2, immI_0 zero) %{
  predicate(VM_Version::supports_avx512bwdq() &&
            static_cast<const VectorTestNode*>(n->in(1))->get_predicate() == BoolTest::ne);
  match(Set cr (CmpI (VectorTest src1 src2) zero));
  format %{ "cmpvptest_anytrue_evex $src1,$src2\t!" %}
  ins_encode %{
    uint masklen = Matcher::vector_length(this, $src1);
    const MachNode* mask1 = static_cast<const MachNode*>(this->in(this->operand_index($src1)));
    const MachNode* mask2 = static_cast<const MachNode*>(this->in(this->operand_index($src2)));
    assert(0 == Type::cmp(mask1->bottom_type(), mask2->bottom_type()), "");
    masklen = masklen < 8 ? 8 : masklen;
    __ ktest(masklen, $src1$$KRegister, $src2$$KRegister);
  %}
  ins_pipe( pipe_slow );
%}
#endif

//------------------------------------- LoadMask --------------------------------------------

instruct loadMask(legVec dst, legVec src) %{
  predicate(n->bottom_type()->isa_vectmask() == NULL && !VM_Version::supports_avx512vlbw());
  match(Set dst (VectorLoadMask src));
  effect(TEMP dst);
  format %{ "vector_loadmask_byte $dst, $src\n\t" %}
  ins_encode %{
    int vlen_in_bytes = Matcher::vector_length_in_bytes(this);
    BasicType elem_bt = Matcher::vector_element_basic_type(this);
    __ load_vector_mask($dst$$XMMRegister, $src$$XMMRegister, vlen_in_bytes, elem_bt, true);
  %}
  ins_pipe( pipe_slow );
%}

instruct loadMask64(kReg dst, vec src, vec xtmp, rRegI tmp) %{
  predicate(n->bottom_type()->isa_vectmask() && !VM_Version::supports_avx512vlbw());
  match(Set dst (VectorLoadMask src));
  effect(TEMP xtmp, TEMP tmp);
  format %{ "vector_loadmask_64byte $dst, $src\t! using $xtmp and $tmp as TEMP" %}
  ins_encode %{
    __ load_vector_mask($dst$$KRegister, $src$$XMMRegister, $xtmp$$XMMRegister,
                        $tmp$$Register, true, Assembler::AVX_512bit);
  %}
  ins_pipe( pipe_slow );
%}

instruct loadMask_evex(kReg dst, vec src,  vec xtmp) %{
  predicate(n->bottom_type()->isa_vectmask() && VM_Version::supports_avx512vlbw());
  match(Set dst (VectorLoadMask src));
  effect(TEMP xtmp);
  format %{ "vector_loadmask_byte $dst, $src\t! using $xtmp as TEMP" %}
  ins_encode %{
    int vlen_enc = vector_length_encoding(in(1));
    __ load_vector_mask($dst$$KRegister, $src$$XMMRegister, $xtmp$$XMMRegister,
                        noreg, false, vlen_enc);
  %}
  ins_pipe( pipe_slow );
%}

//------------------------------------- StoreMask --------------------------------------------

instruct vstoreMask1B(vec dst, vec src, immI_1 size) %{
  predicate(Matcher::vector_length(n) < 64 && n->in(1)->bottom_type()->isa_vectmask() == NULL);
  match(Set dst (VectorStoreMask src size));
  format %{ "vector_store_mask $dst, $src \t! elem size is $size byte[s]" %}
  ins_encode %{
    int vlen = Matcher::vector_length(this);
    if (vlen <= 16 && UseAVX <= 2) {
      assert(UseSSE >= 3, "required");
      __ pabsb($dst$$XMMRegister, $src$$XMMRegister);
    } else {
      assert(UseAVX > 0, "required");
      int src_vlen_enc = vector_length_encoding(this, $src);
      __ vpabsb($dst$$XMMRegister, $src$$XMMRegister, src_vlen_enc);
    }
  %}
  ins_pipe( pipe_slow );
%}

instruct vstoreMask2B(vec dst, vec src, vec xtmp, immI_2 size) %{
  predicate(Matcher::vector_length(n) <= 16 && n->in(1)->bottom_type()->isa_vectmask() == NULL);
  match(Set dst (VectorStoreMask src size));
  effect(TEMP_DEF dst, TEMP xtmp);
  format %{ "vector_store_mask $dst, $src \t! elem size is $size byte[s]" %}
  ins_encode %{
    int vlen_enc = Assembler::AVX_128bit;
    int vlen = Matcher::vector_length(this);
    if (vlen <= 8) {
      assert(UseSSE >= 3, "required");
      __ pxor($xtmp$$XMMRegister, $xtmp$$XMMRegister);
      __ pabsw($dst$$XMMRegister, $src$$XMMRegister);
      __ packuswb($dst$$XMMRegister, $xtmp$$XMMRegister);
    } else {
      assert(UseAVX > 0, "required");
      __ vextracti128($dst$$XMMRegister, $src$$XMMRegister, 0x1);
      __ vpacksswb($dst$$XMMRegister, $src$$XMMRegister, $dst$$XMMRegister, vlen_enc);
      __ vpabsb($dst$$XMMRegister, $dst$$XMMRegister, vlen_enc);
    }
  %}
  ins_pipe( pipe_slow );
%}

instruct vstoreMask4B(vec dst, vec src, vec xtmp, immI_4 size) %{
  predicate(UseAVX <= 2 && Matcher::vector_length(n) <= 8 && n->in(1)->bottom_type()->isa_vectmask() == NULL);
  match(Set dst (VectorStoreMask src size));
  format %{ "vector_store_mask $dst, $src \t! elem size is $size byte[s]" %}
  effect(TEMP_DEF dst, TEMP xtmp);
  ins_encode %{
    int vlen_enc = Assembler::AVX_128bit;
    int vlen = Matcher::vector_length(this);
    if (vlen <= 4) {
      assert(UseSSE >= 3, "required");
      __ pxor($xtmp$$XMMRegister, $xtmp$$XMMRegister);
      __ pabsd($dst$$XMMRegister, $src$$XMMRegister);
      __ packusdw($dst$$XMMRegister, $xtmp$$XMMRegister);
      __ packuswb($dst$$XMMRegister, $xtmp$$XMMRegister);
    } else {
      assert(UseAVX > 0, "required");
      __ vpxor($xtmp$$XMMRegister, $xtmp$$XMMRegister, $xtmp$$XMMRegister, vlen_enc);
      __ vextracti128($dst$$XMMRegister, $src$$XMMRegister, 0x1);
      __ vpackssdw($dst$$XMMRegister, $src$$XMMRegister, $dst$$XMMRegister, vlen_enc);
      __ vpacksswb($dst$$XMMRegister, $dst$$XMMRegister, $xtmp$$XMMRegister, vlen_enc);
      __ vpabsb($dst$$XMMRegister, $dst$$XMMRegister, vlen_enc);
    }
  %}
  ins_pipe( pipe_slow );
%}

instruct storeMask8B(vec dst, vec src, vec xtmp, immI_8 size) %{
  predicate(UseAVX <= 2 && Matcher::vector_length(n) == 2);
  match(Set dst (VectorStoreMask src size));
  effect(TEMP_DEF dst, TEMP xtmp);
  format %{ "vector_store_mask $dst, $src \t! elem size is $size byte[s]" %}
  ins_encode %{
    assert(UseSSE >= 3, "required");
    __ pxor($xtmp$$XMMRegister, $xtmp$$XMMRegister);
    __ pshufd($dst$$XMMRegister, $src$$XMMRegister, 0x8);
    __ pabsd($dst$$XMMRegister, $dst$$XMMRegister);
    __ packusdw($dst$$XMMRegister, $xtmp$$XMMRegister);
    __ packuswb($dst$$XMMRegister, $xtmp$$XMMRegister);
  %}
  ins_pipe( pipe_slow );
%}

instruct storeMask8B_avx(vec dst, vec src, immI_8 size, vec vtmp) %{
  predicate(UseAVX <= 2 && Matcher::vector_length(n) == 4);
  match(Set dst (VectorStoreMask src size));
  format %{ "vector_store_mask $dst, $src \t! elem size is $size byte[s], using $vtmp as TEMP" %}
  effect(TEMP_DEF dst, TEMP vtmp);
  ins_encode %{
    int vlen_enc = Assembler::AVX_128bit;
    __ vpshufps($dst$$XMMRegister, $src$$XMMRegister, $src$$XMMRegister, 0x88, Assembler::AVX_256bit);
    __ vextracti128($vtmp$$XMMRegister, $dst$$XMMRegister, 0x1);
    __ vblendps($dst$$XMMRegister, $dst$$XMMRegister, $vtmp$$XMMRegister, 0xC, vlen_enc);
    __ vpxor($vtmp$$XMMRegister, $vtmp$$XMMRegister, $vtmp$$XMMRegister, vlen_enc);
    __ vpackssdw($dst$$XMMRegister, $dst$$XMMRegister, $vtmp$$XMMRegister, vlen_enc);
    __ vpacksswb($dst$$XMMRegister, $dst$$XMMRegister, $vtmp$$XMMRegister, vlen_enc);
    __ vpabsb($dst$$XMMRegister, $dst$$XMMRegister, vlen_enc);
  %}
  ins_pipe( pipe_slow );
%}

instruct vstoreMask4B_evex_novectmask(vec dst, vec src, immI_4 size) %{
  predicate(UseAVX > 2 && n->in(1)->bottom_type()->isa_vectmask() == NULL);
  match(Set dst (VectorStoreMask src size));
  format %{ "vector_store_mask $dst, $src \t! elem size is $size byte[s]" %}
  ins_encode %{
    int src_vlen_enc = vector_length_encoding(this, $src);
    int dst_vlen_enc = vector_length_encoding(this);
    if (!VM_Version::supports_avx512vl()) {
      src_vlen_enc = Assembler::AVX_512bit;
    }
    __ evpmovdb($dst$$XMMRegister, $src$$XMMRegister, src_vlen_enc);
    __ vpabsb($dst$$XMMRegister, $dst$$XMMRegister, dst_vlen_enc);
  %}
  ins_pipe( pipe_slow );
%}

instruct vstoreMask8B_evex_novectmask(vec dst, vec src, immI_8 size) %{
  predicate(UseAVX > 2 && n->in(1)->bottom_type()->isa_vectmask() == NULL);
  match(Set dst (VectorStoreMask src size));
  format %{ "vector_store_mask $dst, $src \t! elem size is $size byte[s]" %}
  ins_encode %{
    int src_vlen_enc = vector_length_encoding(this, $src);
    int dst_vlen_enc = vector_length_encoding(this);
    if (!VM_Version::supports_avx512vl()) {
      src_vlen_enc = Assembler::AVX_512bit;
    }
    __ evpmovqb($dst$$XMMRegister, $src$$XMMRegister, src_vlen_enc);
    __ vpabsb($dst$$XMMRegister, $dst$$XMMRegister, dst_vlen_enc);
  %}
  ins_pipe( pipe_slow );
%}

instruct vstoreMask_evex_vectmask(vec dst, kReg mask, immI size, rRegI tmp) %{
  predicate(n->in(1)->bottom_type()->isa_vectmask() && !VM_Version::supports_avx512vlbw());
  match(Set dst (VectorStoreMask mask size));
  effect(TEMP_DEF dst, TEMP tmp);
  format %{ "vector_store_mask $dst, $mask \t! elem size is $size byte[s]" %}
  ins_encode %{
    assert(Matcher::vector_length_in_bytes(this, $mask) == 64, "");
    __ evmovdqul($dst$$XMMRegister, $mask$$KRegister, ExternalAddress(vector_int_mask_cmp_bits()),
                 false, Assembler::AVX_512bit, $tmp$$Register);
    __ evpmovdb($dst$$XMMRegister, $dst$$XMMRegister, Assembler::AVX_512bit);
  %}
  ins_pipe( pipe_slow );
%}

instruct vstoreMask_evex(vec dst, kReg mask, immI size) %{
  predicate(n->in(1)->bottom_type()->isa_vectmask() && VM_Version::supports_avx512vlbw());
  match(Set dst (VectorStoreMask mask size));
  effect(TEMP_DEF dst);
  format %{ "vector_store_mask $dst, $mask \t! elem size is $size byte[s]" %}
  ins_encode %{
    int dst_vlen_enc = vector_length_encoding(this);
    __ evpmovm2b($dst$$XMMRegister, $mask$$KRegister, dst_vlen_enc);
    __ vpabsb($dst$$XMMRegister, $dst$$XMMRegister, dst_vlen_enc);
  %}
  ins_pipe( pipe_slow );
%}

instruct vmaskcast_evex(kReg dst) %{
  predicate(Matcher::vector_length(n) == Matcher::vector_length(n->in(1)));
  match(Set dst (VectorMaskCast dst));
  ins_cost(0);
  format %{ "vector_mask_cast $dst" %}
  ins_encode %{
    // empty
  %}
  ins_pipe(empty);
%}

instruct vmaskcast(vec dst) %{
  predicate((Matcher::vector_length(n) == Matcher::vector_length(n->in(1))) &&
            (Matcher::vector_length_in_bytes(n) == Matcher::vector_length_in_bytes(n->in(1))));
  match(Set dst (VectorMaskCast dst));
  ins_cost(0);
  format %{ "vector_mask_cast $dst" %}
  ins_encode %{
    // empty
  %}
  ins_pipe(empty);
%}

//-------------------------------- Load Iota Indices ----------------------------------

instruct loadIotaIndices(vec dst, immI_0 src, rRegP scratch) %{
  predicate(Matcher::vector_element_basic_type(n) == T_BYTE);
  match(Set dst (VectorLoadConst src));
  effect(TEMP scratch);
  format %{ "vector_load_iota $dst CONSTANT_MEMORY\t! load iota indices" %}
  ins_encode %{
     int vlen_in_bytes = Matcher::vector_length_in_bytes(this);
     __ load_iota_indices($dst$$XMMRegister, $scratch$$Register, vlen_in_bytes);
  %}
  ins_pipe( pipe_slow );
%}

//-------------------------------- Rearrange ----------------------------------

// LoadShuffle/Rearrange for Byte

instruct loadShuffleB(vec dst) %{
  predicate(Matcher::vector_element_basic_type(n) == T_BYTE);
  match(Set dst (VectorLoadShuffle dst));
  format %{ "vector_load_shuffle $dst, $dst" %}
  ins_encode %{
    // empty
  %}
  ins_pipe( pipe_slow );
%}

instruct rearrangeB(vec dst, vec shuffle) %{
  predicate(Matcher::vector_element_basic_type(n) == T_BYTE &&
            Matcher::vector_length(n) < 32);
  match(Set dst (VectorRearrange dst shuffle));
  format %{ "vector_rearrange $dst, $shuffle, $dst" %}
  ins_encode %{
    assert(UseSSE >= 4, "required");
    __ pshufb($dst$$XMMRegister, $shuffle$$XMMRegister);
  %}
  ins_pipe( pipe_slow );
%}

instruct rearrangeB_avx(legVec dst, legVec src, vec shuffle, legVec vtmp1, legVec vtmp2, rRegP scratch) %{
  predicate(Matcher::vector_element_basic_type(n) == T_BYTE &&
            Matcher::vector_length(n) == 32 && !VM_Version::supports_avx512_vbmi());
  match(Set dst (VectorRearrange src shuffle));
  effect(TEMP dst, TEMP vtmp1, TEMP vtmp2, TEMP scratch);
  format %{ "vector_rearrange $dst, $shuffle, $src\t! using $vtmp1, $vtmp2, $scratch as TEMP" %}
  ins_encode %{
    assert(UseAVX >= 2, "required");
    // Swap src into vtmp1
    __ vperm2i128($vtmp1$$XMMRegister, $src$$XMMRegister, $src$$XMMRegister, 1);
    // Shuffle swapped src to get entries from other 128 bit lane
    __ vpshufb($vtmp1$$XMMRegister, $vtmp1$$XMMRegister, $shuffle$$XMMRegister, Assembler::AVX_256bit);
    // Shuffle original src to get entries from self 128 bit lane
    __ vpshufb($dst$$XMMRegister, $src$$XMMRegister, $shuffle$$XMMRegister, Assembler::AVX_256bit);
    // Create a blend mask by setting high bits for entries coming from other lane in shuffle
    __ vpaddb($vtmp2$$XMMRegister, $shuffle$$XMMRegister, ExternalAddress(vector_byte_shufflemask()), Assembler::AVX_256bit, $scratch$$Register);
    // Perform the blend
    __ vpblendvb($dst$$XMMRegister, $dst$$XMMRegister, $vtmp1$$XMMRegister, $vtmp2$$XMMRegister, Assembler::AVX_256bit);
  %}
  ins_pipe( pipe_slow );
%}

instruct rearrangeB_evex(vec dst, vec src, vec shuffle) %{
  predicate(Matcher::vector_element_basic_type(n) == T_BYTE &&
            Matcher::vector_length(n) >= 32 && VM_Version::supports_avx512_vbmi());
  match(Set dst (VectorRearrange src shuffle));
  format %{ "vector_rearrange $dst, $shuffle, $src" %}
  ins_encode %{
    int vlen_enc = vector_length_encoding(this);
    __ vpermb($dst$$XMMRegister, $shuffle$$XMMRegister, $src$$XMMRegister, vlen_enc);
  %}
  ins_pipe( pipe_slow );
%}

// LoadShuffle/Rearrange for Short

instruct loadShuffleS(vec dst, vec src, vec vtmp, rRegP scratch) %{
  predicate(Matcher::vector_element_basic_type(n) == T_SHORT &&
            Matcher::vector_length(n) <= 16 && !VM_Version::supports_avx512bw()); // NB! aligned with rearrangeS
  match(Set dst (VectorLoadShuffle src));
  effect(TEMP dst, TEMP vtmp, TEMP scratch);
  format %{ "vector_load_shuffle $dst, $src\t! using $vtmp and $scratch as TEMP" %}
  ins_encode %{
    // Create a byte shuffle mask from short shuffle mask
    // only byte shuffle instruction available on these platforms
    int vlen_in_bytes = Matcher::vector_length_in_bytes(this);
    if (UseAVX == 0) {
      assert(vlen_in_bytes <= 16, "required");
      // Multiply each shuffle by two to get byte index
      __ pmovzxbw($vtmp$$XMMRegister, $src$$XMMRegister);
      __ psllw($vtmp$$XMMRegister, 1);

      // Duplicate to create 2 copies of byte index
      __ movdqu($dst$$XMMRegister, $vtmp$$XMMRegister);
      __ psllw($dst$$XMMRegister, 8);
      __ por($dst$$XMMRegister, $vtmp$$XMMRegister);

      // Add one to get alternate byte index
      __ movdqu($vtmp$$XMMRegister, ExternalAddress(vector_short_shufflemask()), $scratch$$Register);
      __ paddb($dst$$XMMRegister, $vtmp$$XMMRegister);
    } else {
      assert(UseAVX > 1 || vlen_in_bytes <= 16, "required");
      int vlen_enc = vector_length_encoding(this);
      // Multiply each shuffle by two to get byte index
      __ vpmovzxbw($vtmp$$XMMRegister, $src$$XMMRegister, vlen_enc);
      __ vpsllw($vtmp$$XMMRegister, $vtmp$$XMMRegister, 1, vlen_enc);

      // Duplicate to create 2 copies of byte index
      __ vpsllw($dst$$XMMRegister, $vtmp$$XMMRegister,  8, vlen_enc);
      __ vpor($dst$$XMMRegister, $dst$$XMMRegister, $vtmp$$XMMRegister, vlen_enc);

      // Add one to get alternate byte index
      __ vpaddb($dst$$XMMRegister, $dst$$XMMRegister, ExternalAddress(vector_short_shufflemask()), vlen_enc, $scratch$$Register);
    }
  %}
  ins_pipe( pipe_slow );
%}

instruct rearrangeS(vec dst, vec shuffle) %{
  predicate(Matcher::vector_element_basic_type(n) == T_SHORT &&
            Matcher::vector_length(n) <= 8 && !VM_Version::supports_avx512bw());
  match(Set dst (VectorRearrange dst shuffle));
  format %{ "vector_rearrange $dst, $shuffle, $dst" %}
  ins_encode %{
    assert(UseSSE >= 4, "required");
    __ pshufb($dst$$XMMRegister, $shuffle$$XMMRegister);
  %}
  ins_pipe( pipe_slow );
%}

instruct rearrangeS_avx(legVec dst, legVec src, vec shuffle, legVec vtmp1, legVec vtmp2, rRegP scratch) %{
  predicate(Matcher::vector_element_basic_type(n) == T_SHORT &&
            Matcher::vector_length(n) == 16 && !VM_Version::supports_avx512bw());
  match(Set dst (VectorRearrange src shuffle));
  effect(TEMP dst, TEMP vtmp1, TEMP vtmp2, TEMP scratch);
  format %{ "vector_rearrange $dst, $shuffle, $src\t! using $vtmp1, $vtmp2, $scratch as TEMP" %}
  ins_encode %{
    assert(UseAVX >= 2, "required");
    // Swap src into vtmp1
    __ vperm2i128($vtmp1$$XMMRegister, $src$$XMMRegister, $src$$XMMRegister, 1);
    // Shuffle swapped src to get entries from other 128 bit lane
    __ vpshufb($vtmp1$$XMMRegister, $vtmp1$$XMMRegister, $shuffle$$XMMRegister, Assembler::AVX_256bit);
    // Shuffle original src to get entries from self 128 bit lane
    __ vpshufb($dst$$XMMRegister, $src$$XMMRegister, $shuffle$$XMMRegister, Assembler::AVX_256bit);
    // Create a blend mask by setting high bits for entries coming from other lane in shuffle
    __ vpaddb($vtmp2$$XMMRegister, $shuffle$$XMMRegister, ExternalAddress(vector_byte_shufflemask()), Assembler::AVX_256bit, $scratch$$Register);
    // Perform the blend
    __ vpblendvb($dst$$XMMRegister, $dst$$XMMRegister, $vtmp1$$XMMRegister, $vtmp2$$XMMRegister, Assembler::AVX_256bit);
  %}
  ins_pipe( pipe_slow );
%}

instruct loadShuffleS_evex(vec dst, vec src) %{
  predicate(Matcher::vector_element_basic_type(n) == T_SHORT &&
            VM_Version::supports_avx512bw());
  match(Set dst (VectorLoadShuffle src));
  format %{ "vector_load_shuffle $dst, $src" %}
  ins_encode %{
    int vlen_enc = vector_length_encoding(this);
    if (!VM_Version::supports_avx512vl()) {
      vlen_enc = Assembler::AVX_512bit;
    }
    __ vpmovzxbw($dst$$XMMRegister, $src$$XMMRegister, vlen_enc);
  %}
  ins_pipe( pipe_slow );
%}

instruct rearrangeS_evex(vec dst, vec src, vec shuffle) %{
  predicate(Matcher::vector_element_basic_type(n) == T_SHORT &&
            VM_Version::supports_avx512bw());
  match(Set dst (VectorRearrange src shuffle));
  format %{ "vector_rearrange $dst, $shuffle, $src" %}
  ins_encode %{
    int vlen_enc = vector_length_encoding(this);
    if (!VM_Version::supports_avx512vl()) {
      vlen_enc = Assembler::AVX_512bit;
    }
    __ vpermw($dst$$XMMRegister, $shuffle$$XMMRegister, $src$$XMMRegister, vlen_enc);
  %}
  ins_pipe( pipe_slow );
%}

// LoadShuffle/Rearrange for Integer and Float

instruct loadShuffleI(vec dst, vec src, vec vtmp, rRegP scratch) %{
  predicate((Matcher::vector_element_basic_type(n) == T_INT || Matcher::vector_element_basic_type(n) == T_FLOAT) &&
            Matcher::vector_length(n) == 4 && UseAVX < 2);
  match(Set dst (VectorLoadShuffle src));
  effect(TEMP dst, TEMP vtmp, TEMP scratch);
  format %{ "vector_load_shuffle $dst, $src\t! using $vtmp and $scratch as TEMP" %}
  ins_encode %{
    assert(UseSSE >= 4, "required");

    // Create a byte shuffle mask from int shuffle mask
    // only byte shuffle instruction available on these platforms

    // Duplicate and multiply each shuffle by 4
    __ pmovzxbd($vtmp$$XMMRegister, $src$$XMMRegister);
    __ pshuflw($vtmp$$XMMRegister, $vtmp$$XMMRegister, 0xA0);
    __ pshufhw($vtmp$$XMMRegister, $vtmp$$XMMRegister, 0xA0);
    __ psllw($vtmp$$XMMRegister, 2);

    // Duplicate again to create 4 copies of byte index
    __ movdqu($dst$$XMMRegister, $vtmp$$XMMRegister);
    __ psllw($dst$$XMMRegister, 8);
    __ por($vtmp$$XMMRegister, $dst$$XMMRegister);

    // Add 3,2,1,0 to get alternate byte index
    __ movdqu($dst$$XMMRegister, ExternalAddress(vector_int_shufflemask()), $scratch$$Register);
    __ paddb($dst$$XMMRegister, $vtmp$$XMMRegister);
  %}
  ins_pipe( pipe_slow );
%}

instruct rearrangeI(vec dst, vec shuffle) %{
 predicate((Matcher::vector_element_basic_type(n) == T_INT || Matcher::vector_element_basic_type(n) == T_FLOAT) &&
           Matcher::vector_length(n) == 4 && UseAVX < 2);
  match(Set dst (VectorRearrange dst shuffle));
  format %{ "vector_rearrange $dst, $shuffle, $dst" %}
  ins_encode %{
    assert(UseSSE >= 4, "required");
    __ pshufb($dst$$XMMRegister, $shuffle$$XMMRegister);
  %}
  ins_pipe( pipe_slow );
%}

instruct loadShuffleI_avx(vec dst, vec src) %{
  predicate((Matcher::vector_element_basic_type(n) == T_INT || Matcher::vector_element_basic_type(n) == T_FLOAT) &&
            UseAVX >= 2);
  match(Set dst (VectorLoadShuffle src));
  format %{ "vector_load_shuffle $dst, $src" %}
  ins_encode %{
  int vlen_enc = vector_length_encoding(this);
    __ vpmovzxbd($dst$$XMMRegister, $src$$XMMRegister, vlen_enc);
  %}
  ins_pipe( pipe_slow );
%}

instruct rearrangeI_avx(vec dst, vec src, vec shuffle) %{
  predicate((Matcher::vector_element_basic_type(n) == T_INT || Matcher::vector_element_basic_type(n) == T_FLOAT) &&
            UseAVX >= 2);
  match(Set dst (VectorRearrange src shuffle));
  format %{ "vector_rearrange $dst, $shuffle, $src" %}
  ins_encode %{
    int vlen_enc = vector_length_encoding(this);
    if (vlen_enc == Assembler::AVX_128bit) {
      vlen_enc = Assembler::AVX_256bit;
    }
    __ vpermd($dst$$XMMRegister, $shuffle$$XMMRegister, $src$$XMMRegister, vlen_enc);
  %}
  ins_pipe( pipe_slow );
%}

// LoadShuffle/Rearrange for Long and Double

instruct loadShuffleL(vec dst, vec src, vec vtmp, rRegP scratch) %{
  predicate(is_double_word_type(Matcher::vector_element_basic_type(n)) && // T_LONG, T_DOUBLE
            Matcher::vector_length(n) < 8 && !VM_Version::supports_avx512vl());
  match(Set dst (VectorLoadShuffle src));
  effect(TEMP dst, TEMP vtmp, TEMP scratch);
  format %{ "vector_load_shuffle $dst, $src\t! using $vtmp and $scratch as TEMP" %}
  ins_encode %{
    assert(UseAVX >= 2, "required");

    int vlen_enc = vector_length_encoding(this);
    // Create a double word shuffle mask from long shuffle mask
    // only double word shuffle instruction available on these platforms

    // Multiply each shuffle by two to get double word index
    __ vpmovzxbq($vtmp$$XMMRegister, $src$$XMMRegister, vlen_enc);
    __ vpsllq($vtmp$$XMMRegister, $vtmp$$XMMRegister, 1, vlen_enc);

    // Duplicate each double word shuffle
    __ vpsllq($dst$$XMMRegister, $vtmp$$XMMRegister, 32, vlen_enc);
    __ vpor($dst$$XMMRegister, $dst$$XMMRegister, $vtmp$$XMMRegister, vlen_enc);

    // Add one to get alternate double word index
    __ vpaddd($dst$$XMMRegister, $dst$$XMMRegister, ExternalAddress(vector_long_shufflemask()), vlen_enc, $scratch$$Register);
  %}
  ins_pipe( pipe_slow );
%}

instruct rearrangeL(vec dst, vec src, vec shuffle) %{
  predicate(is_double_word_type(Matcher::vector_element_basic_type(n)) && // T_LONG, T_DOUBLE
            Matcher::vector_length(n) < 8 && !VM_Version::supports_avx512vl());
  match(Set dst (VectorRearrange src shuffle));
  format %{ "vector_rearrange $dst, $shuffle, $src" %}
  ins_encode %{
    assert(UseAVX >= 2, "required");

    int vlen_enc = vector_length_encoding(this);
    __ vpermd($dst$$XMMRegister, $shuffle$$XMMRegister, $src$$XMMRegister, vlen_enc);
  %}
  ins_pipe( pipe_slow );
%}

instruct loadShuffleL_evex(vec dst, vec src) %{
  predicate(is_double_word_type(Matcher::vector_element_basic_type(n)) && // T_LONG, T_DOUBLE
            (Matcher::vector_length(n) == 8 || VM_Version::supports_avx512vl()));
  match(Set dst (VectorLoadShuffle src));
  format %{ "vector_load_shuffle $dst, $src" %}
  ins_encode %{
    assert(UseAVX > 2, "required");

    int vlen_enc = vector_length_encoding(this);
    __ vpmovzxbq($dst$$XMMRegister, $src$$XMMRegister, vlen_enc);
  %}
  ins_pipe( pipe_slow );
%}

instruct rearrangeL_evex(vec dst, vec src, vec shuffle) %{
  predicate(is_double_word_type(Matcher::vector_element_basic_type(n)) && // T_LONG, T_DOUBLE
            (Matcher::vector_length(n) == 8 || VM_Version::supports_avx512vl()));
  match(Set dst (VectorRearrange src shuffle));
  format %{ "vector_rearrange $dst, $shuffle, $src" %}
  ins_encode %{
    assert(UseAVX > 2, "required");

    int vlen_enc = vector_length_encoding(this);
    if (vlen_enc == Assembler::AVX_128bit) {
      vlen_enc = Assembler::AVX_256bit;
    }
    __ vpermq($dst$$XMMRegister, $shuffle$$XMMRegister, $src$$XMMRegister, vlen_enc);
  %}
  ins_pipe( pipe_slow );
%}

// --------------------------------- FMA --------------------------------------
// a * b + c

instruct vfmaF_reg(vec a, vec b, vec c) %{
  match(Set c (FmaVF  c (Binary a b)));
  format %{ "fmaps $a,$b,$c\t# $c = $a * $b + $c fma packedF" %}
  ins_cost(150);
  ins_encode %{
    assert(UseFMA, "not enabled");
    int vlen_enc = vector_length_encoding(this);
    __ vfmaf($c$$XMMRegister, $a$$XMMRegister, $b$$XMMRegister, $c$$XMMRegister, vlen_enc);
  %}
  ins_pipe( pipe_slow );
%}

instruct vfmaF_mem(vec a, memory b, vec c) %{
  predicate(Matcher::vector_length_in_bytes(n->in(1)) > 8);
  match(Set c (FmaVF  c (Binary a (LoadVector b))));
  format %{ "fmaps $a,$b,$c\t# $c = $a * $b + $c fma packedF" %}
  ins_cost(150);
  ins_encode %{
    assert(UseFMA, "not enabled");
    int vlen_enc = vector_length_encoding(this);
    __ vfmaf($c$$XMMRegister, $a$$XMMRegister, $b$$Address, $c$$XMMRegister, vlen_enc);
  %}
  ins_pipe( pipe_slow );
%}

instruct vfmaD_reg(vec a, vec b, vec c) %{
  match(Set c (FmaVD  c (Binary a b)));
  format %{ "fmapd $a,$b,$c\t# $c = $a * $b + $c fma packedD" %}
  ins_cost(150);
  ins_encode %{
    assert(UseFMA, "not enabled");
    int vlen_enc = vector_length_encoding(this);
    __ vfmad($c$$XMMRegister, $a$$XMMRegister, $b$$XMMRegister, $c$$XMMRegister, vlen_enc);
  %}
  ins_pipe( pipe_slow );
%}

instruct vfmaD_mem(vec a, memory b, vec c) %{
  predicate(Matcher::vector_length_in_bytes(n->in(1)) > 8);
  match(Set c (FmaVD  c (Binary a (LoadVector b))));
  format %{ "fmapd $a,$b,$c\t# $c = $a * $b + $c fma packedD" %}
  ins_cost(150);
  ins_encode %{
    assert(UseFMA, "not enabled");
    int vlen_enc = vector_length_encoding(this);
    __ vfmad($c$$XMMRegister, $a$$XMMRegister, $b$$Address, $c$$XMMRegister, vlen_enc);
  %}
  ins_pipe( pipe_slow );
%}

// --------------------------------- Vector Multiply Add --------------------------------------

instruct vmuladdS2I_reg_sse(vec dst, vec src1) %{
  predicate(UseAVX == 0);
  match(Set dst (MulAddVS2VI dst src1));
  format %{ "pmaddwd $dst,$src1\t! muladd packedStoI" %}
  ins_encode %{
    __ pmaddwd($dst$$XMMRegister, $src1$$XMMRegister);
  %}
  ins_pipe( pipe_slow );
%}

instruct vmuladdS2I_reg_avx(vec dst, vec src1, vec src2) %{
  predicate(UseAVX > 0);
  match(Set dst (MulAddVS2VI src1 src2));
  format %{ "vpmaddwd $dst,$src1,$src2\t! muladd packedStoI" %}
  ins_encode %{
    int vlen_enc = vector_length_encoding(this);
    __ vpmaddwd($dst$$XMMRegister, $src1$$XMMRegister, $src2$$XMMRegister, vlen_enc);
  %}
  ins_pipe( pipe_slow );
%}

// --------------------------------- Vector Multiply Add Add ----------------------------------

instruct vmuladdaddS2I_reg(vec dst, vec src1, vec src2) %{
  predicate(VM_Version::supports_avx512_vnni());
  match(Set dst (AddVI (MulAddVS2VI src1 src2) dst));
  format %{ "evpdpwssd $dst,$src1,$src2\t! muladdadd packedStoI" %}
  ins_encode %{
    assert(UseAVX > 2, "required");
    int vlen_enc = vector_length_encoding(this);
    __ evpdpwssd($dst$$XMMRegister, $src1$$XMMRegister, $src2$$XMMRegister, vlen_enc);
  %}
  ins_pipe( pipe_slow );
  ins_cost(10);
%}

// --------------------------------- PopCount --------------------------------------

instruct vpopcountI(vec dst, vec src) %{
  match(Set dst (PopCountVI src));
  format %{ "vpopcntd  $dst,$src\t! vector popcount packedI" %}
  ins_encode %{
    assert(UsePopCountInstruction, "not enabled");

    int vlen_enc = vector_length_encoding(this);
    __ vpopcntd($dst$$XMMRegister, $src$$XMMRegister, vlen_enc);
  %}
  ins_pipe( pipe_slow );
%}

// --------------------------------- Bitwise Ternary Logic ----------------------------------

instruct vpternlog(vec dst, vec src2, vec src3, immU8 func) %{
  match(Set dst (MacroLogicV (Binary dst src2) (Binary src3 func)));
  effect(TEMP dst);
  format %{ "vpternlogd $dst,$src2,$src3,$func\t! vector ternary logic" %}
  ins_encode %{
    int vector_len = vector_length_encoding(this);
    __ vpternlogd($dst$$XMMRegister, $func$$constant, $src2$$XMMRegister, $src3$$XMMRegister, vector_len);
  %}
  ins_pipe( pipe_slow );
%}

instruct vpternlog_mem(vec dst, vec src2, memory src3, immU8 func) %{
  predicate(Matcher::vector_length_in_bytes(n->in(1)->in(1)) > 8);
  match(Set dst (MacroLogicV (Binary dst src2) (Binary (LoadVector src3) func)));
  effect(TEMP dst);
  format %{ "vpternlogd $dst,$src2,$src3,$func\t! vector ternary logic" %}
  ins_encode %{
    int vector_len = vector_length_encoding(this);
    __ vpternlogd($dst$$XMMRegister, $func$$constant, $src2$$XMMRegister, $src3$$Address, vector_len);
  %}
  ins_pipe( pipe_slow );
%}

// --------------------------------- Rotation Operations ----------------------------------
instruct vprotate_immI8(vec dst, vec src, immI8 shift) %{
  match(Set dst (RotateLeftV src shift));
  match(Set dst (RotateRightV src shift));
  format %{ "vprotate_imm8 $dst,$src,$shift\t! vector rotate" %}
  ins_encode %{
    int opcode      = this->ideal_Opcode();
    int vector_len  = vector_length_encoding(this);
    BasicType etype = this->bottom_type()->is_vect()->element_basic_type();
    __ vprotate_imm(opcode, etype, $dst$$XMMRegister, $src$$XMMRegister, $shift$$constant, vector_len);
  %}
  ins_pipe( pipe_slow );
%}

instruct vprorate(vec dst, vec src, vec shift) %{
  match(Set dst (RotateLeftV src shift));
  match(Set dst (RotateRightV src shift));
  format %{ "vprotate $dst,$src,$shift\t! vector rotate" %}
  ins_encode %{
    int opcode      = this->ideal_Opcode();
    int vector_len  = vector_length_encoding(this);
    BasicType etype = this->bottom_type()->is_vect()->element_basic_type();
    __ vprotate_var(opcode, etype, $dst$$XMMRegister, $src$$XMMRegister, $shift$$XMMRegister, vector_len);
  %}
  ins_pipe( pipe_slow );
%}

#ifdef _LP64
// ---------------------------------- Masked Operations ------------------------------------

instruct vmask_cmp_node(rRegI dst, vec src1, vec src2, kReg mask, kReg ktmp1, kReg ktmp2, rFlagsReg cr) %{
  match(Set dst (VectorCmpMasked src1 (Binary src2 mask)));
  effect(TEMP_DEF dst, TEMP ktmp1, TEMP ktmp2, KILL cr);
  format %{ "vector_mask_cmp $src1, $src2, $mask \t! vector mask comparison" %}
  ins_encode %{
    assert(vector_length_encoding(this, $src1) == vector_length_encoding(this, $src2), "mismatch");
    assert(Matcher::vector_element_basic_type(this, $src1) == Matcher::vector_element_basic_type(this, $src2), "mismatch");

    Label DONE;
    int vlen_enc = vector_length_encoding(this, $src1);
    BasicType elem_bt = Matcher::vector_element_basic_type(this, $src1);

    __ knotql($ktmp2$$KRegister, $mask$$KRegister);
    __ mov64($dst$$Register, -1L);
    __ evpcmp(elem_bt, $ktmp1$$KRegister, $mask$$KRegister, $src1$$XMMRegister, $src2$$XMMRegister, Assembler::eq, vlen_enc);
    __ kortestql($ktmp2$$KRegister, $ktmp1$$KRegister);
    __ jccb(Assembler::carrySet, DONE);
    __ kmovql($dst$$Register, $ktmp1$$KRegister);
    __ notq($dst$$Register);
    __ tzcntq($dst$$Register, $dst$$Register);
    __ bind(DONE);
  %}
  ins_pipe( pipe_slow );
%}


instruct vmasked_load64(vec dst, memory mem, kReg mask) %{
  match(Set dst (LoadVectorMasked mem mask));
  format %{ "vector_masked_load $dst, $mem, $mask \t! vector masked copy" %}
  ins_encode %{
    BasicType elmType =  this->bottom_type()->is_vect()->element_basic_type();
    int vector_len = vector_length_encoding(this);
    __ evmovdqu(elmType, $mask$$KRegister, $dst$$XMMRegister, $mem$$Address, vector_len);
  %}
  ins_pipe( pipe_slow );
%}

instruct vmask_gen(kReg dst, rRegL len, rRegL temp) %{
  match(Set dst (VectorMaskGen len));
  effect(TEMP temp);
  format %{ "vector_mask_gen32 $dst, $len \t! vector mask generator" %}
  ins_encode %{
    __ genmask($dst$$KRegister, $len$$Register, $temp$$Register);
  %}
  ins_pipe( pipe_slow );
%}

instruct vmask_gen_imm(kReg dst, immL len, rRegL temp) %{
  match(Set dst (VectorMaskGen len));
  format %{ "vector_mask_gen $len \t! vector mask generator" %}
  effect(TEMP temp);
  ins_encode %{
    __ mov64($temp$$Register, (0xFFFFFFFFFFFFFFFFUL >> (64 -$len$$constant)));
    __ kmovql($dst$$KRegister, $temp$$Register);
  %}
  ins_pipe( pipe_slow );
%}

instruct vmasked_store64(memory mem, vec src, kReg mask) %{
  match(Set mem (StoreVectorMasked mem (Binary src mask)));
  format %{ "vector_masked_store $mem, $src, $mask \t! vector masked store" %}
  ins_encode %{
    const MachNode* src_node = static_cast<const MachNode*>(this->in(this->operand_index($src)));
    BasicType elmType =  src_node->bottom_type()->is_vect()->element_basic_type();
    int vector_len = vector_length_encoding(src_node);
    __ evmovdqu(elmType, $mask$$KRegister, $mem$$Address, $src$$XMMRegister, vector_len);
  %}
  ins_pipe( pipe_slow );
%}

instruct vmask_tolong_evex(rRegL dst, kReg mask, rFlagsReg cr) %{
  predicate(n->in(1)->bottom_type()->isa_vectmask());
  match(Set dst (VectorMaskToLong mask));
  effect(TEMP dst, KILL cr);
  format %{ "vector_tolong_evex $dst, $mask \t! vector mask tolong" %}
  ins_encode %{
    int mask_len = Matcher::vector_length(this, $mask);
    BasicType mbt = Matcher::vector_element_basic_type(this, $mask);
    if (VM_Version::supports_avx512vlbw()) {
      __ kmovql($dst$$Register, $mask$$KRegister);
    } else {
      assert(mask_len <= 16, "");
      __ kmovwl($dst$$Register, $mask$$KRegister);
    }
    // Mask generated out of partial vector comparisons/replicate/mask manipulation
    // operations needs to be clipped.
    int mask_size = mask_len * type2aelembytes(mbt);
    if (mask_size < 16) {
      __ andq($dst$$Register, (((jlong)1 << mask_len) - 1));
    }
  %}
  ins_pipe( pipe_slow );
%}

instruct vmask_tolong_avx(rRegL dst, vec mask, vec xtmp, rFlagsReg cr) %{
  predicate(n->in(1)->bottom_type()->isa_vectmask() == NULL &&
            n->in(1)->bottom_type()->is_vect()->element_basic_type() == T_BOOLEAN);
  match(Set dst (VectorMaskToLong mask));
  format %{ "vector_tolong_avx $dst, $mask \t! using $xtmp as TEMP" %}
  effect(TEMP_DEF dst, TEMP xtmp, KILL cr);
  ins_encode %{
    int mask_len = Matcher::vector_length(this, $mask);
    BasicType mbt = Matcher::vector_element_basic_type(this, $mask);
    int vlen_enc = vector_length_encoding(this, $mask);
    __ vpxor($xtmp$$XMMRegister, $xtmp$$XMMRegister, $xtmp$$XMMRegister, vlen_enc);
    __ vpsubb($xtmp$$XMMRegister, $xtmp$$XMMRegister, $mask$$XMMRegister, vlen_enc);
    __ vpmovmskb($dst$$Register, $xtmp$$XMMRegister, vlen_enc);
    // Mask generated out of partial vector comparisons/replicate/mask manipulation
    // operations needs to be clipped.
    int mask_size = mask_len * type2aelembytes(mbt);
    if (mask_size < 16) {
      __ andq($dst$$Register, (((jlong)1 << mask_len) - 1));
    }
  %}
  ins_pipe( pipe_slow );
%}

instruct vmask_truecount_evex(rRegI dst, kReg mask, rRegL tmp, rFlagsReg cr) %{
  predicate(n->in(1)->bottom_type()->isa_vectmask());
  match(Set dst (VectorMaskTrueCount mask));
  effect(TEMP_DEF dst, TEMP tmp, KILL cr);
  format %{ "vector_truecount_evex $dst, $mask \t! using $tmp as TEMP" %}
  ins_encode %{
    int opcode = this->ideal_Opcode();
    BasicType mbt = Matcher::vector_element_basic_type(this, $mask);
    int mask_len = Matcher::vector_length(this, $mask);
    int mask_size = mask_len * type2aelembytes(mbt);
    int vlen_enc = vector_length_encoding(this, $mask);
    __ vector_mask_operation(opcode, $dst$$Register, $mask$$KRegister, $tmp$$Register,
                             mask_len, mask_size, vlen_enc);
  %}
  ins_pipe( pipe_slow );
%}

instruct vmask_truecount_avx(rRegI dst, vec mask, rRegL tmp, vec xtmp, vec xtmp1, rFlagsReg cr) %{
  predicate(n->in(1)->bottom_type()->isa_vectmask() == NULL);
  match(Set dst (VectorMaskTrueCount mask));
  effect(TEMP_DEF dst, TEMP tmp, TEMP xtmp, TEMP xtmp1, KILL cr);
  format %{ "vector_truecount_avx $dst, $mask \t! using $tmp, $xtmp and $xtmp1 as TEMP" %}
  ins_encode %{
    int opcode = this->ideal_Opcode();
    BasicType mbt = Matcher::vector_element_basic_type(this, $mask);
    int mask_len = Matcher::vector_length(this, $mask);
    int mask_size = mask_len * type2aelembytes(mbt);
    int vlen_enc = vector_length_encoding(this, $mask);
    __ vector_mask_operation(opcode, $dst$$Register, $mask$$XMMRegister, $xtmp$$XMMRegister,
                             $xtmp1$$XMMRegister, $tmp$$Register, mask_len, mask_size, vlen_enc);
  %}
  ins_pipe( pipe_slow );
%}

instruct vmask_first_or_last_true_evex(rRegI dst, kReg mask, rRegL tmp, rFlagsReg cr) %{
  predicate(n->in(1)->bottom_type()->isa_vectmask());
  match(Set dst (VectorMaskFirstTrue mask));
  match(Set dst (VectorMaskLastTrue mask));
  effect(TEMP_DEF dst, TEMP tmp, KILL cr);
  format %{ "vector_mask_first_or_last_true_evex $dst, $mask \t! using $tmp as TEMP" %}
  ins_encode %{
    int opcode = this->ideal_Opcode();
    BasicType mbt = Matcher::vector_element_basic_type(this, $mask);
    int mask_len = Matcher::vector_length(this, $mask);
    int mask_size = mask_len * type2aelembytes(mbt);
    int vlen_enc = vector_length_encoding(this, $mask);
    __ vector_mask_operation(opcode, $dst$$Register, $mask$$KRegister, $tmp$$Register, mask_len,
                             mask_size, vlen_enc);
  %}
  ins_pipe( pipe_slow );
%}

instruct vmask_first_or_last_true_avx(rRegI dst, vec mask, rRegL tmp, vec xtmp, vec xtmp1, rFlagsReg cr) %{
  predicate(n->in(1)->bottom_type()->isa_vectmask() == NULL);
  match(Set dst (VectorMaskFirstTrue mask));
  match(Set dst (VectorMaskLastTrue mask));
  effect(TEMP_DEF dst, TEMP tmp, TEMP xtmp, TEMP xtmp1, KILL cr);
  format %{ "vector_mask_first_or_last_true_avx $dst, $mask \t! using $tmp, $xtmp and $xtmp1 as TEMP" %}
  ins_encode %{
    int opcode = this->ideal_Opcode();
    BasicType mbt = Matcher::vector_element_basic_type(this, $mask);
    int mask_len = Matcher::vector_length(this, $mask);
    int mask_size = mask_len * type2aelembytes(mbt);
    int vlen_enc = vector_length_encoding(this, $mask);
    __ vector_mask_operation(opcode, $dst$$Register, $mask$$XMMRegister, $xtmp$$XMMRegister,
                             $xtmp1$$XMMRegister, $tmp$$Register, mask_len, mask_size, vlen_enc);
  %}
  ins_pipe( pipe_slow );
%}
#endif // _LP64

// ---------------------------------- Vector Masked Operations ------------------------------------

instruct vadd_reg_masked(vec dst, vec src2, kReg mask) %{
  match(Set dst (AddVB (Binary dst src2) mask));
  match(Set dst (AddVS (Binary dst src2) mask));
  match(Set dst (AddVI (Binary dst src2) mask));
  match(Set dst (AddVL (Binary dst src2) mask));
  match(Set dst (AddVF (Binary dst src2) mask));
  match(Set dst (AddVD (Binary dst src2) mask));
  format %{ "vpadd_masked $dst, $dst, $src2, $mask\t! add masked operation" %}
  ins_encode %{
    int vlen_enc = vector_length_encoding(this);
    BasicType bt = Matcher::vector_element_basic_type(this);
    int opc = this->ideal_Opcode();
    __ evmasked_op(opc, bt, $mask$$KRegister, $dst$$XMMRegister,
                   $dst$$XMMRegister, $src2$$XMMRegister, true, vlen_enc);
  %}
  ins_pipe( pipe_slow );
%}

instruct vadd_mem_masked(vec dst, memory src2, kReg mask) %{
  match(Set dst (AddVB (Binary dst (LoadVector src2)) mask));
  match(Set dst (AddVS (Binary dst (LoadVector src2)) mask));
  match(Set dst (AddVI (Binary dst (LoadVector src2)) mask));
  match(Set dst (AddVL (Binary dst (LoadVector src2)) mask));
  match(Set dst (AddVF (Binary dst (LoadVector src2)) mask));
  match(Set dst (AddVD (Binary dst (LoadVector src2)) mask));
  format %{ "vpadd_masked $dst, $dst, $src2, $mask\t! add masked operation" %}
  ins_encode %{
    int vlen_enc = vector_length_encoding(this);
    BasicType bt = Matcher::vector_element_basic_type(this);
    int opc = this->ideal_Opcode();
    __ evmasked_op(opc, bt, $mask$$KRegister, $dst$$XMMRegister,
                   $dst$$XMMRegister, $src2$$Address, true, vlen_enc);
  %}
  ins_pipe( pipe_slow );
%}

instruct vxor_reg_masked(vec dst, vec src2, kReg mask) %{
  match(Set dst (XorV (Binary dst src2) mask));
  format %{ "vxor_masked $dst, $dst, $src2, $mask\t! xor masked operation" %}
  ins_encode %{
    int vlen_enc = vector_length_encoding(this);
    BasicType bt = Matcher::vector_element_basic_type(this);
    int opc = this->ideal_Opcode();
    __ evmasked_op(opc, bt, $mask$$KRegister, $dst$$XMMRegister,
                   $dst$$XMMRegister, $src2$$XMMRegister, true, vlen_enc);
  %}
  ins_pipe( pipe_slow );
%}

instruct vxor_mem_masked(vec dst, memory src2, kReg mask) %{
  match(Set dst (XorV (Binary dst (LoadVector src2)) mask));
  format %{ "vxor_masked $dst, $dst, $src2, $mask\t! xor masked operation" %}
  ins_encode %{
    int vlen_enc = vector_length_encoding(this);
    BasicType bt = Matcher::vector_element_basic_type(this);
    int opc = this->ideal_Opcode();
    __ evmasked_op(opc, bt, $mask$$KRegister, $dst$$XMMRegister,
                   $dst$$XMMRegister, $src2$$Address, true, vlen_enc);
  %}
  ins_pipe( pipe_slow );
%}

instruct vor_reg_masked(vec dst, vec src2, kReg mask) %{
  match(Set dst (OrV (Binary dst src2) mask));
  format %{ "vor_masked $dst, $dst, $src2, $mask\t! or masked operation" %}
  ins_encode %{
    int vlen_enc = vector_length_encoding(this);
    BasicType bt = Matcher::vector_element_basic_type(this);
    int opc = this->ideal_Opcode();
    __ evmasked_op(opc, bt, $mask$$KRegister, $dst$$XMMRegister,
                   $dst$$XMMRegister, $src2$$XMMRegister, true, vlen_enc);
  %}
  ins_pipe( pipe_slow );
%}

instruct vor_mem_masked(vec dst, memory src2, kReg mask) %{
  match(Set dst (OrV (Binary dst (LoadVector src2)) mask));
  format %{ "vor_masked $dst, $dst, $src2, $mask\t! or masked operation" %}
  ins_encode %{
    int vlen_enc = vector_length_encoding(this);
    BasicType bt = Matcher::vector_element_basic_type(this);
    int opc = this->ideal_Opcode();
    __ evmasked_op(opc, bt, $mask$$KRegister, $dst$$XMMRegister,
                   $dst$$XMMRegister, $src2$$Address, true, vlen_enc);
  %}
  ins_pipe( pipe_slow );
%}

instruct vand_reg_masked(vec dst, vec src2, kReg mask) %{
  match(Set dst (AndV (Binary dst src2) mask));
  format %{ "vand_masked $dst, $dst, $src2, $mask\t! and masked operation" %}
  ins_encode %{
    int vlen_enc = vector_length_encoding(this);
    BasicType bt = Matcher::vector_element_basic_type(this);
    int opc = this->ideal_Opcode();
    __ evmasked_op(opc, bt, $mask$$KRegister, $dst$$XMMRegister,
                   $dst$$XMMRegister, $src2$$XMMRegister, true, vlen_enc);
  %}
  ins_pipe( pipe_slow );
%}

instruct vand_mem_masked(vec dst, memory src2, kReg mask) %{
  match(Set dst (AndV (Binary dst (LoadVector src2)) mask));
  format %{ "vand_masked $dst, $dst, $src2, $mask\t! and masked operation" %}
  ins_encode %{
    int vlen_enc = vector_length_encoding(this);
    BasicType bt = Matcher::vector_element_basic_type(this);
    int opc = this->ideal_Opcode();
    __ evmasked_op(opc, bt, $mask$$KRegister, $dst$$XMMRegister,
                   $dst$$XMMRegister, $src2$$Address, true, vlen_enc);
  %}
  ins_pipe( pipe_slow );
%}

instruct vsub_reg_masked(vec dst, vec src2, kReg mask) %{
  match(Set dst (SubVB (Binary dst src2) mask));
  match(Set dst (SubVS (Binary dst src2) mask));
  match(Set dst (SubVI (Binary dst src2) mask));
  match(Set dst (SubVL (Binary dst src2) mask));
  match(Set dst (SubVF (Binary dst src2) mask));
  match(Set dst (SubVD (Binary dst src2) mask));
  format %{ "vpsub_masked $dst, $dst, $src2, $mask\t! sub masked operation" %}
  ins_encode %{
    int vlen_enc = vector_length_encoding(this);
    BasicType bt = Matcher::vector_element_basic_type(this);
    int opc = this->ideal_Opcode();
    __ evmasked_op(opc, bt, $mask$$KRegister, $dst$$XMMRegister,
                   $dst$$XMMRegister, $src2$$XMMRegister, true, vlen_enc);
  %}
  ins_pipe( pipe_slow );
%}

instruct vsub_mem_masked(vec dst, memory src2, kReg mask) %{
  match(Set dst (SubVB (Binary dst (LoadVector src2)) mask));
  match(Set dst (SubVS (Binary dst (LoadVector src2)) mask));
  match(Set dst (SubVI (Binary dst (LoadVector src2)) mask));
  match(Set dst (SubVL (Binary dst (LoadVector src2)) mask));
  match(Set dst (SubVF (Binary dst (LoadVector src2)) mask));
  match(Set dst (SubVD (Binary dst (LoadVector src2)) mask));
  format %{ "vpsub_masked $dst, $dst, $src2, $mask\t! sub masked operation" %}
  ins_encode %{
    int vlen_enc = vector_length_encoding(this);
    BasicType bt = Matcher::vector_element_basic_type(this);
    int opc = this->ideal_Opcode();
    __ evmasked_op(opc, bt, $mask$$KRegister, $dst$$XMMRegister,
                   $dst$$XMMRegister, $src2$$Address, true, vlen_enc);
  %}
  ins_pipe( pipe_slow );
%}

instruct vmul_reg_masked(vec dst, vec src2, kReg mask) %{
  match(Set dst (MulVS (Binary dst src2) mask));
  match(Set dst (MulVI (Binary dst src2) mask));
  match(Set dst (MulVL (Binary dst src2) mask));
  match(Set dst (MulVF (Binary dst src2) mask));
  match(Set dst (MulVD (Binary dst src2) mask));
  format %{ "vpmul_masked $dst, $dst, $src2, $mask\t! mul masked operation" %}
  ins_encode %{
    int vlen_enc = vector_length_encoding(this);
    BasicType bt = Matcher::vector_element_basic_type(this);
    int opc = this->ideal_Opcode();
    __ evmasked_op(opc, bt, $mask$$KRegister, $dst$$XMMRegister,
                   $dst$$XMMRegister, $src2$$XMMRegister, true, vlen_enc);
  %}
  ins_pipe( pipe_slow );
%}

instruct vmul_mem_masked(vec dst, memory src2, kReg mask) %{
  match(Set dst (MulVS (Binary dst (LoadVector src2)) mask));
  match(Set dst (MulVI (Binary dst (LoadVector src2)) mask));
  match(Set dst (MulVL (Binary dst (LoadVector src2)) mask));
  match(Set dst (MulVF (Binary dst (LoadVector src2)) mask));
  match(Set dst (MulVD (Binary dst (LoadVector src2)) mask));
  format %{ "vpmul_masked $dst, $dst, $src2, $mask\t! mul masked operation" %}
  ins_encode %{
    int vlen_enc = vector_length_encoding(this);
    BasicType bt = Matcher::vector_element_basic_type(this);
    int opc = this->ideal_Opcode();
    __ evmasked_op(opc, bt, $mask$$KRegister, $dst$$XMMRegister,
                   $dst$$XMMRegister, $src2$$Address, true, vlen_enc);
  %}
  ins_pipe( pipe_slow );
%}

instruct vsqrt_reg_masked(vec dst, kReg mask) %{
  match(Set dst (SqrtVF dst mask));
  match(Set dst (SqrtVD dst mask));
  ins_cost(100);
  format %{ "vpsqrt_masked $dst, $mask\t! sqrt masked operation" %}
  ins_encode %{
    int vlen_enc = vector_length_encoding(this);
    BasicType bt = Matcher::vector_element_basic_type(this);
    int opc = this->ideal_Opcode();
    __ evmasked_op(opc, bt, $mask$$KRegister, $dst$$XMMRegister,
                   $dst$$XMMRegister, $dst$$XMMRegister, true, vlen_enc);
  %}
  ins_pipe( pipe_slow );
%}

instruct vdiv_reg_masked(vec dst, vec src2, kReg mask) %{
  match(Set dst (DivVF (Binary dst src2) mask));
  match(Set dst (DivVD (Binary dst src2) mask));
  format %{ "vpdiv_masked $dst, $dst, $src2, $mask\t! div masked operation" %}
  ins_encode %{
    int vlen_enc = vector_length_encoding(this);
    BasicType bt = Matcher::vector_element_basic_type(this);
    int opc = this->ideal_Opcode();
    __ evmasked_op(opc, bt, $mask$$KRegister, $dst$$XMMRegister,
                   $dst$$XMMRegister, $src2$$XMMRegister, true, vlen_enc);
  %}
  ins_pipe( pipe_slow );
%}

instruct vdiv_mem_masked(vec dst, memory src2, kReg mask) %{
  match(Set dst (DivVF (Binary dst (LoadVector src2)) mask));
  match(Set dst (DivVD (Binary dst (LoadVector src2)) mask));
  format %{ "vpdiv_masked $dst, $dst, $src2, $mask\t! div masked operation" %}
  ins_encode %{
    int vlen_enc = vector_length_encoding(this);
    BasicType bt = Matcher::vector_element_basic_type(this);
    int opc = this->ideal_Opcode();
    __ evmasked_op(opc, bt, $mask$$KRegister, $dst$$XMMRegister,
                   $dst$$XMMRegister, $src2$$Address, true, vlen_enc);
  %}
  ins_pipe( pipe_slow );
%}


instruct vrol_imm_masked(vec dst, immI8 shift, kReg mask) %{
  match(Set dst (RotateLeftV (Binary dst shift) mask));
  match(Set dst (RotateRightV (Binary dst shift) mask));
  format %{ "vprotate_imm_masked $dst, $dst, $shift, $mask\t! rotate masked operation" %}
  ins_encode %{
    int vlen_enc = vector_length_encoding(this);
    BasicType bt = Matcher::vector_element_basic_type(this);
    int opc = this->ideal_Opcode();
    __ evmasked_op(opc, bt, $mask$$KRegister, $dst$$XMMRegister,
                   $dst$$XMMRegister, $shift$$constant, true, vlen_enc);
  %}
  ins_pipe( pipe_slow );
%}

instruct vrol_reg_masked(vec dst, vec src2, kReg mask) %{
  match(Set dst (RotateLeftV (Binary dst src2) mask));
  match(Set dst (RotateRightV (Binary dst src2) mask));
  format %{ "vrotate_masked $dst, $dst, $src2, $mask\t! rotate masked operation" %}
  ins_encode %{
    int vlen_enc = vector_length_encoding(this);
    BasicType bt = Matcher::vector_element_basic_type(this);
    int opc = this->ideal_Opcode();
    __ evmasked_op(opc, bt, $mask$$KRegister, $dst$$XMMRegister,
                   $dst$$XMMRegister, $src2$$XMMRegister, true, vlen_enc);
  %}
  ins_pipe( pipe_slow );
%}

instruct vlshift_imm_masked(vec dst, immI8 shift, kReg mask) %{
  match(Set dst (LShiftVS (Binary dst (LShiftCntV shift)) mask));
  match(Set dst (LShiftVI (Binary dst (LShiftCntV shift)) mask));
  match(Set dst (LShiftVL (Binary dst (LShiftCntV shift)) mask));
  format %{ "vplshift_imm_masked $dst, $dst, $shift, $mask\t! lshift masked operation" %}
  ins_encode %{
    int vlen_enc = vector_length_encoding(this);
    BasicType bt = Matcher::vector_element_basic_type(this);
    int opc = this->ideal_Opcode();
    __ evmasked_op(opc, bt, $mask$$KRegister, $dst$$XMMRegister,
                   $dst$$XMMRegister, $shift$$constant, true, vlen_enc);
  %}
  ins_pipe( pipe_slow );
%}

instruct vlshift_reg_masked(vec dst, vec src2, kReg mask) %{
  match(Set dst (LShiftVS (Binary dst src2) mask));
  match(Set dst (LShiftVI (Binary dst src2) mask));
  match(Set dst (LShiftVL (Binary dst src2) mask));
  format %{ "vplshift_masked $dst, $dst, $src2, $mask\t! lshift masked operation" %}
  ins_encode %{
    int vlen_enc = vector_length_encoding(this);
    BasicType bt = Matcher::vector_element_basic_type(this);
    int opc = this->ideal_Opcode();
    bool is_varshift = !VectorNode::is_vshift_cnt_opcode(in(2)->isa_Mach()->ideal_Opcode());
    __ evmasked_op(opc, bt, $mask$$KRegister, $dst$$XMMRegister,
                   $dst$$XMMRegister, $src2$$XMMRegister, true, vlen_enc, is_varshift);
  %}
  ins_pipe( pipe_slow );
%}

instruct vlshift_mem_masked(vec dst, memory src2, kReg mask) %{
  match(Set dst (LShiftVS (Binary dst (LoadVector src2)) mask));
  match(Set dst (LShiftVI (Binary dst (LoadVector src2)) mask));
  match(Set dst (LShiftVL (Binary dst (LoadVector src2)) mask));
  format %{ "vplshift_masked $dst, $dst, $src2, $mask\t! lshift masked operation" %}
  ins_encode %{
    int vlen_enc = vector_length_encoding(this);
    BasicType bt = Matcher::vector_element_basic_type(this);
    int opc = this->ideal_Opcode();
    __ evmasked_op(opc, bt, $mask$$KRegister, $dst$$XMMRegister,
                   $dst$$XMMRegister, $src2$$Address, true, vlen_enc);
  %}
  ins_pipe( pipe_slow );
%}

instruct vrshift_imm_masked(vec dst, immI8 shift, kReg mask) %{
  match(Set dst (RShiftVS (Binary dst (RShiftCntV shift)) mask));
  match(Set dst (RShiftVI (Binary dst (RShiftCntV shift)) mask));
  match(Set dst (RShiftVL (Binary dst (RShiftCntV shift)) mask));
  format %{ "vprshift_imm_masked $dst, $dst, $shift, $mask\t! rshift masked operation" %}
  ins_encode %{
    int vlen_enc = vector_length_encoding(this);
    BasicType bt = Matcher::vector_element_basic_type(this);
    int opc = this->ideal_Opcode();
    __ evmasked_op(opc, bt, $mask$$KRegister, $dst$$XMMRegister,
                   $dst$$XMMRegister, $shift$$constant, true, vlen_enc);
  %}
  ins_pipe( pipe_slow );
%}

instruct vrshift_reg_masked(vec dst, vec src2, kReg mask) %{
  match(Set dst (RShiftVS (Binary dst src2) mask));
  match(Set dst (RShiftVI (Binary dst src2) mask));
  match(Set dst (RShiftVL (Binary dst src2) mask));
  format %{ "vprshift_masked $dst, $dst, $src2, $mask\t! rshift masked operation" %}
  ins_encode %{
    int vlen_enc = vector_length_encoding(this);
    BasicType bt = Matcher::vector_element_basic_type(this);
    int opc = this->ideal_Opcode();
    bool is_varshift = !VectorNode::is_vshift_cnt_opcode(in(2)->isa_Mach()->ideal_Opcode());
    __ evmasked_op(opc, bt, $mask$$KRegister, $dst$$XMMRegister,
                   $dst$$XMMRegister, $src2$$XMMRegister, true, vlen_enc, is_varshift);
  %}
  ins_pipe( pipe_slow );
%}

instruct vrshift_mem_masked(vec dst, memory src2, kReg mask) %{
  match(Set dst (RShiftVS (Binary dst (LoadVector src2)) mask));
  match(Set dst (RShiftVI (Binary dst (LoadVector src2)) mask));
  match(Set dst (RShiftVL (Binary dst (LoadVector src2)) mask));
  format %{ "vprshift_masked $dst, $dst, $src2, $mask\t! rshift masked operation" %}
  ins_encode %{
    int vlen_enc = vector_length_encoding(this);
    BasicType bt = Matcher::vector_element_basic_type(this);
    int opc = this->ideal_Opcode();
    __ evmasked_op(opc, bt, $mask$$KRegister, $dst$$XMMRegister,
                   $dst$$XMMRegister, $src2$$Address, true, vlen_enc);
  %}
  ins_pipe( pipe_slow );
%}

instruct vurshift_imm_masked(vec dst, immI8 shift, kReg mask) %{
  match(Set dst (URShiftVS (Binary dst (RShiftCntV shift)) mask));
  match(Set dst (URShiftVI (Binary dst (RShiftCntV shift)) mask));
  match(Set dst (URShiftVL (Binary dst (RShiftCntV shift)) mask));
  format %{ "vpurshift_imm_masked $dst, $dst, $shift, $mask\t! urshift masked operation" %}
  ins_encode %{
    int vlen_enc = vector_length_encoding(this);
    BasicType bt = Matcher::vector_element_basic_type(this);
    int opc = this->ideal_Opcode();
    __ evmasked_op(opc, bt, $mask$$KRegister, $dst$$XMMRegister,
                   $dst$$XMMRegister, $shift$$constant, true, vlen_enc);
  %}
  ins_pipe( pipe_slow );
%}

instruct vurshift_reg_masked(vec dst, vec src2, kReg mask) %{
  match(Set dst (URShiftVS (Binary dst src2) mask));
  match(Set dst (URShiftVI (Binary dst src2) mask));
  match(Set dst (URShiftVL (Binary dst src2) mask));
  format %{ "vpurshift_masked $dst, $dst, $src2, $mask\t! urshift masked operation" %}
  ins_encode %{
    int vlen_enc = vector_length_encoding(this);
    BasicType bt = Matcher::vector_element_basic_type(this);
    int opc = this->ideal_Opcode();
    bool is_varshift = !VectorNode::is_vshift_cnt_opcode(in(2)->isa_Mach()->ideal_Opcode());
    __ evmasked_op(opc, bt, $mask$$KRegister, $dst$$XMMRegister,
                   $dst$$XMMRegister, $src2$$XMMRegister, true, vlen_enc, is_varshift);
  %}
  ins_pipe( pipe_slow );
%}

instruct vurshift_mem_masked(vec dst, memory src2, kReg mask) %{
  match(Set dst (URShiftVS (Binary dst (LoadVector src2)) mask));
  match(Set dst (URShiftVI (Binary dst (LoadVector src2)) mask));
  match(Set dst (URShiftVL (Binary dst (LoadVector src2)) mask));
  format %{ "vpurshift_masked $dst, $dst, $src2, $mask\t! urshift masked operation" %}
  ins_encode %{
    int vlen_enc = vector_length_encoding(this);
    BasicType bt = Matcher::vector_element_basic_type(this);
    int opc = this->ideal_Opcode();
    __ evmasked_op(opc, bt, $mask$$KRegister, $dst$$XMMRegister,
                   $dst$$XMMRegister, $src2$$Address, true, vlen_enc);
  %}
  ins_pipe( pipe_slow );
%}

instruct vmaxv_reg_masked(vec dst, vec src2, kReg mask) %{
  match(Set dst (MaxV (Binary dst src2) mask));
  format %{ "vpmax_masked $dst, $dst, $src2, $mask\t! max masked operation" %}
  ins_encode %{
    int vlen_enc = vector_length_encoding(this);
    BasicType bt = Matcher::vector_element_basic_type(this);
    int opc = this->ideal_Opcode();
    __ evmasked_op(opc, bt, $mask$$KRegister, $dst$$XMMRegister,
                   $dst$$XMMRegister, $src2$$XMMRegister, true, vlen_enc);
  %}
  ins_pipe( pipe_slow );
%}

instruct vmaxv_mem_masked(vec dst, memory src2, kReg mask) %{
  match(Set dst (MaxV (Binary dst (LoadVector src2)) mask));
  format %{ "vpmax_masked $dst, $dst, $src2, $mask\t! max masked operation" %}
  ins_encode %{
    int vlen_enc = vector_length_encoding(this);
    BasicType bt = Matcher::vector_element_basic_type(this);
    int opc = this->ideal_Opcode();
    __ evmasked_op(opc, bt, $mask$$KRegister, $dst$$XMMRegister,
                   $dst$$XMMRegister, $src2$$Address, true, vlen_enc);
  %}
  ins_pipe( pipe_slow );
%}

instruct vminv_reg_masked(vec dst, vec src2, kReg mask) %{
  match(Set dst (MinV (Binary dst src2) mask));
  format %{ "vpmin_masked $dst, $dst, $src2, $mask\t! min masked operation" %}
  ins_encode %{
    int vlen_enc = vector_length_encoding(this);
    BasicType bt = Matcher::vector_element_basic_type(this);
    int opc = this->ideal_Opcode();
    __ evmasked_op(opc, bt, $mask$$KRegister, $dst$$XMMRegister,
                   $dst$$XMMRegister, $src2$$XMMRegister, true, vlen_enc);
  %}
  ins_pipe( pipe_slow );
%}

instruct vminv_mem_masked(vec dst, memory src2, kReg mask) %{
  match(Set dst (MinV (Binary dst (LoadVector src2)) mask));
  format %{ "vpmin_masked $dst, $dst, $src2, $mask\t! min masked operation" %}
  ins_encode %{
    int vlen_enc = vector_length_encoding(this);
    BasicType bt = Matcher::vector_element_basic_type(this);
    int opc = this->ideal_Opcode();
    __ evmasked_op(opc, bt, $mask$$KRegister, $dst$$XMMRegister,
                   $dst$$XMMRegister, $src2$$Address, true, vlen_enc);
  %}
  ins_pipe( pipe_slow );
%}

instruct vrearrangev_reg_masked(vec dst, vec src2, kReg mask) %{
  match(Set dst (VectorRearrange (Binary dst src2) mask));
  format %{ "vprearrange_masked $dst, $dst, $src2, $mask\t! rearrange masked operation" %}
  ins_encode %{
    int vlen_enc = vector_length_encoding(this);
    BasicType bt = Matcher::vector_element_basic_type(this);
    int opc = this->ideal_Opcode();
    __ evmasked_op(opc, bt, $mask$$KRegister, $dst$$XMMRegister,
                   $dst$$XMMRegister, $src2$$XMMRegister, false, vlen_enc);
  %}
  ins_pipe( pipe_slow );
%}

instruct vabs_masked(vec dst, kReg mask) %{
  match(Set dst (AbsVB dst mask));
  match(Set dst (AbsVS dst mask));
  match(Set dst (AbsVI dst mask));
  match(Set dst (AbsVL dst mask));
  format %{ "vabs_masked $dst, $mask \t! vabs masked operation" %}
  ins_cost(100);
  ins_encode %{
    int vlen_enc = vector_length_encoding(this);
    BasicType bt = Matcher::vector_element_basic_type(this);
    int opc = this->ideal_Opcode();
    __ evmasked_op(opc, bt, $mask$$KRegister, $dst$$XMMRegister,
                   $dst$$XMMRegister, $dst$$XMMRegister, true, vlen_enc);
  %}
  ins_pipe( pipe_slow );
%}

instruct vfma_reg_masked(vec dst, vec src2, vec src3, kReg mask) %{
  match(Set dst (FmaVF (Binary dst src2) (Binary src3 mask)));
  match(Set dst (FmaVD (Binary dst src2) (Binary src3 mask)));
  format %{ "vfma_masked $dst, $src2, $src3, $mask \t! vfma masked operation" %}
  ins_encode %{
    int vlen_enc = vector_length_encoding(this);
    BasicType bt = Matcher::vector_element_basic_type(this);
    int opc = this->ideal_Opcode();
    __ evmasked_op(opc, bt, $mask$$KRegister, $dst$$XMMRegister,
                   $src2$$XMMRegister, $src3$$XMMRegister, true, vlen_enc);
  %}
  ins_pipe( pipe_slow );
%}

instruct vfma_mem_masked(vec dst, vec src2, memory src3, kReg mask) %{
  match(Set dst (FmaVF (Binary dst src2) (Binary (LoadVector src3) mask)));
  match(Set dst (FmaVD (Binary dst src2) (Binary (LoadVector src3) mask)));
  format %{ "vfma_masked $dst, $src2, $src3, $mask \t! vfma masked operation" %}
  ins_encode %{
    int vlen_enc = vector_length_encoding(this);
    BasicType bt = Matcher::vector_element_basic_type(this);
    int opc = this->ideal_Opcode();
    __ evmasked_op(opc, bt, $mask$$KRegister, $dst$$XMMRegister,
                   $src2$$XMMRegister, $src3$$Address, true, vlen_enc);
  %}
  ins_pipe( pipe_slow );
%}

instruct evcmp_masked(kReg dst, vec src1, vec src2, immI8 cond, kReg mask, rRegP scratch) %{
  match(Set dst (VectorMaskCmp (Binary src1 src2) (Binary cond mask)));
  effect(TEMP scratch);
  format %{ "vcmp_masked $dst, $src1, $src2, $cond, $mask\t! using $scratch as TEMP" %}
  ins_encode %{
    assert(bottom_type()->isa_vectmask(), "TypeVectMask expected");
    int vlen_enc = vector_length_encoding(this, $src1);
    BasicType src1_elem_bt = Matcher::vector_element_basic_type(this, $src1);

    // Comparison i
    switch (src1_elem_bt) {
      case T_BYTE: {
        bool is_unsigned = is_unsigned_booltest_pred($cond$$constant);
        Assembler::ComparisonPredicate cmp = booltest_pred_to_comparison_pred($cond$$constant);
        __ evpcmpb($dst$$KRegister, $mask$$KRegister, $src1$$XMMRegister, $src2$$XMMRegister, cmp, !is_unsigned, vlen_enc);
        break;
      }
      case T_SHORT: {
        bool is_unsigned = is_unsigned_booltest_pred($cond$$constant);
        Assembler::ComparisonPredicate cmp = booltest_pred_to_comparison_pred($cond$$constant);
        __ evpcmpw($dst$$KRegister, $mask$$KRegister, $src1$$XMMRegister, $src2$$XMMRegister, cmp, !is_unsigned, vlen_enc);
        break;
      }
      case T_INT: {
        bool is_unsigned = is_unsigned_booltest_pred($cond$$constant);
        Assembler::ComparisonPredicate cmp = booltest_pred_to_comparison_pred($cond$$constant);
        __ evpcmpd($dst$$KRegister, $mask$$KRegister, $src1$$XMMRegister, $src2$$XMMRegister, cmp, !is_unsigned, vlen_enc);
        break;
      }
      case T_LONG: {
        bool is_unsigned = is_unsigned_booltest_pred($cond$$constant);
        Assembler::ComparisonPredicate cmp = booltest_pred_to_comparison_pred($cond$$constant);
        __ evpcmpq($dst$$KRegister, $mask$$KRegister, $src1$$XMMRegister, $src2$$XMMRegister, cmp, !is_unsigned, vlen_enc);
        break;
      }
      case T_FLOAT: {
        Assembler::ComparisonPredicateFP cmp = booltest_pred_to_comparison_pred_fp($cond$$constant);
        __ evcmpps($dst$$KRegister, $mask$$KRegister, $src1$$XMMRegister, $src2$$XMMRegister, cmp, vlen_enc);
        break;
      }
      case T_DOUBLE: {
        Assembler::ComparisonPredicateFP cmp = booltest_pred_to_comparison_pred_fp($cond$$constant);
        __ evcmppd($dst$$KRegister, $mask$$KRegister, $src1$$XMMRegister, $src2$$XMMRegister, cmp, vlen_enc);
        break;
      }
      default: assert(false, "%s", type2name(src1_elem_bt)); break;
    }
  %}
  ins_pipe( pipe_slow );
%}

#ifdef _LP64
instruct mask_all_evexI_imm(kReg dst, immI cnt, rRegL tmp) %{
  match(Set dst (MaskAll cnt));
  effect(TEMP_DEF dst, TEMP tmp);
  format %{ "mask_all_evexI $dst, $cnt \t! using $tmp as TEMP" %}
  ins_encode %{
    int vec_len = Matcher::vector_length(this);
    if (VM_Version::supports_avx512bw()) {
      __ movq($tmp$$Register, $cnt$$constant);
      __ kmovql($dst$$KRegister, $tmp$$Register);
      __ kshiftrql($dst$$KRegister, $dst$$KRegister, 64 - vec_len);
    } else {
      assert(vec_len <= 16, "");
      __ movq($tmp$$Register, $cnt$$constant);
      __ kmovwl($dst$$KRegister, $tmp$$Register);
      __ kshiftrwl($dst$$KRegister, $dst$$KRegister, 16 - vec_len);
    }
  %}
  ins_pipe( pipe_slow );
%}

instruct mask_all_evexI(kReg dst, rRegI src, rRegL tmp) %{
  match(Set dst (MaskAll src));
  effect(TEMP_DEF dst, TEMP tmp);
  format %{ "mask_all_evexI $dst, $src \t! using $tmp as TEMP" %}
  ins_encode %{
    int vec_len = Matcher::vector_length(this);
    if (VM_Version::supports_avx512bw()) {
      __ movslq($tmp$$Register, $src$$Register);
      __ kmovql($dst$$KRegister, $tmp$$Register);
      __ kshiftrql($dst$$KRegister, $dst$$KRegister, 64 - vec_len);
    } else {
      assert(vec_len <= 16, "");
      __ kmovwl($dst$$KRegister, $src$$Register);
      __ kshiftrwl($dst$$KRegister, $dst$$KRegister, 16 - vec_len);
    }
  %}
  ins_pipe( pipe_slow );
%}

instruct mask_all_evexL(kReg dst, rRegL src) %{
  match(Set dst (MaskAll src));
  effect(TEMP_DEF dst);
  format %{ "mask_all_evexL $dst, $src \t! mask all operation" %}
  ins_encode %{
    int vec_len = Matcher::vector_length(this);
    if (VM_Version::supports_avx512bw()) {
      __ kmovql($dst$$KRegister, $src$$Register);
      __ kshiftrql($dst$$KRegister, $dst$$KRegister, 64 - vec_len);
    } else {
      assert(vec_len <= 16, "");
      __ kmovwl($dst$$KRegister, $src$$Register);
      __ kshiftrwl($dst$$KRegister, $dst$$KRegister, 16 - vec_len);
    }
  %}
  ins_pipe( pipe_slow );
%}

instruct mask_not_immLT8(kReg dst, kReg src, rRegI rtmp, kReg ktmp, immI_M1 cnt) %{
  predicate(Matcher::vector_length(n) < 8 && VM_Version::supports_avx512dq());
  match(Set dst (XorVMask src (MaskAll cnt)));
  effect(TEMP_DEF dst, TEMP rtmp, TEMP ktmp);
  format %{ "mask_not_LT8 $dst, $src, $cnt \t!using $ktmp and $rtmp as TEMP" %}
  ins_encode %{
    uint masklen = Matcher::vector_length(this);
    __ knot(masklen, $dst$$KRegister, $src$$KRegister, $ktmp$$KRegister, $rtmp$$Register);
  %}
  ins_pipe( pipe_slow );
%}

instruct mask_not_imm(kReg dst, kReg src, immI_M1 cnt) %{
  predicate((Matcher::vector_length(n) == 8 && VM_Version::supports_avx512dq()) ||
            (Matcher::vector_length(n) == 16) ||
            (Matcher::vector_length(n) > 16 && VM_Version::supports_avx512bw()));
  match(Set dst (XorVMask src (MaskAll cnt)));
  format %{ "mask_not $dst, $src, $cnt \t! mask not operation" %}
  ins_encode %{
    uint masklen = Matcher::vector_length(this);
    __ knot(masklen, $dst$$KRegister, $src$$KRegister);
  %}
  ins_pipe( pipe_slow );
%}
#endif

instruct mask_opers_evex(kReg dst, kReg src1, kReg src2, kReg kscratch) %{
  match(Set dst (AndVMask src1 src2));
  match(Set dst (OrVMask src1 src2));
  match(Set dst (XorVMask src1 src2));
  effect(TEMP kscratch);
  format %{ "mask_opers_evex $dst, $src1, $src2\t! using $kscratch as TEMP" %}
  ins_encode %{
    const MachNode* mask1 = static_cast<const MachNode*>(this->in(this->operand_index($src1)));
    const MachNode* mask2 = static_cast<const MachNode*>(this->in(this->operand_index($src2)));
    assert(0 == Type::cmp(mask1->bottom_type(), mask2->bottom_type()), "");
    uint masklen = Matcher::vector_length(this);
    masklen = (masklen < 16 && !VM_Version::supports_avx512dq()) ? 16 : masklen;
    __ masked_op(this->ideal_Opcode(), masklen, $dst$$KRegister, $src1$$KRegister, $src2$$KRegister);
  %}
  ins_pipe( pipe_slow );
%}

instruct castMM(kReg dst)
%{
  match(Set dst (CastVV dst));

  size(0);
  format %{ "# castVV of $dst" %}
  ins_encode(/* empty encoding */);
  ins_cost(0);
  ins_pipe(empty);
%}

instruct castVV(vec dst)
%{
  match(Set dst (CastVV dst));

  size(0);
  format %{ "# castVV of $dst" %}
  ins_encode(/* empty encoding */);
  ins_cost(0);
  ins_pipe(empty);
%}

instruct castVVLeg(legVec dst)
%{
  match(Set dst (CastVV dst));

  size(0);
  format %{ "# castVV of $dst" %}
  ins_encode(/* empty encoding */);
  ins_cost(0);
  ins_pipe(empty);
%}<|MERGE_RESOLUTION|>--- conflicted
+++ resolved
@@ -4048,7 +4048,24 @@
   ins_pipe( pipe_slow );
 %}
 
-<<<<<<< HEAD
+instruct scatter_masked(memory mem, vec src, vec idx, kReg mask, kReg ktmp, rRegP tmp) %{
+  match(Set mem (StoreVectorScatterMasked mem (Binary src (Binary idx mask))));
+  effect(TEMP tmp, TEMP ktmp);
+  format %{ "store_vector_scatter_masked $mem, $idx, $src, $mask\t!" %}
+  ins_encode %{
+    int vlen_enc = vector_length_encoding(this, $src);
+    BasicType elem_bt = Matcher::vector_element_basic_type(this, $src);
+    assert(Matcher::vector_length_in_bytes(this, $src) >= 16, "sanity");
+    assert(!is_subword_type(elem_bt), "sanity"); // T_INT, T_LONG, T_FLOAT, T_DOUBLE
+    // Note: Since scatter instruction partially updates the opmask register used
+    // for predication hense moving mask operand to a temporary.
+    __ kmovwl($ktmp$$KRegister, $mask$$KRegister);
+    __ lea($tmp$$Register, $mem$$Address);
+    __ evscatter(elem_bt, $tmp$$Register, $idx$$XMMRegister, $ktmp$$KRegister, $src$$XMMRegister, vlen_enc);
+  %}
+  ins_pipe( pipe_slow );
+%}
+
 // ====================VECTOR CONSTANTS================================
 
 instruct ConV32_imm(vec dst, immL a, immL b, immL c, immL d) %{
@@ -4106,22 +4123,6 @@
     default:
       ShouldNotReachHere();
     }
-=======
-instruct scatter_masked(memory mem, vec src, vec idx, kReg mask, kReg ktmp, rRegP tmp) %{
-  match(Set mem (StoreVectorScatterMasked mem (Binary src (Binary idx mask))));
-  effect(TEMP tmp, TEMP ktmp);
-  format %{ "store_vector_scatter_masked $mem, $idx, $src, $mask\t!" %}
-  ins_encode %{
-    int vlen_enc = vector_length_encoding(this, $src);
-    BasicType elem_bt = Matcher::vector_element_basic_type(this, $src);
-    assert(Matcher::vector_length_in_bytes(this, $src) >= 16, "sanity");
-    assert(!is_subword_type(elem_bt), "sanity"); // T_INT, T_LONG, T_FLOAT, T_DOUBLE
-    // Note: Since scatter instruction partially updates the opmask register used
-    // for predication hense moving mask operand to a temporary.
-    __ kmovwl($ktmp$$KRegister, $mask$$KRegister);
-    __ lea($tmp$$Register, $mem$$Address);
-    __ evscatter(elem_bt, $tmp$$Register, $idx$$XMMRegister, $ktmp$$KRegister, $src$$XMMRegister, vlen_enc);
->>>>>>> a0227965
   %}
   ins_pipe( pipe_slow );
 %}
