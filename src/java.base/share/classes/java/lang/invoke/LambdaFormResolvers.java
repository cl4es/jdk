/*
 * Copyright (c) 2022, Oracle and/or its affiliates. All rights reserved.
 * DO NOT ALTER OR REMOVE COPYRIGHT NOTICES OR THIS FILE HEADER.
 *
 * This code is free software; you can redistribute it and/or modify it
 * under the terms of the GNU General Public License version 2 only, as
 * published by the Free Software Foundation.  Oracle designates this
 * particular file as subject to the "Classpath" exception as provided
 * by Oracle in the LICENSE file that accompanied this code.
 *
 * This code is distributed in the hope that it will be useful, but WITHOUT
 * ANY WARRANTY; without even the implied warranty of MERCHANTABILITY or
 * FITNESS FOR A PARTICULAR PURPOSE.  See the GNU General Public License
 * version 2 for more details (a copy is included in the LICENSE file that
 * accompanied this code).
 *
 * You should have received a copy of the GNU General Public License version
 * 2 along with this work; if not, write to the Free Software Foundation,
 * Inc., 51 Franklin St, Fifth Floor, Boston, MA 02110-1301 USA.
 *
 * Please contact Oracle, 500 Oracle Parkway, Redwood Shores, CA 94065 USA
 * or visit www.oracle.com if you need additional information or have any
 * questions.
 */
package java.lang.invoke;

import sun.invoke.util.Wrapper;

import java.lang.invoke.LambdaForm.Name;
import java.lang.invoke.LambdaForm.NamedFunction;
import java.util.Arrays;

import static java.lang.invoke.LambdaForm.arguments;
import static java.lang.invoke.MethodHandleStatics.TRACE_RESOLVERS;
<<<<<<< HEAD
import static java.lang.invoke.MethodHandleStatics.UNSAFE;
import static java.lang.invoke.MethodTypeForm.LF_RESOLVER;
=======
import static java.lang.invoke.MethodHandleStatics.USE_PRE_GEN_RESOLVERS;
import static java.lang.invoke.MethodHandles.Lookup.IMPL_LOOKUP;
import static java.lang.invoke.MethodTypeForm.MN_RESOLVER;
>>>>>>> 0d24b035

class LambdaFormResolvers {

    public static boolean canResolve(LambdaForm.Kind kind) {
        return kind != LambdaForm.Kind.RESOLVER;
    }

    public static MemberName resolverFor(LambdaForm form) {
        MethodType basicType = form.methodType();
<<<<<<< HEAD
        LambdaForm lform = basicType.form().cachedLambdaForm(LF_RESOLVER);
        if (lform != null) {
            return lform.vmentry;
        }
        MemberName memberName = InvokerBytecodeGenerator.resolveFrom(LambdaForm.Kind.RESOLVER.methodName, basicType, LambdaFormResolvers.Holder.class);
        if (memberName != null) {
            lform = LambdaForm.createWrapperForResolver(memberName);
        } else {
            lform = makeResolverForm(basicType);
            assert lform.methodType() == form.methodType()
                    : "type mismatch: " + lform.methodType() + " != " + form.methodType();
        }
        lform = basicType.form().setCachedLambdaForm(LF_RESOLVER, lform);
        return lform.vmentry;
=======

        MemberName name = basicType.form().cachedMemberName(MN_RESOLVER);
        if (name != null) {
            return name;
        }
        if (USE_PRE_GEN_RESOLVERS) {
            name = findPreGenResolver(basicType);
        }

        if (name == null) {
            LambdaForm lform = makeResolverForm(basicType);
            assert lform.methodType() == form.methodType()
                    : "type mismatch: " + lform.methodType() + " != " + form.methodType();
            name = lform.vmentry; // we only care about the bytecode
        }

        return basicType.form().setCachedMemberName(MN_RESOLVER, name);
>>>>>>> 0d24b035
    }

    static LambdaForm makeResolverForm(MethodType basicType) {
        if (TRACE_RESOLVERS) {
            System.out.println("[TRACE_RESOLVERS] generating resolver for: " + basicType);
        }

        final int THIS_MH   = 0;  // the target MH
        final int ARG_BASE  = 1;  // start of incoming arguments
        final int ARG_LIMIT = ARG_BASE + basicType.parameterCount() - 1; // -1 to skip receiver MH

        int nameCursor = ARG_LIMIT;
        final int RESOLVE = nameCursor++;
        final int INVOKE  = nameCursor++;

        Name[] names = arguments(nameCursor - ARG_LIMIT, basicType);

        names[RESOLVE] = new Name(ResolveHolder.NF_resolve, names[THIS_MH]);

        // do not use a basic invoker handle here to avoid max arity problems
        Object[] args = Arrays.copyOf(names, basicType.parameterCount()); // forward all args
        MethodType invokerType = basicType.dropParameterTypes(0, 1); // drop leading MH
        names[INVOKE] = new Name(new NamedFunction(Invokers.invokeBasicMethod(invokerType)), args);

        LambdaForm lform = new LambdaForm(basicType.parameterCount(), names, INVOKE, LambdaForm.Kind.RESOLVER);
        lform.forceCompileToBytecode(); // no cycles, compile this now
        return lform;
    }

    // pre-generated resolvers

    static {
        // The Holder class will contain pre-generated Resolvers resolved
        // speculatively using resolveOrNull. However, that doesn't initialize the class,
        // which subtly breaks inlining etc. By forcing initialization of the Holder
        // class we avoid these issues.
        UNSAFE.ensureClassInitialized(LambdaFormResolvers.Holder.class);
    }

    /* Placeholder class for Resolvers generated ahead of time */
    final class Holder {}

    private static final class ResolveHolder {
        static final NamedFunction NF_resolve;

        static {
            try {
                NF_resolve = new NamedFunction(ResolveHolder.class.getDeclaredMethod("resolve", MethodHandle.class));
            } catch (ReflectiveOperationException e) {
                throw new InternalError(e);
            }
        }

        public static void resolve(MethodHandle mh) {
            mh.form.resolve();
        }
    }

}<|MERGE_RESOLUTION|>--- conflicted
+++ resolved
@@ -24,22 +24,14 @@
  */
 package java.lang.invoke;
 
-import sun.invoke.util.Wrapper;
-
 import java.lang.invoke.LambdaForm.Name;
 import java.lang.invoke.LambdaForm.NamedFunction;
 import java.util.Arrays;
 
 import static java.lang.invoke.LambdaForm.arguments;
 import static java.lang.invoke.MethodHandleStatics.TRACE_RESOLVERS;
-<<<<<<< HEAD
 import static java.lang.invoke.MethodHandleStatics.UNSAFE;
 import static java.lang.invoke.MethodTypeForm.LF_RESOLVER;
-=======
-import static java.lang.invoke.MethodHandleStatics.USE_PRE_GEN_RESOLVERS;
-import static java.lang.invoke.MethodHandles.Lookup.IMPL_LOOKUP;
-import static java.lang.invoke.MethodTypeForm.MN_RESOLVER;
->>>>>>> 0d24b035
 
 class LambdaFormResolvers {
 
@@ -49,7 +41,6 @@
 
     public static MemberName resolverFor(LambdaForm form) {
         MethodType basicType = form.methodType();
-<<<<<<< HEAD
         LambdaForm lform = basicType.form().cachedLambdaForm(LF_RESOLVER);
         if (lform != null) {
             return lform.vmentry;
@@ -64,25 +55,6 @@
         }
         lform = basicType.form().setCachedLambdaForm(LF_RESOLVER, lform);
         return lform.vmentry;
-=======
-
-        MemberName name = basicType.form().cachedMemberName(MN_RESOLVER);
-        if (name != null) {
-            return name;
-        }
-        if (USE_PRE_GEN_RESOLVERS) {
-            name = findPreGenResolver(basicType);
-        }
-
-        if (name == null) {
-            LambdaForm lform = makeResolverForm(basicType);
-            assert lform.methodType() == form.methodType()
-                    : "type mismatch: " + lform.methodType() + " != " + form.methodType();
-            name = lform.vmentry; // we only care about the bytecode
-        }
-
-        return basicType.form().setCachedMemberName(MN_RESOLVER, name);
->>>>>>> 0d24b035
     }
 
     static LambdaForm makeResolverForm(MethodType basicType) {
